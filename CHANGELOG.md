# MagicMirror² Change Log

All notable changes to this project will be documented in this file.
This project adheres to [Semantic Versioning](http://semver.org/).

---

## [2.6.0] - Unreleased

*This release is scheduled to be released on 2018-10-01.*

### Added
<<<<<<< HEAD
- Added font-awesome 5, still has 4 for backwards compatibility.
=======
- Added `showEnd` documentation
- Screenshot for the new feed module
- Screenshot for the compliments module
- Screenshot for the clock module
- Screenshot for the current weather
- Screenshot for the weather forecast module
>>>>>>> 62ba81c6

### Fixed
- Fixed Polish translation for Single Update Info

### Updated

## [2.5.0] - 2018-10-01

### Added
- Support multi-line compliments
- Simplified Chinese translation for "Feels"
- Polish translate for "Feels"
- French translate for "Feels"
- Translations for newsfeed module
- Support for toggling news article in fullscreen
- Hungarian translation for "Feels" and "Week"
- Spanish translation for "Feels"
- Add classes instead of inline style to the message from the module Alert
- Support for events having a duration instead of an end
- Support for showing end of events through config parameters showEnd and dateEndFormat

### Fixed
- Fixed gzip encoded calendar loading issue #1400.
- Mixup between german and spanish translation for newsfeed.
- Fixed close dates to be absolute, if no configured in the config.js - module Calendar
- Fixed the UpdateNotification module message about new commits in the repository, so they can be correctly localized in singular and plural form.
- Fix for weatherforecast rainfall rounding [#1374](https://github.com/MichMich/MagicMirror/issues/1374)
- Fix calendar parsing issue for Midori on RasperryPi Zero w, related to issue #694.
- Fix weather city ID link in sample config
- Fixed issue with clientonly not updating with IP address and port provided on command line.

### Updated

- Updated Simplified Chinese translation
- Swedish translations
- Hungarian translations for the updatenotification module
- Updated Norsk bokmål translation
- Updated Norsk nynorsk translation
- Consider multi days event as full day events

## [2.4.1] - 2018-07-04

### Fixed

- Fix weather parsing issue #1332.

## [2.4.0] - 2018-07-01

⚠️ **Warning:** This release includes an updated version of Electron. This requires a Raspberry Pi configuration change to allow the best performance and prevent the CPU from overheating. Please read the information on the [MagicMirror Wiki](https://github.com/michmich/magicmirror/wiki/configuring-the-raspberry-pi#enable-the-open-gl-driver-to-decrease-electrons-cpu-usage).

ℹ️ **Note:** This update uses new dependencies. Please update using the following command: `git pull && npm install`

### Added

- Enabled translation of feelsLike for module currentweather
- Added support for on-going calendar events
- Added scroll up in fullscreen newsfeed article view
- Changed fullscreen newsfeed width from 100% to 100vw (better results)
- Added option to calendar module that colors only the symbol instead of the whole line
- Added option for new display format in the calendar module with date headers with times/events below.
- Ability to fetch compliments from a remote server
- Add regex filtering to calendar module
- Customize classes for table
- Added option to newsfeed module to only log error parsing a news article if enabled
- Add update translations for Português Brasileiro

### Changed
- Upgrade to Electron 2.0.0.
- Remove yarn-or-npm which breaks production builds.
- Invoke module suspend even if no dom content. [#1308](https://github.com/MichMich/MagicMirror/issues/1308)

### Fixed
- Fixed issue where wind chill could not be displayed in Fahrenheit. [#1247](https://github.com/MichMich/MagicMirror/issues/1247)
- Fixed issues where a module crashes when it tries to dismiss a non existing alert. [#1240](https://github.com/MichMich/MagicMirror/issues/1240)
- In default module currentWeather/currentWeather.js line 296, 300, self.config.animationSpeed can not be found because the notificationReceived function does not have "self" variable.
- Fixed browser-side code to work on the Midori browser.
- Fixed issue where heat index was reporting incorrect values in Celsius and Fahrenheit. [#1263](https://github.com/MichMich/MagicMirror/issues/1263)
- Fixed weatherforecast to use dt_txt field instead of dt to handle timezones better
- Newsfeed now remembers to show the description when `"ARTICLE_LESS_DETAILS"` is called if the user wants to always show the description. [#1282](https://github.com/MichMich/MagicMirror/issues/1282)
- `clientonly/*.js` is now linted, and one linting error is fixed
- Fix issue #1196 by changing underscore to hyphen in locale id, in align with momentjs.
- Fixed issue where heat index and wind chill were reporting incorrect values in Kelvin. [#1263](https://github.com/MichMich/MagicMirror/issues/1263)

### Updated
- Updated Italian translation
- Updated German translation
- Updated Dutch translation

## [2.3.1] - 2018-04-01

### Fixed
- Downgrade electron to 1.4.15 to solve the black screen issue.[#1243](https://github.com/MichMich/MagicMirror/issues/1243)

## [2.3.0] - 2018-04-01

### Added

- Add new settings in compliments module: setting time intervals for morning and afternoon
- Add system notification `MODULE_DOM_CREATED` for notifying each module when their Dom has been fully loaded.
- Add types for module.
- Implement Danger.js to notify contributors when CHANGELOG.md is missing in PR.
- Allow to scroll in full page article view of default newsfeed module with gesture events from [MMM-Gestures](https://github.com/thobach/MMM-Gestures)
- Changed 'compliments.js' - update DOM if remote compliments are loaded instead of waiting one updateInterval to show custom compliments
- Automated unit tests utils, deprecated, translator, cloneObject(lockstrings)
- Automated integration tests translations
- Add advanced filtering to the excludedEvents configuration of the default calendar module
- New currentweather module config option: `showFeelsLike`: Shows how it actually feels like. (wind chill or heat index)
- New currentweather module config option: `useKMPHwind`: adds an option to see wind speed in Kmph instead of just m/s or Beaufort.
- Add dc:date to parsing in newsfeed module, which allows parsing of more rss feeds.

### Changed
- Add link to GitHub repository which contains the respective Dockerfile.
- Optimized automated unit tests cloneObject, cmpVersions
- Update notifications use now translation templates instead of normal strings.
- Yarn can be used now as an installation tool
- Changed Electron dependency to v1.7.13.

### Fixed
- News article in fullscreen (iframe) is now shown in front of modules.
- Forecast respects maxNumberOfDays regardless of endpoint.
- Fix exception on translation of objects.

## [2.2.2] - 2018-01-02

### Added

- Add missing `package-lock.json`.

### Changed

- Changed Electron dependency to v1.7.10.

## [2.2.1] - 2018-01-01

### Fixed
- Fixed linting errors.

## [2.2.0] - 2018-01-01

**Note:** This update uses new dependencies. Please update using the following command: `git pull && npm install`

### Changed
- Calender week is now handled with a variable translation in order to move number language specific.
- Reverted the Electron dependency back to 1.4.15 since newer version don't seem to work on the Raspberry Pi very well.

### Added
- Add option to use [Nunjucks](https://mozilla.github.io/nunjucks/) templates in modules. (See `helloworld` module as an example.)
- Add Bulgarian translations for MagicMirror² and Alert module.
- Add graceful shutdown of modules by calling `stop` function of each `node_helper` on SIGINT before exiting.
- Link update subtext to Github diff of current version versus tracking branch.
- Add Catalan translation.
- Add ability to filter out newsfeed items based on prohibited words found in title (resolves #1071)
- Add options to truncate description support of a feed in newsfeed module
- Add reloadInterval option for particular feed in newsfeed module
- Add no-cache entries of HTTP headers in newsfeed module (fetcher)
- Add Czech translation.
- Add option for decimal symbols other than the decimal point for temperature values in both default weather modules: WeatherForecast and CurrentWeather.

### Fixed
- Fixed issue with calendar module showing more than `maximumEntries` allows
- WeatherForecast and CurrentWeather are now using HTTPS instead of HTTP
- Correcting translation for Indonesian language
- Fix issue where calendar icons wouldn't align correctly

## [2.1.3] - 2017-10-01

**Note:** This update uses new dependencies. Please update using the following command: `git pull && npm install`

### Changed
- Remove Roboto fonts files inside `fonts` and these are installed by npm install command.

### Added
- Add `clientonly` script to start only the electron client for a remote server.
- Add symbol and color properties of event when `CALENDAR_EVENTS` notification is broadcasted from `default/calendar` module.
- Add `.vscode/` folder to `.gitignore` to keep custom Visual Studio Code config out of git.
- Add unit test the capitalizeFirstLetter function of newfeed module.
- Add new unit tests for function `shorten` in calendar module.
- Add new unit tests for function `getLocaleSpecification` in calendar module.
- Add unit test for js/class.js.
- Add unit tests for function `roundValue` in currentweather module.
- Add test e2e showWeek feature in spanish language.
- Add warning Log when is used old authentication method in the calendar module.
- Add test e2e for helloworld module with default config text.
- Add ability for `currentweather` module to display indoor humidity via INDOOR_HUMIDITY notification.
- Add Welsh (Cymraeg) translation.
- Add Slack badge to Readme.

### Updated
- Changed 'default.js' - listen on all attached interfaces by default.
- Add execution of `npm list` after the test are ran in Travis CI.
- Change hooks for the vendors e2e tests.
- Add log when clientonly failed on starting.
- Add warning color when are using full ip whitelist.
- Set version of the `express-ipfilter` on 0.3.1.

### Fixed
- Fixed issue with incorrect allignment of analog clock when displayed in the center column of the MM.
- Fixed ipWhitelist behaviour to make empty whitelist ([]) allow any and all hosts access to the MM.
- Fixed issue with calendar module where 'excludedEvents' count towards 'maximumEntries'.
- Fixed issue with calendar module where global configuration of maximumEntries was not overridden by calendar specific config (see module doc).
- Fixed issue where `this.file(filename)` returns a path with two hashes.
- Workaround for the WeatherForecast API limitation.

## [2.1.2] - 2017-07-01

### Changed
- Revert Docker related changes in favor of [docker-MagicMirror](https://github.com/bastilimbach/docker-MagicMirror). All Docker images are outsourced. ([#856](https://github.com/MichMich/MagicMirror/pull/856))
- Change Docker base image (Debian + Node) to an arm based distro (AlpineARM + Node) ([#846](https://github.com/MichMich/MagicMirror/pull/846))
- Fix the dockerfile to have it running from the first time.

### Added
- Add in option to wrap long calendar events to multiple lines using `wrapEvents` configuration option.
- Add test e2e `show title newsfeed` for newsfeed module.
- Add task to check configuration file.
- Add test check URLs of vendors.
- Add test of match current week number on clock module with showWeek configuration.
- Add test default modules present modules/default/defaultmodules.js.
- Add unit test calendar_modules function capFirst.
- Add test for check if exists the directories present in defaults modules.
- Add support for showing wind direction as an arrow instead of abbreviation in currentWeather module.
- Add support for writing translation fucntions to support flexible word order
- Add test for check if exits the directories present in defaults modules.
- Add calendar option to set a separate date format for full day events.
- Add ability for `currentweather` module to display indoor temperature via INDOOR_TEMPERATURE notification
- Add ability to change the path of the `custom.css`.
- Add translation Dutch to Alert module.
- Added Romanian translation.

### Updated
- Added missing keys to Polish translation.
- Added missing key to German translation.
- Added better translation with flexible word order to Finnish translation.

### Fixed
- Fix instruction in README for using automatically installer script.
- Bug of duplicated compliments as described in [here](https://forum.magicmirror.builders/topic/2381/compliments-module-stops-cycling-compliments).
- Fix double message about port when server is starting
- Corrected Swedish translations for TODAY/TOMORROW/DAYAFTERTOMORROW.
- Removed unused import from js/electron.js
- Made calendar.js respect config.timeFormat irrespecive of locale setting.
- Fixed alignment of analog clock when a large calendar is displayed in the same side bar.

## [2.1.1] - 2017-04-01

**Note:** This update uses new dependencies. Please update using the following command: `git pull && npm install`

### Changed
- Add `anytime` group for Compliments module.
- Compliments module can use remoteFile without default daytime arrays defined.
- Installer: Use init config.js from config.js.sample.
- Switched out `rrule` package for `rrule-alt` and fixes in `ical.js` in order to fix calendar issues. ([#565](https://github.com/MichMich/MagicMirror/issues/565))
- Make mouse events pass through the region fullscreen_above to modules below.
- Scaled the splash screen down to make it a bit more subtle.
- Replace HTML tables with markdown tables in README files.
- Added `DAYAFTERTOMORROW`, `UPDATE_NOTIFICATION` and `UPDATE_NOTIFICATION_MODULE` to Finnish translations.
- Run `npm test` on Travis automatically.
- Show the splash screen image even when is reboot or halted.
- Added some missing translaton strings in the sv.json file.
- Run task jsonlint to check translation files.
- Restructured Test Suite.

### Added
- Added Docker support (Pull Request [#673](https://github.com/MichMich/MagicMirror/pull/673)).
- Calendar-specific support for `maximumEntries`, and ` maximumNumberOfDays`.
- Add loaded function to modules, providing an async callback.
- Made default newsfeed module aware of gesture events from [MMM-Gestures](https://github.com/thobach/MMM-Gestures)
- Add use pm2 for manager process into Installer RaspberryPi script.
- Russian Translation.
- Afrikaans Translation.
- Add postinstall script to notify user that MagicMirror installed successfully despite warnings from NPM.
- Init tests using mocha.
- Option to use RegExp in Calendar's titleReplace.
- Hungarian Translation.
- Icelandic Translation.
- Add use a script to prevent when is run by SSH session set DISPLAY enviroment.
- Enable ability to set configuration file by the enviroment variable called MM_CONFIG_FILE.
- Option to give each calendar a different color.
- Option for colored min-temp and max-temp.
- Add test e2e helloworld.
- Add test e2e enviroment.
- Add `chai-as-promised` npm module to devDependencies.
- Basic set of tests for clock module.
- Run e2e test in Travis.
- Estonian Translation.
- Add test for compliments module for parts of day.
- Korean Translation.
- Added console warning on startup when deprecated config options are used.
- Add option to display temperature unit label to the current weather module.
- Added ability to disable wrapping of news items.
- Added in the ability to hide events in the calendar module based on simple string filters.
- Updated Norwegian translation.
- Added hideLoading option for News Feed module.
- Added configurable dateFormat to clock module.
- Added multiple calendar icon support.
- Added tests for Translations, dev argument, version, dev console.
- Added test anytime feature compliments module.
- Added test ipwhitelist configuration directive.
- Added test for calendar module: default, basic-auth, backward compability, fail-basic-auth.
- Added meta tags to support fullscreen mode on iOS (for server mode)
- Added `ignoreOldItems` and `ignoreOlderThan` options to the News Feed module
- Added test for MM_PORT enviroment variable.
- Added a configurable Week section to the clock module.

### Fixed
- Update .gitignore to not ignore default modules folder.
- Remove white flash on boot up.
- Added `update` in Raspberry Pi installation script.
- Fix an issue where the analog clock looked scrambled. ([#611](https://github.com/MichMich/MagicMirror/issues/611))
- If units is set to imperial, the showRainAmount option of weatherforecast will show the correct unit.
- Module currentWeather: check if temperature received from api is defined.
- Fix an issue with module hidden status changing to `true` although lock string prevented showing it.
- Fix newsfeed module bug (removeStartTags)
- Fix when is set MM_PORT enviroment variable.
- Fixed missing animation on `this.show(speed)` when module is alone in a region.

## [2.1.0] - 2016-12-31

**Note:** This update uses new dependencies. Please update using the following command: `git pull && npm install`

### Added
- Finnish translation.
- Danish translation.
- Turkish translation.
- Option to limit access to certain IP addresses based on the value of `ipWhitelist` in the `config.js`, default is access from localhost only (Issue [#456](https://github.com/MichMich/MagicMirror/issues/456)).
- Added ability to change the point of time when calendar events get relative.
- Add Splash screen on boot.
- Add option to show humidity in currentWeather module.
- Add VSCode IntelliSense support.
- Module API: Add Visibility locking to module system. [See documentation](https://github.com/MichMich/MagicMirror/tree/develop/modules#visibility-locking) for more information.
- Module API: Method to overwrite the module's header. [See documentation](https://github.com/MichMich/MagicMirror/tree/develop/modules#getheader) for more information.
- Module API: Option to define the minimum MagicMirror version to run a module. [See documentation](https://github.com/MichMich/MagicMirror/tree/develop/modules#requiresversion) for more information.
- Calendar module now broadcasts the event list to all other modules using the notification system. [See documentation](https://github.com/MichMich/MagicMirror/tree/develop/modules/default/calendar) for more information.
- Possibility to use the the calendar feed as the source for the weather (currentweather & weatherforecast) location data. [See documentation](https://github.com/MichMich/MagicMirror/tree/develop/modules/default/weatherforecast) for more information.
- Added option to show rain amount in the weatherforecast default module
- Add module `updatenotification` to get an update whenever a new version is availabe. [See documentation](https://github.com/MichMich/MagicMirror/tree/develop/modules/default/updatenotification) for more information.
- Add the abilty to set timezone on the date display in the Clock Module
- Ability to set date format in calendar module
- Possibility to use currentweather for the compliments
- Added option `disabled` for modules.
- Added option `address` to set bind address.
- Added option `onlyTemp` for currentweather module to show show only current temperature and weather icon.
- Added option `remoteFile` to compliments module to load compliment array from filesystem.
- Added option `zoom` to scale the whole mirror display with a given factor.
- Added option `roundTemp` for currentweather and weatherforecast modules to display temperatures rounded to nearest integer.
- Added abilty set the classes option to compliments module for style and text size of compliments.
- Added ability to configure electronOptions
- Calendar module: option to hide private events
- Add root_path for global vars

### Updated
- Modified translations for Frysk.
- Modified core English translations.
- Updated package.json as a result of Snyk security update.
- Improve object instantiation to prevent reference errors.
- Improve logger. `Log.log()` now accepts multiple arguments.
- Remove extensive logging in newsfeed node helper.
- Calendar times are now uniformly capitalized.
- Modules are now secure, and Helmet is now used to prevent abuse of the Mirror's API.

### Fixed
- Solve an issue where module margins would appear when the first module of a section was hidden.
- Solved visual display errors on chrome, if all modules in one of the right sections are hidden.
- Global and Module default config values are no longer modified when setting config values.
- Hide a region if all modules in a region are hidden. Prevention unwanted margins.
- Replaced `electron-prebuilt` package with `electron` in order to fix issues that would happen after 2017.
- Documentation of alert module

## [2.0.5] - 2016-09-20

### Added
- Added ability to remove tags from the beginning or end of newsfeed items in 'newsfeed.js'.
- Added ability to define "the day after tomorrow" for calendar events (Definition for German and Dutch already included).
- Added CII Badge (we are compliant with the CII Best Practices)
- Add support for doing http basic auth when loading calendars
- Add the abilty to turn off and on the date display in the Clock Module

### Fixed
- Fix typo in installer.
- Add message to unsupported Pi error to mention that Pi Zeros must use server only mode, as ARMv6 is unsupported. Closes #374.
- Fix API url for weather API.

### Updated
- Force fullscreen when kioskmode is active.
- Update the .github templates and information with more modern information.
- Update the Gruntfile with a more functional StyleLint implementation.

## [2.0.4] - 2016-08-07

### Added
- Brazilian Portuguese Translation.
- Option to enable Kiosk mode.
- Added ability to start the app with Dev Tools.
- Added ability to turn off the date display in `clock.js` when in analog mode.
- Greek Translation

### Fixed
- Prevent `getModules()` selectors from returning duplicate entries.
- Append endpoints of weather modules with `/` to retreive the correct data. (Issue [#337](https://github.com/MichMich/MagicMirror/issues/337))
- Corrected grammer in `module.js` from 'suspend' to 'suspended'.
- Fixed openweathermap.org URL in config sample.
- Prevent currentweather module from crashing when received data object is incorrect.
- Fix issue where translation loading prevented the UI start-up when the language was set to 'en'. (Issue [#388](https://github.com/MichMich/MagicMirror/issues/388))

### Updated
- Updated package.json to fix possible vulnerabilities. (Using Snyk)
- Updated weathericons
- Updated default weatherforecast to work with the new icons.
- More detailed error message in case config file couldn't be loaded.

## [2.0.3] - 2016-07-12
### Added
- Add max newsitems parameter to the newsfeed module.
- Translations for Simplified Chinese, Traditional Chinese and Japanese.
- Polish Translation
- Add an analog clock in addition to the digital one.

### Fixed
- Edit Alert Module to display title & message if they are provided in the notification (Issue [#300](https://github.com/MichMich/MagicMirror/issues/300))
- Removed 'null' reference from updateModuleContent(). This fixes recent Edge and Internet Explorer browser displays (Issue [#319](https://github.com/MichMich/MagicMirror/issues/319))

### Changed
- Added default string to calendar titleReplace.

## [2.0.2] - 2016-06-05
### Added
- Norwegian Translations (nb and nn)
- Portuguese Translation
- Swedish Translation

### Fixed
- Added reference to Italian Translation.
- Added the missing NE translation to all languages. [#344](https://github.com/MichMich/MagicMirror/issues/344)
- Added proper User-Agent string to calendar call.

### Changed
- Add option to use locationID in weather modules.

## [2.0.1] - 2016-05-18
### Added
- Changelog
- Italian Translation

### Changed
- Improve the installer by fetching the latest Node.js without any 3rd party interferences.

## [2.0.0] - 2016-05-03
### Initial release of MagicMirror²
It includes (but is not limited to) the following features:
- Modular system allowing 3rd party plugins.
- An Node/Electron based application taking away the need for external servers or browsers.
- A complete development API documentation.
- Small cute fairies that kiss you while you sleep.

## [1.0.0] - 2014-02-16
### Initial release of MagicMirror.
This was part of the blogpost: [http://michaelteeuw.nl/post/83916869600/magic-mirror-part-vi-production-of-the](http://michaelteeuw.nl/post/83916869600/magic-mirror-part-vi-production-of-the)<|MERGE_RESOLUTION|>--- conflicted
+++ resolved
@@ -10,16 +10,13 @@
 *This release is scheduled to be released on 2018-10-01.*
 
 ### Added
-<<<<<<< HEAD
-- Added font-awesome 5, still has 4 for backwards compatibility.
-=======
-- Added `showEnd` documentation
+- Font-awesome 5, still has 4 for backwards compatibility.
+- Missing `showEnd` in calendar documentation
 - Screenshot for the new feed module
 - Screenshot for the compliments module
 - Screenshot for the clock module
 - Screenshot for the current weather
 - Screenshot for the weather forecast module
->>>>>>> 62ba81c6
 
 ### Fixed
 - Fixed Polish translation for Single Update Info
