--- conflicted
+++ resolved
@@ -3,17 +3,13 @@
 All notable changes to this project will be documented in this file.
 This project adheres to [Semantic Versioning](http://semver.org/).
 
-<<<<<<< HEAD
 ### Added 
 - new upgrade script to help users consume regular updates installers/upgrade-script.sh
 - new script to help setup pm2, without install installers/fixuppm2.sh
 
 ### Updated
 - updated raspberry.sh installer script to handle new platform issues, split node/npm, pm2, and screen saver changes
-=======
-## Updated
 - improve handling for armv6l devices, where electron support has gone away, add optional serveronly config option
->>>>>>> fcdc84a1
 
 ---
 
