# MagicMirror² Change Log

All notable changes to this project will be documented in this file.
This project adheres to [Semantic Versioning](https://semver.org/).

❤️ **Donate:** Enjoying MagicMirror²? [Please consider a donation!](https://magicmirror.builders/donate) With your help we can continue to improve the MagicMirror²

## [2.18.0] - Unreleased (Develop Branch)

_This release is scheduled to be released on 2022-01-01._

### Added

### Updated

- ESLint version supports now ECMAScript 2018
- Cleaned up `updatenotification` module and switched to nunjuck template.
- Moved calendar tests from category `electron` to `e2e`.
- Update missed translations for Korean language (ko.json)
- Update missed translations for Dutch language (nl.json)
- Cleaned up `alert` module and switched to nunjuck template.
- Moved weather tests from category `electron` to `e2e`.
- Updated github actions.
- Replace spectron with playwright, update dependencies including electron update to v16.
- Added lithuanian language to translations.js
- Show info message if newsfeed is empty (fixes #2731)
- Added dangerouslyDisableAutoEscaping config option for newsfeed templates (fixes #2712)
- Added missing shebang to `installers/mm.sh`.
- Node versions in templates and github workflows.

### Fixed

- Fixed wrong file `kr.json` to `ko.json`. Use language code 'ko' instead of 'kr' for Korean language.
- Fixed `feels_like` data from openweathermaps current weather being ignored (#2678).
- Fixed chaotic newsfeed display after network connection loss thanks to @jalibu (#2638).
- Fixed incorrect time zone correction of recurring full day events (#2632 and #2634).
- Fixed e2e tests by increasing testTimeout.
- Revert node-ical update due to missing luxon package.
- Fixed User-Agent-Header for newsfeed and calendar module (#2729).
- Replace broken shields in Readme and use https for links.
- Fixed electron tests with retry.
<<<<<<< HEAD
- Fix useHttp for full version #2749
=======
- Fixed Calendar recurring cross timezone error (add/subtract a day, not just offset hours) (#2632)
- Fixed Calendar showEnd and Full Date overlay (#2629)
>>>>>>> 512c3923

## [2.17.1] - 2021-10-01

### Fixed

- Fixed error when accessing letsencrypt certificates
- Fixed Calendar module enhancement: displaying full events without time (#2424)

## [2.17.0] - 2021-10-01

Special thanks to the following contributors: @apiontek, @eouia, @jupadin, @khassel and @rejas.

### Added

- Added showTime parameter to clock module for enabling/disabling time display in analog clock.
- Added custom electron switches from user config (`config.electronSwitches`).
- Added unit tests for updatenotification module.

### Updated

- Bump electron to v13 (and spectron to v15) and update other dependencies in package.json.
- Refactor test configs, use default test config for all tests.
- Updated github templates.
- Actually test all js and css files when lint script is run.
- Update jsdocs and print warnings during testing too.
- Update weathergov provider to try fetching not just current, but also foreacst, when API URLs available.
- Refactored clock layout.
- Refactored methods from weatherproviders into weatherobject (isDaytime, updateSunTime).
- Use of `logger.js` in jest tests.
- Run prettier over all relevant files.
- Move tests needing electron in new category `electron`, use `server only` mode in `e2e` tests.
- Update dependencies in package.json.

### Fixed

- Fix undefined error with ignoreToday option in weather module (#2620).
- Fix time zone correction in calendar module when the date hour is equal to the time zone correction value (#2632).
- Fix black cursor on startup when using electron.
- Fix update notification not working for own repository (#2644).

## [2.16.0] - 2021-07-01

Special thanks to the following contributors: @210954, @B1gG, @codac, @Crazylegstoo, @daniel, @earlman, @ezeholz, @FrancoisRmn, @jupadin, @khassel, @KristjanESPERANTO, @njwilliams, @oemel09, @r3wald, @rejas, @rico24, Faizan Ahmed.

### Added

- Added French translations for "MODULE_CONFIG_ERROR" and "PRECIP".
- Added German translation for "PRECIP".
- Added Dutch translation for "WEEK", "PRECIP", "MODULE_CONFIG_CHANGED" and "MODULE_CONFIG_ERROR".
- Added first test for Alert module.
- Added support for `dateFormat` when not using `timeFormat: "absolute"`.
- Added custom-properties for colors and fonts for improved styling experience, see `custom.css.sample` file.
- Added custom-properties for gaps around body and between modules.
- Added test case for recurring calendar events.
- Added new Environment Canada provider for default WEATHER module (weather data for Canadian locations only).
- Added list view for newsfeed module.
- Added dev dependency jest, switching from mocha to jest.

### Updated

- Bump node-ical to v0.13.0 (now last runtime dependency using deprecated `request` package is removed).
- Use codecov in informational mode.
- Refactor code into es6 where possible (e.g. var -> let/const).
- Use node v16 in github workflow (replacing node v10).
- Moved some files into better suited directories.
- Update dependencies in package.json, require node >= v12, remove `rrule-alt` and `rrule`.
- Update dependencies in package.json and migrate husky to v6, fix husky setup in prod environment.
- Cleaned up error handling in newsfeed and calendar modules for real.
- Updated default WEATHER module such that a provider can optionally set a custom unit-of-measure for precipitation (`weatherObject.precipitationUnits`).
- Update documentation.
- Update jest tests: Reset changes on js/logger.js, mock logger.js in global_vars tests.
- Update dependencies in package.json.

### Removed

- Switching from mocha to jest so removed following dev dependencies: chai, chai-as-promised, mocha, mocha-each, mocha-logger.

### Fixed

- Fix calendar start function logging inconsistency.
- Fix updatenotification start function logging inconsistency.
- Checks and applies the showDescription setting for the newsfeed module again.
- Fix issue with openweathermap not showing current or forecast info when using onecall API.
- Fix tests in weather module and add one for decimalPoint in forecast.
- Fix decimalSymbol in the forecast part of the new weather module (#2530).
- Fix wrong treatment of `appendLocationNameToHeader` when using `ukmetofficedatahub`.
- Fix alert not recognizing multiple alerts (#2522).
- Fix fetch option httpsAgent to agent in calendar module (#466).
- Fix module updatenotification which did not work for repos with many refs (#1907).
- Fix config check failing when encountering let syntax ("Parsing error: Unexpected token config").
- Fix calendar debug check.
- Really run prettier over all files.
- Fix logger.js after jest changes, use --forceExit running jest.
- Workaround for dev_console test using getWindowCount.

## [2.15.0] - 2021-04-01

Special thanks to the following contributors: @EdgardosReis, @MystaraTheGreat, @TheDuffman85, @ashishtank, @buxxi, @codac, @fewieden, @khassel, @klaernie, @qu1que, @rejas, @sdetweil & @thomasrockhu.

ℹ️ **Note:** This update uses new dependencies. Please update using the following command: `git pull && npm install`.

### Added

- Added Galician language.
- Added GitHub workflows for automated testing and changelog enforcement.
- Added CodeCov badge to Readme.
- Added CURRENTWEATHER_TYPE notification to currentweather and weather module, use it in compliments module.
- Added `start:dev` command to the npm scripts for starting electron with devTools open.
- Added logging when using deprecated modules weatherforecast or currentweather.
- Added Portuguese translations for "MODULE_CONFIG_CHANGED" and "PRECIP".
- Respect parameter ColoredSymbolOnly also for custom events.
- Added a new parameter to hide time portion on relative times.
- `module.show` has now the option for a callback on error.
- Added locale to sample config file.
- Added support for self-signed certificates for the default calendar module (#466).
- Added hiddenOnStartup flag to module config (#2475).

### Updated

- Updated markdown files for github.
- Cleaned up old code on server side.
- Convert `-0` to `0` when displaying temperature.
- Code cleanup for FEELS like and added {DEGREE} placeholder for FEELSLIKE for each language.
- Converted newsfeed module to use templates.
- Updated documentation and help screen about invalid config files.
- Moving weather provider specific code and configuration into each provider and making hourly part of the interface.
- Bump electron to v11 and enable contextIsolation.
- Don't update the DOM when a module is not displayed.
- Cleaned up jsdoc and tests.
- Exposed logger as node module for easier access for 3rd party modules.
- Replaced deprecated `request` package with `node-fetch` and `digest-fetch`.
- Refactored calendar fetcher.
- Cleaned up newsfeed module.
- Cleaned up translations and translator code.

### Removed

- Removed danger.js library.
- Removed `ical` which was substituted by `node-ical` in release `v2.13.0`. Module developers must install this dependency themselves in the module folder if needed.
- Removed valid-url library.

### Fixed

- Added default log levels to stop calendar log spamming.
- Fix socket.io cors errors, see [breaking change since socket.io v3](https://socket.io/docs/v3/handling-cors/).
- Fix Issue with weather forecast icons due to fixed day start and end time (#2221).
- Fix empty directory for each module's main javascript file in the inspector.
- Fix Issue with weather forecast icons unit tests with different timezones (#2221).
- Fix issue with unencoded characters in translated strings when using nunjuck template (`Loading &hellip;` as an example).
- Fix socket.io backward compatibility with socket v2 clients.
- Fix 3rd party module language loading if language is English.
- Fix e2e tests after spectron update.
- Fix updatenotification creating zombie processes by setting a timeout for the git process.
- Fix weather module openweathermap not loading if lat and lon set without onecall.
- Fix calendar daylight savings offset calculation if recurring start date before 2007.
- Fix calendar time/date adjustment when time with GMT offset is different day (#2488).
- Fix calendar daylight savings offset calculation if recurring FULL DAY start date before 2007 (#2483).
- Fix newsreaders template, for wrong test for nowrap in 2 places (should be if not).

## [2.14.0] - 2021-01-01

Special thanks to the following contributors: @Alvinger, @AndyPoms, @ashishtank, @bluemanos, @flopp999, @jakemulley, @jakobsarwary1, @marvai-vgtu, @mirontoli, @rejas, @sdetweil, @Snille & @Sub028.

ℹ️ **Note:** This update uses new dependencies. Please update using the following command: `git pull && npm install`.

### Added

- Added new log level "debug" to the logger.
- Added new parameter "useKmh" to weather module for displaying wind speed as kmh.
- Added Chuvash translation.
- Added Weatherbit as a provider to Weather module.
- Added SMHI as a provider to Weather module.
- Added Hindi & Gujarati translation.
- Added optional support for DEGREE position in Feels like translation.
- Added support for variables in nunjucks templates for translate filter.
- Added Chuvash translation.
- Added new option "limitDays" - limit the number of discreet days displayed.
- Added new option "customEvents" - use custom symbol/color based on keyword in event title.

### Updated

- Merging .gitignore in the config-folder with the .gitignore in the root-folder.
- Weather module - forecast now show TODAY and TOMORROW instead of weekday, to make it easier to understand.
- Update dependencies to latest versions.
- Update dependencies eslint, feedme, simple-git and socket.io to latest versions.
- Update lithuanian translation.
- Update config sample.
- Highlight required version mismatch.
- No select Text for TouchScreen use.
- Corrected logic for timeFormat "relative" and "absolute".
- Added missing function call in module.show()
- Translator variables can have falsy values (e.g. empty string)
- Fix issue with weather module with DEGREE label in FEELS like

### Deleted

- Removed Travis CI integration.

### Fixed

- JSON Parse translation files with comments crashing UI. (#2149)
- Calendar parsing where RRULE bug returns wrong date, add Windows timezone name support. (#2145, #2151)
- Wrong node-ical version installed (package.json) requested version. (#2153)
- Fix calendar fetcher subsequent timing. (#2160)
- Rename Greek translation to correct ISO 639-1 alpha-2 code (gr > el). (#2155)
- Add a space after icons of sunrise and sunset. (#2169)
- Fix calendar when no DTEND record found in event, startDate overlay when endDate set. (#2177)
- Fix windspeed convertion error in ukmetoffice weather provider. (#2189)
- Fix console.debug not having timestamps. (#2199)
- Fix calendar full day event east of UTC start time. (#2200)
- Fix non-fullday recurring rule processing. (#2216)
- Catch errors when parsing calendar data with ical. (#2022)
- Fix Default Alert Module does not hide black overlay when alert is dismissed manually. (#2228)
- Weather module - Always displays night icons when local is other than English. (#2221)
- Update node-ical 0.12.4, fix invalid RRULE format in cal entries
- Fix package.json for optional electron dependency (2378)
- Update node-ical version again, 0.12.5, change RRULE fix (#2371, #2379)
- Remove undefined objects from modules array (#2382)
- Update node-ical version again, 0.12.7, change RRULE fix (#2371, #2379), node-ical now throws error (which we catch)
- Update simple-git version to 2.31 unhandled promise rejection (#2383)

## [2.13.0] - 2020-10-01

Special thanks to the following contributors: @bryanzzhu, @bugsounet, @chamakura, @cjbrunner, @easyas314, @larryare, @oemel09, @rejas, @sdetweil & @sthuber90.

ℹ️ **Note:** This update uses new dependencies. Please update using the following command: `git pull && npm install`.

### Added

- `--dry-run` Added option in fetch call within updatenotification node_helper. This is to prevent
  MagicMirror from consuming any fetch result. Causes conflict with MMPM when attempting to check
  for updates to MagicMirror and/or MagicMirror modules.
- Test coverage with Istanbul, run it with `npm run test:coverage`.
- Added lithuanian language.
- Added support in weatherforecast for OpenWeather onecall API.
- Added config option to calendar-icons for recurring- and fullday-events.
- Added current, hourly (max 48), and daily (max 7) weather forecasts to weather module via OpenWeatherMap One Call API.
- Added eslint-plugin for jsdoc comments.
- Added new configDeepMerge option for module developers.

### Updated

- Change incorrect weather.js default properties.
- Cleaned up newsfeed module.
- Cleaned up jsdoc comments.
- Cleaned up clock tests.
- Move lodash into devDependencies, update other dependencies.
- Switch from ical to node-ical library.

### Fixed

- Fix backward compatibility issues for Safari < 11.
- Fix the use of "maxNumberOfDays" in the module "weatherforecast depending on the endpoint (forecast/daily or forecast)". [#2018](https://github.com/MichMich/MagicMirror/issues/2018)
- Fix calendar display. Account for current timezone. [#2068](https://github.com/MichMich/MagicMirror/issues/2068)
- Fix logLevel being set before loading config.
- Fix incorrect namespace links in svg clockfaces. [#2072](https://github.com/MichMich/MagicMirror/issues/2072)
- Fix weather/providers/weathergov for API guidelines. [#2045](https://github.com/MichMich/MagicMirror/issues/2045)
- Fix "undefined" in weather modules header. [#1985](https://github.com/MichMich/MagicMirror/issues/1985)
- Fix #2110, #2111, #2118: Recurring full day events should not use timezone adjustment. Just compare month/day.

## [2.12.0] - 2020-07-01

Special thanks to the following contributors: @AndreKoepke, @andrezibaia, @bryanzzhu, @chamakura, @DarthBrento, @Ekristoffe, @khassel, @Legion2, @ndom91, @radokristof, @rejas, @XBCreepinJesus & @ZoneMR.

ℹ️ **Note:** This update uses new dependencies. Please update using the following command: `git pull && npm install`.

### Added

- Added option to config the level of logging.
- Added prettier for an even cleaner codebase.
- Hide Sunrise/Sunset in Weather module.
- Hide Sunrise/Sunset in Current Weather module.
- Added Met Office DataHub (UK) provider.

### Updated

- Cleaned up alert module code.
- Cleaned up check_config code.
- Replaced grunt-based linters with their non-grunt equivalents.
- Switch to most of the eslint:recommended rules and fix warnings.
- Replaced insecure links with https ones.
- Cleaned up all "no-undef" warnings from eslint.
- Added location title wrapping for calendar module.
- Updated the BG translation.

### Deleted

- Removed truetype (ttf) fonts.

### Fixed

- The broken modules due to Socket.io change from last release. [#1973](https://github.com/MichMich/MagicMirror/issues/1973)
- Add backward compatibility for old module code in socketclient.js. [#1973](https://github.com/MichMich/MagicMirror/issues/1973)
- Support multiple instances of calendar module with different config. [#1109](https://github.com/MichMich/MagicMirror/issues/1109)
- Fix the use of "maxNumberOfDays" in the module "weatherforecast". [#2018](https://github.com/MichMich/MagicMirror/issues/2018)
- Throw error when check_config fails. [#1928](https://github.com/MichMich/MagicMirror/issues/1928)
- Bug fix related to 'maxEntries' not displaying Calendar events. [#2050](https://github.com/MichMich/MagicMirror/issues/2050)
- Updated ical library to the latest version. [#1926](https://github.com/MichMich/MagicMirror/issues/1926)
- Fix config check after merge of prettier [#2109](https://github.com/MichMich/MagicMirror/issues/2109)

## [2.11.0] - 2020-04-01

🚨 READ THIS BEFORE UPDATING 🚨

In the past years the project has grown a lot. This came with a huge downside: poor maintainability. If I let the project continue the way it was, it would eventually crash and burn. More important: I would completely lose the drive and interest to continue the project. Because of this the decision was made to simplify the core by removing all side features like automatic installers and support for exotic platforms. This release (2.11.0) is the first real release that will reflect (parts) of these changes. As a result of this, some things might break. So before you continue make sure to backup your installation. Your config, your modules or better yet: your full MagicMirror folder. In other words: update at your own risk.

For more information regarding this major change, please check issue [#1860](https://github.com/MichMich/MagicMirror/issues/1860).

### Deleted

- Remove installers.
- Remove externalized scripts.
- Remove jshint dependency, instead eslint checks your config file now

### Added

- Brazilian translation for "FEELS".
- Ukrainian translation.
- Finnish translation for "PRECIP", "UPDATE_INFO_MULTIPLE" and "UPDATE_INFO_SINGLE".
- Added the ability to hide the temp label and weather icon in the `currentweather` module to allow showing only information such as wind and sunset/rise.
- The `clock` module now optionally displays sun and moon data, including rise/set times, remaining daylight, and percent of moon illumination.
- Added Hebrew translation.
- Add HTTPS support and update config.js.sample
- Run tests on long term support and latest stable version of nodejs
- Added the ability to configure a list of modules that shouldn't be update checked.
- Run linters on git commits
- Added date functionality to compliments: display birthday wishes or celebrate an anniversary
- Add HTTPS support for clientonly-mode.

### Fixed

- Force declaration of public ip address in config file (ISSUE #1852)
- Fixes `run-start.sh`: If running in docker-container, don't check the environment, just start electron (ISSUE #1859)
- Fix calendar time offset for recurring events crossing Daylight Savings Time (ISSUE #1798)
- Fix regression in currentweather module causing 'undefined' to show up when config.hideTemp is false
- Fix FEELS translation for Croatian
- Fixed weather tests [#1840](https://github.com/MichMich/MagicMirror/issues/1840)
- Fixed Socket.io can't be used with Reverse Proxy in serveronly mode [#1934](https://github.com/MichMich/MagicMirror/issues/1934)
- Fix update checking skipping 3rd party modules the first time

### Changed

- Remove documentation from core repository and link to new dedicated docs site: [docs.magicmirror.builders](https://docs.magicmirror.builders).
- Updated config.js.sample: Corrected some grammar on `config.js.sample` comment section.
- Removed `run-start.sh` script and update start commands:
  - To start using electron, use `npm run start`.
  - To start in server only mode, use `npm run server`.
- Remove redundant logging from modules.
- Timestamp in log output now also contains the date
- Turkish translation.
- Option to configure the size of the currentweather module.
- Changed "Gevoelstemperatuur" to "Voelt als" shorter text.

## [2.10.1] - 2020-01-10

### Changed

- Updated README.md: Added links to the official documentation website and remove links to broken installer.

## [2.10.0] - 2020-01-01

Special thanks to @sdetweil for all his great contributions!

ℹ️ **Note:** This update uses new dependencies. Please update using the following command: `git pull && npm install`.

### Added

- Timestamps in log output.
- Padding in dateheader mode of the calendar module.
- New upgrade script to help users consume regular updates installers/upgrade-script.sh.
- New script to help setup pm2, without install installers/fixuppm2.sh.

### Updated

- Updated lower bound of `lodash` and `helmet` dependencies for security patches.
- Updated compliments.js to handle newline in text, as textfields to not interpolate contents.
- Updated raspberry.sh installer script to handle new platform issues, split node/npm, pm2, and screen saver changes.
- Improve handling for armv6l devices, where electron support has gone away, add optional serveronly config option.
- Improved run-start.sh to handle for serveronly mode, by choice, or when electron not available.
- Only check for xwindows running if not on macOS.

### Fixed

- Fixed issue in weatherforecast module where predicted amount of rain was not using the decimal symbol specified in config.js.
- Module header now updates correctly, if a module need to dynamically show/hide its header based on a condition.
- Fix handling of config.js for serverOnly mode commented out.
- Fixed issue in calendar module where the debug script didn't work correctly with authentication.
- Fixed issue that some full day events were not correctly recognized as such.
- Display full day events lasting multiple days as happening today instead of some days ago if they are still ongoing.

## [2.9.0] - 2019-10-01

ℹ️ **Note:** This update uses new dependencies. Please update using the following command: `git pull && npm install`. If you are having issues running Electron, make sure your [Raspbian is up to date](https://www.raspberrypi.org/documentation/raspbian/updating.md).

### Added

- Spanish translation for "PRECIP".
- Adding a Malay (Malaysian) translation for MagicMirror².
- Add test check URLs of vendors 200 and 404 HTTP CODE.
- Add tests for new weather module and helper to stub ajax requests.

### Updated

- Updatenotification module: Display update notification for a limited (configurable) time.
- Enabled e2e/vendor_spec.js tests.
- The css/custom.css will be renamed after the next release. We've added into `run-start.sh` an instruction by GIT to ignore with `--skip-worktree` and `rm --cached`. [#1540](https://github.com/MichMich/MagicMirror/issues/1540)
- Disable sending of notification CLOCK_SECOND when displaySeconds is false.

### Fixed

- Updatenotification module: Properly handle race conditions, prevent crash.
- Send `NEWS_FEED` notification also for the first news messages which are shown.
- Fixed issue where weather module would not refresh data after a network or API outage. [#1722](https://github.com/MichMich/MagicMirror/issues/1722)
- Fixed weatherforecast module not displaying rain amount on fallback endpoint.
- Notifications CLOCK_SECOND & CLOCK_MINUTE being from startup instead of matched against the clock and avoid drifting.

## [2.8.0] - 2019-07-01

ℹ️ **Note:** This update uses new dependencies. Please update using the following command: `git pull && npm install`. If you are having issues running Electron, make sure your [Raspbian is up to date](https://www.raspberrypi.org/documentation/raspbian/updating.md).

### Added

- Option to show event location in calendar
- Finnish translation for "Feels" and "Weeks"
- Russian translation for “Feels”
- Calendar module: added `nextDaysRelative` config option
- Add `broadcastPastEvents` config option for calendars to include events from the past `maximumNumberOfDays` in event broadcasts
- Added feature to broadcast news feed items `NEWS_FEED` and updated news items `NEWS_FEED_UPDATED` in default [newsfeed](https://github.com/MichMich/MagicMirror/tree/develop/modules/default/newsfeed) module (when news is updated) with documented default and `config.js` options in [README.md](https://github.com/MichMich/MagicMirror/blob/develop/modules/default/newsfeed/README.md)
- Added notifications to default `clock` module broadcasting `CLOCK_SECOND` and `CLOCK_MINUTE` for the respective time elapsed.
- Added UK Met Office Datapoint feed as a provider in the default weather module.
- Added new provider class
- Added suncalc.js dependency to calculate sun times (not provided in UK Met Office feed)
- Added "tempUnits" and "windUnits" to allow, for example, temp in metric (i.e. celsius) and wind in imperial (i.e. mph). These will override "units" if specified, otherwise the "units" value will be used.
- Use Feels Like temp from feed if present
- Optionally display probability of precipitation (PoP) in current weather (UK Met Office data)
- Automatically try to fix eslint errors by passing `--fix` option to it
- Added sunrise and sunset times to weathergov weather provider [#1705](https://github.com/MichMich/MagicMirror/issues/1705)
- Added "useLocationAsHeader" to display "location" in `config.js` as header when location name is not returned
- Added to `newsfeed.js`: in order to design the news article better with css, three more class-names were introduced: newsfeed-desc, newsfeed-desc, newsfeed-desc

### Updated

- English translation for "Feels" to "Feels like"
- Fixed the example calendar url in `config.js.sample`
- Update `ical.js` to solve various calendar issues.
- Update weather city list url [#1676](https://github.com/MichMich/MagicMirror/issues/1676)
- Only update clock once per minute when seconds aren't shown
- Update weatherprovider documentation.

### Fixed

- Fixed uncaught exception, race condition on module update
- Fixed issue [#1696](https://github.com/MichMich/MagicMirror/issues/1696), some ical files start date to not parse to date type
- Allowance HTML5 autoplay-policy (policy is changed from Chrome 66 updates)
- Handle SIGTERM messages
- Fixes sliceMultiDayEvents so it respects maximumNumberOfDays
- Minor types in default NewsFeed [README.md](https://github.com/MichMich/MagicMirror/blob/develop/modules/default/newsfeed/README.md)
- Fix typos and small syntax errors, cleanup dependencies, remove multiple-empty-lines, add semi-rule
- Fixed issues with calendar not displaying one-time changes to repeating events
- Updated the fetchedLocationName variable in currentweather.js so that city shows up in the header

### Updated installer

- give non-pi2+ users (pi0, odroid, jetson nano, mac, windows, ...) option to continue install
- use current username vs hardcoded 'pi' to support non-pi install
- check for npm installed. node install doesn't do npm anymore
- check for mac as part of PM2 install, add install option string
- update pm2 config with current username instead of hard coded 'pi'
- check for screen saver config, "/etc/xdg/lxsession", bypass if not setup

## [2.7.1] - 2019-04-02

Fixed `package.json` version number.

## [2.7.0] - 2019-04-01

ℹ️ **Note:** This update uses new dependencies. Please update using the following command: `git pull && npm install`. If you are having issues running Electron, make sure your [Raspbian is up to date](https://www.raspberrypi.org/documentation/raspbian/updating.md).

### Added

- Italian translation for "Feels"
- Basic Klingon (tlhIngan Hol) translations
- Disabled the screensaver on raspbian with installation script
- Added option to truncate the number of vertical lines a calendar item can span if `wrapEvents` is enabled.
- Danish translation for "Feels" and "Weeks"
- Added option to split multiple day events in calendar to separate numbered events
- Slovakian translation
- Alerts now can contain Font Awesome icons
- Notifications display time can be set in request
- Newsfeed: added support for `ARTICLE_INFO_REQUEST` notification
- Add `name` config option for calendars to be sent along with event broadcasts

### Updated

- Bumped the Electron dependency to v3.0.13 to support the most recent Raspbian. [#1500](https://github.com/MichMich/MagicMirror/issues/1500)
- Updated modernizr code in alert module, fixed a small typo there too
- More verbose error message on console if the config is malformed
- Updated installer script to install Node.js version 10.x

### Fixed

- Fixed temperature displays in currentweather and weatherforecast modules [#1503](https://github.com/MichMich/MagicMirror/issues/1503), [#1511](https://github.com/MichMich/MagicMirror/issues/1511).
- Fixed unhandled error on bad git data in updatenotification module [#1285](https://github.com/MichMich/MagicMirror/issues/1285).
- Weather forecast now works with openweathermap in new weather module. Daily data are displayed, see issue [#1504](https://github.com/MichMich/MagicMirror/issues/1504).
- Fixed analogue clock border display issue where non-black backgrounds used (previous fix for issue 611)
- Fixed compatibility issues caused when modules request different versions of Font Awesome, see issue [#1522](https://github.com/MichMich/MagicMirror/issues/1522). MagicMirror now uses [Font Awesome 5 with v4 shims included for backwards compatibility](https://fontawesome.com/how-to-use/on-the-web/setup/upgrading-from-version-4#shims).
- Installation script problems with raspbian
- Calendar: only show repeating count if the event is actually repeating [#1534](https://github.com/MichMich/MagicMirror/pull/1534)
- Calendar: Fix exdate handling when multiple values are specified (comma separated)
- Calendar: Fix relative date handling for fulldate events, calculate difference always from start of day [#1572](https://github.com/MichMich/MagicMirror/issues/1572)
- Fix null dereference in moduleNeedsUpdate when the module isn't visible
- Calendar: Fixed event end times by setting default calendarEndTime to "LT" (Local time format). [#1479]
- Calendar: Fixed missing calendar fetchers after server process restarts [#1589](https://github.com/MichMich/MagicMirror/issues/1589)
- Notification: fixed background color (was white text on white background)
- Use getHeader instead of data.header when creating the DOM so overwriting the function also propagates into it
- Fix documentation of `useKMPHwind` option in currentweather

### New weather module

- Fixed weather forecast table display [#1499](https://github.com/MichMich/MagicMirror/issues/1499).
- Dimmed loading indicator for weather forecast.
- Implemented config option `decimalSymbol` [#1499](https://github.com/MichMich/MagicMirror/issues/1499).
- Aligned indoor values in current weather vertical [#1499](https://github.com/MichMich/MagicMirror/issues/1499).
- Added humidity support to nunjuck unit filter.
- Do not display degree symbol for temperature in Kelvin [#1503](https://github.com/MichMich/MagicMirror/issues/1503).
- Weather forecast now works with openweathermap for both, `/forecast` and `/forecast/daily`, in new weather module. If you use the `/forecast`-weatherEndpoint, the hourly data are converted to daily data, see issues [#1504](https://github.com/MichMich/MagicMirror/issues/1504), [#1513](https://github.com/MichMich/MagicMirror/issues/1513).
- Added fade, fadePoint and maxNumberOfDays properties to the forecast mode [#1516](https://github.com/MichMich/MagicMirror/issues/1516)
- Fixed Loading string and decimalSymbol string replace [#1538](https://github.com/MichMich/MagicMirror/issues/1538)
- Show Snow amounts in new weather module [#1545](https://github.com/MichMich/MagicMirror/issues/1545)
- Added weather.gov as a new weather provider for US locations

## [2.6.0] - 2019-01-01

ℹ️ **Note:** This update uses new dependencies. Please update using the following command: `git pull && npm install`. If you are having issues updating, make sure you are running the latest version of Node.

### ✨ Experimental ✨

- New default [module weather](modules/default/weather). This module will eventually replace the current `currentweather` and `weatherforecast` modules. The new module is still pretty experimental, but it's included so you can give it a try and help us improve this module. Please give us you feedback using [this forum post](https://forum.magicmirror.builders/topic/9335/default-weather-module-refactoring).

A huge, huge, huge thanks to user @fewieden for all his hard work on the new `weather` module!

### Added

- Possibility to add classes to the cell of symbol, title and time of the events of calendar.
- Font-awesome 5, still has 4 for backwards compatibility.
- Missing `showEnd` in calendar documentation
- Screenshot for the new feed module
- Screenshot for the compliments module
- Screenshot for the clock module
- Screenshot for the current weather
- Screenshot for the weather forecast module
- Portuguese translation for "Feels"
- Croatian translation
- Fading for dateheaders timeFormat in Calendar [#1464](https://github.com/MichMich/MagicMirror/issues/1464)
- Documentation for the existing `scale` option in the Weather Forecast module.

### Fixed

- Allow parsing recurring calendar events where the start date is before 1900
- Fixed Polish translation for Single Update Info
- Ignore entries with unparseable details in the calendar module
- Bug showing FullDayEvents one day too long in calendar fixed
- Bug in newsfeed when `removeStartTags` is used on the description [#1478](https://github.com/MichMich/MagicMirror/issues/1478)

### Updated

- The default calendar setting `showEnd` is changed to `false`.

### Changed

- The Weather Forecast module by default displays the &deg; symbol after every numeric value to be consistent with the Current Weather module.

## [2.5.0] - 2018-10-01

### Added

- Romanian translation for "Feels"
- Support multi-line compliments
- Simplified Chinese translation for "Feels"
- Polish translate for "Feels"
- French translate for "Feels"
- Translations for newsfeed module
- Support for toggling news article in fullscreen
- Hungarian translation for "Feels" and "Week"
- Spanish translation for "Feels"
- Add classes instead of inline style to the message from the module Alert
- Support for events having a duration instead of an end
- Support for showing end of events through config parameters showEnd and dateEndFormat

### Fixed

- Fixed gzip encoded calendar loading issue #1400.
- Fixed mixup between german and spanish translation for newsfeed.
- Fixed close dates to be absolute, if no configured in the config.js - module Calendar
- Fixed the updatenotification module message about new commits in the repository, so they can be correctly localized in singular and plural form.
- Fix for weatherforecast rainfall rounding [#1374](https://github.com/MichMich/MagicMirror/issues/1374)
- Fix calendar parsing issue for Midori on RasperryPi Zero w, related to issue #694.
- Fix weather city ID link in sample config
- Fixed issue with clientonly not updating with IP address and port provided on command line.

### Updated

- Updated Simplified Chinese translation
- Swedish translations
- Hungarian translations for the updatenotification module
- Updated Norsk bokmål translation
- Updated Norsk nynorsk translation
- Consider multi days event as full day events

## [2.4.1] - 2018-07-04

### Fixed

- Fix weather parsing issue #1332.

## [2.4.0] - 2018-07-01

⚠️ **Warning:** This release includes an updated version of Electron. This requires a Raspberry Pi configuration change to allow the best performance and prevent the CPU from overheating. Please read the information on the [MagicMirror Wiki](https://github.com/michmich/magicmirror/wiki/configuring-the-raspberry-pi#enable-the-open-gl-driver-to-decrease-electrons-cpu-usage).

ℹ️ **Note:** This update uses new dependencies. Please update using the following command: `git pull && npm install`

### Added

- Enabled translation of feelsLike for module currentweather
- Added support for on-going calendar events
- Added scroll up in fullscreen newsfeed article view
- Changed fullscreen newsfeed width from 100% to 100vw (better results)
- Added option to calendar module that colors only the symbol instead of the whole line
- Added option for new display format in the calendar module with date headers with times/events below.
- Ability to fetch compliments from a remote server
- Add regex filtering to calendar module
- Customize classes for table
- Added option to newsfeed module to only log error parsing a news article if enabled
- Add update translations for Português Brasileiro

### Changed

- Upgrade to Electron 2.0.0.
- Remove yarn-or-npm which breaks production builds.
- Invoke module suspend even if no dom content. [#1308](https://github.com/MichMich/MagicMirror/issues/1308)

### Fixed

- Fixed issue where wind chill could not be displayed in Fahrenheit. [#1247](https://github.com/MichMich/MagicMirror/issues/1247)
- Fixed issues where a module crashes when it tries to dismiss a non existing alert. [#1240](https://github.com/MichMich/MagicMirror/issues/1240)
- In default module currentWeather/currentWeather.js line 296, 300, self.config.animationSpeed can not be found because the notificationReceived function does not have "self" variable.
- Fixed browser-side code to work on the Midori browser.
- Fixed issue where heat index was reporting incorrect values in Celsius and Fahrenheit. [#1263](https://github.com/MichMich/MagicMirror/issues/1263)
- Fixed weatherforecast to use dt_txt field instead of dt to handle timezones better
- Newsfeed now remembers to show the description when `"ARTICLE_LESS_DETAILS"` is called if the user wants to always show the description. [#1282](https://github.com/MichMich/MagicMirror/issues/1282)
- `clientonly/*.js` is now linted, and one linting error is fixed
- Fix issue #1196 by changing underscore to hyphen in locale id, in align with momentjs.
- Fixed issue where heat index and wind chill were reporting incorrect values in Kelvin. [#1263](https://github.com/MichMich/MagicMirror/issues/1263)

### Updated

- Updated Italian translation
- Updated German translation
- Updated Dutch translation

## [2.3.1] - 2018-04-01

### Fixed

- Downgrade electron to 1.4.15 to solve the black screen issue.[#1243](https://github.com/MichMich/MagicMirror/issues/1243)

## [2.3.0] - 2018-04-01

### Added

- Add new settings in compliments module: setting time intervals for morning and afternoon
- Add system notification `MODULE_DOM_CREATED` for notifying each module when their Dom has been fully loaded.
- Add types for module.
- Implement Danger.js to notify contributors when CHANGELOG.md is missing in PR.
- Allow scrolling in full page article view of default newsfeed module with gesture events from [MMM-Gestures](https://github.com/thobach/MMM-Gestures)
- Changed 'compliments.js' - update DOM if remote compliments are loaded instead of waiting one updateInterval to show custom compliments
- Automated unit tests utils, deprecated, translator, cloneObject(lockstrings)
- Automated integration tests translations
- Add advanced filtering to the excludedEvents configuration of the default calendar module
- New currentweather module config option: `showFeelsLike`: Shows how it actually feels like. (wind chill or heat index)
- New currentweather module config option: `useKMPHwind`: adds an option to see wind speed in Kmph instead of just m/s or Beaufort.
- Add dc:date to parsing in newsfeed module, which allows parsing of more rss feeds.

### Changed

- Add link to GitHub repository which contains the respective Dockerfile.
- Optimized automated unit tests cloneObject, cmpVersions
- Update notifications use now translation templates instead of normal strings.
- Yarn can be used now as an installation tool
- Changed Electron dependency to v1.7.13.

### Fixed

- News article in fullscreen (iframe) is now shown in front of modules.
- Forecast respects maxNumberOfDays regardless of endpoint.
- Fix exception on translation of objects.

## [2.2.2] - 2018-01-02

### Added

- Add missing `package-lock.json`.

### Changed

- Changed Electron dependency to v1.7.10.

## [2.2.1] - 2018-01-01

### Fixed

- Fixed linting errors.

## [2.2.0] - 2018-01-01

**Note:** This update uses new dependencies. Please update using the following command: `git pull && npm install`

### Changed

- Calendar week is now handled with a variable translation in order to move number language specific.
- Reverted the Electron dependency back to 1.4.15 since newer version don't seem to work on the Raspberry Pi very well.

### Added

- Add option to use [Nunjucks](https://mozilla.github.io/nunjucks/) templates in modules. (See `helloworld` module as an example.)
- Add Bulgarian translations for MagicMirror² and Alert module.
- Add graceful shutdown of modules by calling `stop` function of each `node_helper` on SIGINT before exiting.
- Link update subtext to Github diff of current version versus tracking branch.
- Add Catalan translation.
- Add ability to filter out newsfeed items based on prohibited words found in title (resolves #1071)
- Add options to truncate description support of a feed in newsfeed module
- Add reloadInterval option for particular feed in newsfeed module
- Add no-cache entries of HTTP headers in newsfeed module (fetcher)
- Add Czech translation.
- Add option for decimal symbols other than the decimal point for temperature values in both default weather modules: WeatherForecast and CurrentWeather.

### Fixed

- Fixed issue with calendar module showing more than `maximumEntries` allows
- WeatherForecast and CurrentWeather are now using HTTPS instead of HTTP
- Correcting translation for Indonesian language
- Fix issue where calendar icons wouldn't align correctly

## [2.1.3] - 2017-10-01

**Note:** This update uses new dependencies. Please update using the following command: `git pull && npm install`

### Changed

- Remove Roboto fonts files inside `fonts` and these are installed by npm install command.

### Added

- Add `clientonly` script to start only the electron client for a remote server.
- Add symbol and color properties of event when `CALENDAR_EVENTS` notification is broadcasted from `default/calendar` module.
- Add `.vscode/` folder to `.gitignore` to keep custom Visual Studio Code config out of git.
- Add unit test the capitalizeFirstLetter function of newsfeed module.
- Add new unit tests for function `shorten` in calendar module.
- Add new unit tests for function `getLocaleSpecification` in calendar module.
- Add unit test for js/class.js.
- Add unit tests for function `roundValue` in currentweather module.
- Add test e2e showWeek feature in spanish language.
- Add warning Log when is used old authentication method in the calendar module.
- Add test e2e for helloworld module with default config text.
- Add ability for `currentweather` module to display indoor humidity via INDOOR_HUMIDITY notification.
- Add Welsh (Cymraeg) translation.
- Add Slack badge to Readme.

### Updated

- Changed 'default.js' - listen on all attached interfaces by default.
- Add execution of `npm list` after the test are ran in Travis CI.
- Change hooks for the vendors e2e tests.
- Add log when clientonly failed on starting.
- Add warning color when are using full ip whitelist.
- Set version of the `express-ipfilter` on 0.3.1.

### Fixed

- Fixed issue with incorrect alignment of analog clock when displayed in the center column of the MM.
- Fixed ipWhitelist behaviour to make empty whitelist ([]) allow any and all hosts access to the MM.
- Fixed issue with calendar module where 'excludedEvents' count towards 'maximumEntries'.
- Fixed issue with calendar module where global configuration of maximumEntries was not overridden by calendar specific config (see module doc).
- Fixed issue where `this.file(filename)` returns a path with two hashes.
- Workaround for the WeatherForecast API limitation.

## [2.1.2] - 2017-07-01

### Changed

- Revert Docker related changes in favor of [docker-MagicMirror](https://github.com/bastilimbach/docker-MagicMirror). All Docker images are outsourced. ([#856](https://github.com/MichMich/MagicMirror/pull/856))
- Change Docker base image (Debian + Node) to an arm based distro (AlpineARM + Node) ([#846](https://github.com/MichMich/MagicMirror/pull/846))
- Fix the dockerfile to have it running from the first time.

### Added

- Add in option to wrap long calendar events to multiple lines using `wrapEvents` configuration option.
- Add test e2e `show title newsfeed` for newsfeed module.
- Add task to check configuration file.
- Add test check URLs of vendors.
- Add test of match current week number on clock module with showWeek configuration.
- Add test default modules present modules/default/defaultmodules.js.
- Add unit test calendar_modules function capFirst.
- Add test for check if exists the directories present in defaults modules.
- Add support for showing wind direction as an arrow instead of abbreviation in currentWeather module.
- Add support for writing translation functions to support flexible word order
- Add test for check if exits the directories present in defaults modules.
- Add calendar option to set a separate date format for full day events.
- Add ability for `currentweather` module to display indoor temperature via INDOOR_TEMPERATURE notification
- Add ability to change the path of the `custom.css`.
- Add translation Dutch to Alert module.
- Added Romanian translation.

### Updated

- Added missing keys to Polish translation.
- Added missing key to German translation.
- Added better translation with flexible word order to Finnish translation.

### Fixed

- Fix instruction in README for using automatically installer script.
- Bug of duplicated compliments as described in [here](https://forum.magicmirror.builders/topic/2381/compliments-module-stops-cycling-compliments).
- Fix double message about port when server is starting
- Corrected Swedish translations for TODAY/TOMORROW/DAYAFTERTOMORROW.
- Removed unused import from js/electron.js
- Made calendar.js respect config.timeFormat irrespective of locale setting.
- Fixed alignment of analog clock when a large calendar is displayed in the same side bar.

## [2.1.1] - 2017-04-01

**Note:** This update uses new dependencies. Please update using the following command: `git pull && npm install`

### Changed

- Add `anytime` group for Compliments module.
- Compliments module can use remoteFile without default daytime arrays defined.
- Installer: Use init config.js from config.js.sample.
- Switched out `rrule` package for `rrule-alt` and fixes in `ical.js` in order to fix calendar issues. ([#565](https://github.com/MichMich/MagicMirror/issues/565))
- Make mouse events pass through the region fullscreen_above to modules below.
- Scaled the splash screen down to make it a bit more subtle.
- Replace HTML tables with markdown tables in README files.
- Added `DAYAFTERTOMORROW`, `UPDATE_NOTIFICATION` and `UPDATE_NOTIFICATION_MODULE` to Finnish translations.
- Run `npm test` on Travis automatically.
- Show the splash screen image even when is reboot or halted.
- Added some missing translation strings in the sv.json file.
- Run task jsonlint to check translation files.
- Restructured Test Suite.

### Added

- Added Docker support (Pull Request [#673](https://github.com/MichMich/MagicMirror/pull/673)).
- Calendar-specific support for `maximumEntries`, and `maximumNumberOfDays`.
- Add loaded function to modules, providing an async callback.
- Made default newsfeed module aware of gesture events from [MMM-Gestures](https://github.com/thobach/MMM-Gestures)
- Add use pm2 for manager process into Installer RaspberryPi script.
- Russian Translation.
- Afrikaans Translation.
- Add postinstall script to notify user that MagicMirror installed successfully despite warnings from NPM.
- Init tests using mocha.
- Option to use RegExp in Calendar's titleReplace.
- Hungarian Translation.
- Icelandic Translation.
- Add use a script to prevent when is run by SSH session set DISPLAY environment.
- Enable ability to set configuration file by the environment variable called MM_CONFIG_FILE.
- Option to give each calendar a different color.
- Option for colored min-temp and max-temp.
- Add test e2e helloworld.
- Add test e2e environment.
- Add `chai-as-promised` npm module to devDependencies.
- Basic set of tests for clock module.
- Run e2e test in Travis.
- Estonian Translation.
- Add test for compliments module for parts of day.
- Korean Translation.
- Added console warning on startup when deprecated config options are used.
- Add option to display temperature unit label to the current weather module.
- Added ability to disable wrapping of news items.
- Added in the ability to hide events in the calendar module based on simple string filters.
- Updated Norwegian translation.
- Added hideLoading option for News Feed module.
- Added configurable dateFormat to clock module.
- Added multiple calendar icon support.
- Added tests for Translations, dev argument, version, dev console.
- Added test anytime feature compliments module.
- Added test ipwhitelist configuration directive.
- Added test for calendar module: default, basic-auth, backward compatibility, fail-basic-auth.
- Added meta tags to support fullscreen mode on iOS (for server mode)
- Added `ignoreOldItems` and `ignoreOlderThan` options to the News Feed module
- Added test for MM_PORT environment variable.
- Added a configurable Week section to the clock module.

### Fixed

- Update .gitignore to not ignore default modules folder.
- Remove white flash on boot up.
- Added `update` in Raspberry Pi installation script.
- Fix an issue where the analog clock looked scrambled. ([#611](https://github.com/MichMich/MagicMirror/issues/611))
- If units are set to imperial, the showRainAmount option of weatherforecast will show the correct unit.
- Module currentWeather: check if temperature received from api is defined.
- Fix an issue with module hidden status changing to `true` although lock string prevented showing it.
- Fix newsfeed module bug (removeStartTags)
- Fix when is set MM_PORT environment variable.
- Fixed missing animation on `this.show(speed)` when module is alone in a region.

## [2.1.0] - 2016-12-31

**Note:** This update uses new dependencies. Please update using the following command: `git pull && npm install`

### Added

- Finnish translation.
- Danish translation.
- Turkish translation.
- Option to limit access to certain IP addresses based on the value of `ipWhitelist` in the `config.js`, default is access from localhost only (Issue [#456](https://github.com/MichMich/MagicMirror/issues/456)).
- Added ability to change the point of time when calendar events get relative.
- Add Splash screen on boot.
- Add option to show humidity in currentWeather module.
- Add VSCode IntelliSense support.
- Module API: Add Visibility locking to module system. [See documentation](https://github.com/MichMich/MagicMirror/tree/develop/modules#visibility-locking) for more information.
- Module API: Method to overwrite the module's header. [See documentation](https://github.com/MichMich/MagicMirror/tree/develop/modules#getheader) for more information.
- Module API: Option to define the minimum MagicMirror version to run a module. [See documentation](https://github.com/MichMich/MagicMirror/tree/develop/modules#requiresversion) for more information.
- Calendar module now broadcasts the event list to all other modules using the notification system. [See documentation](https://github.com/MichMich/MagicMirror/tree/develop/modules/default/calendar) for more information.
- Possibility to use the calendar feed as the source for the weather (currentweather & weatherforecast) location data. [See documentation](https://github.com/MichMich/MagicMirror/tree/develop/modules/default/weatherforecast) for more information.
- Added option to show rain amount in the weatherforecast default module
- Add module `updatenotification` to get an update whenever a new version is available. [See documentation](https://github.com/MichMich/MagicMirror/tree/develop/modules/default/updatenotification) for more information.
- Add the ability to set timezone on the date display in the Clock Module
- Ability to set date format in calendar module
- Possibility to use currentweather for the compliments
- Added option `disabled` for modules.
- Added option `address` to set bind address.
- Added option `onlyTemp` for currentweather module to show only current temperature and weather icon.
- Added option `remoteFile` to compliments module to load compliment array from filesystem.
- Added option `zoom` to scale the whole mirror display with a given factor.
- Added option `roundTemp` for currentweather and weatherforecast modules to display temperatures rounded to nearest integer.
- Added ability set the classes option to compliments module for style and text size of compliments.
- Added ability to configure electronOptions
- Calendar module: option to hide private events
- Add root_path for global vars

### Updated

- Modified translations for Frysk.
- Modified core English translations.
- Updated package.json as a result of Snyk security update.
- Improve object instantiation to prevent reference errors.
- Improve logger. `Log.log()` now accepts multiple arguments.
- Remove extensive logging in newsfeed node helper.
- Calendar times are now uniformly capitalized.
- Modules are now secure, and Helmet is now used to prevent abuse of the Mirror's API.

### Fixed

- Solve an issue where module margins would appear when the first module of a section was hidden.
- Solved visual display errors on chrome, if all modules in one of the right sections are hidden.
- Global and Module default config values are no longer modified when setting config values.
- Hide a region if all modules in a region are hidden. Prevention unwanted margins.
- Replaced `electron-prebuilt` package with `electron` in order to fix issues that would happen after 2017.
- Documentation of alert module

## [2.0.5] - 2016-09-20

### Added

- Added ability to remove tags from the beginning or end of newsfeed items in 'newsfeed.js'.
- Added ability to define "the day after tomorrow" for calendar events (Definition for German and Dutch already included).
- Added CII Badge (we are compliant with the CII Best Practices)
- Add support for doing http basic auth when loading calendars
- Add the ability to turn off and on the date display in the Clock Module

### Fixed

- Fix typo in installer.
- Add message to unsupported Pi error to mention that Pi Zeros must use server only mode, as ARMv6 is unsupported. Closes #374.
- Fix API url for weather API.

### Updated

- Force fullscreen when kioskmode is active.
- Update the .github templates and information with more modern information.
- Update the Gruntfile with a more functional StyleLint implementation.

## [2.0.4] - 2016-08-07

### Added

- Brazilian Portuguese Translation.
- Option to enable Kiosk mode.
- Added ability to start the app with Dev Tools.
- Added ability to turn off the date display in `clock.js` when in analog mode.
- Greek Translation

### Fixed

- Prevent `getModules()` selectors from returning duplicate entries.
- Append endpoints of weather modules with `/` to retrieve the correct data. (Issue [#337](https://github.com/MichMich/MagicMirror/issues/337))
- Corrected grammar in `module.js` from 'suspend' to 'suspended'.
- Fixed openweathermap.org URL in config sample.
- Prevent currentweather module from crashing when received data object is incorrect.
- Fix issue where translation loading prevented the UI start-up when the language was set to 'en'. (Issue [#388](https://github.com/MichMich/MagicMirror/issues/388))

### Updated

- Updated package.json to fix possible vulnerabilities. (Using Snyk)
- Updated weathericons
- Updated default weatherforecast to work with the new icons.
- More detailed error message in case config file couldn't be loaded.

## [2.0.3] - 2016-07-12

### Added

- Add max newsitems parameter to the newsfeed module.
- Translations for Simplified Chinese, Traditional Chinese and Japanese.
- Polish Translation
- Add an analog clock in addition to the digital one.

### Fixed

- Edit Alert Module to display title & message if they are provided in the notification (Issue [#300](https://github.com/MichMich/MagicMirror/issues/300))
- Removed 'null' reference from updateModuleContent(). This fixes recent Edge and Internet Explorer browser displays (Issue [#319](https://github.com/MichMich/MagicMirror/issues/319))

### Changed

- Added default string to calendar titleReplace.

## [2.0.2] - 2016-06-05

### Added

- Norwegian Translations (nb and nn)
- Portuguese Translation
- Swedish Translation

### Fixed

- Added reference to Italian Translation.
- Added the missing NE translation to all languages. [#344](https://github.com/MichMich/MagicMirror/issues/344)
- Added proper User-Agent string to calendar call.

### Changed

- Add option to use locationID in weather modules.

## [2.0.1] - 2016-05-18

### Added

- Changelog
- Italian Translation

### Changed

- Improve the installer by fetching the latest Node.js without any 3rd party interferences.

## [2.0.0] - 2016-05-03

### Initial release of MagicMirror²

It includes (but is not limited to) the following features:

- Modular system allowing 3rd party plugins.
- An Node/Electron based application taking away the need for external servers or browsers.
- A complete development API documentation.
- Small cute fairies that kiss you while you sleep.

## [1.0.0] - 2014-02-16

### Initial release of MagicMirror.

This was part of the blogpost: [https://michaelteeuw.nl/post/83916869600/magic-mirror-part-vi-production-of-the](https://michaelteeuw.nl/post/83916869600/magic-mirror-part-vi-production-of-the)<|MERGE_RESOLUTION|>--- conflicted
+++ resolved
@@ -39,12 +39,10 @@
 - Fixed User-Agent-Header for newsfeed and calendar module (#2729).
 - Replace broken shields in Readme and use https for links.
 - Fixed electron tests with retry.
-<<<<<<< HEAD
-- Fix useHttp for full version #2749
-=======
 - Fixed Calendar recurring cross timezone error (add/subtract a day, not just offset hours) (#2632)
 - Fixed Calendar showEnd and Full Date overlay (#2629)
->>>>>>> 512c3923
+- Fix useHttps for full version #2749
+
 
 ## [2.17.1] - 2021-10-01
 
