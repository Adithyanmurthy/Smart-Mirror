--- conflicted
+++ resolved
@@ -7,10 +7,6 @@
 
 ❤️ **Donate:** Enjoying MagicMirror²? [Please consider a donation!](https://magicmirror.builders/donate) With your help we can continue to improve the MagicMirror² core.
 
-<<<<<<< HEAD
-
-=======
->>>>>>> 7c68bff9
 ## [2.8.0] - Unreleased
 
 *This release is scheduled to be released on 2019-04-01.*
@@ -23,10 +19,6 @@
 - use Feels Like temp from feed if present
 - optionally display precipitation in current weather
 
-<<<<<<< HEAD
-
-=======
->>>>>>> 7c68bff9
 ### Updated
 
 ### Fixed
