--- conflicted
+++ resolved
@@ -17,11 +17,8 @@
 ## Updated
 
 - Removed DAYAFTERTOMORROW from English
-<<<<<<< HEAD
 - Update electron to v20 and other dependencies.
-=======
 - Updated jsdoc
->>>>>>> e997ee70
 
 ## Fixed
 
