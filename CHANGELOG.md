--- conflicted
+++ resolved
@@ -10,12 +10,8 @@
 ### Updated
 - updated raspberry.sh installer script to handle new platform issues, split node/npm, pm2, and screen saver changes
 - improve handling for armv6l devices, where electron support has gone away, add optional serveronly config option
-<<<<<<< HEAD
 - improved run-start.sh to handle for serveronly mode, by choice, or when electron not available
-
-=======
 - change electron version 
->>>>>>> 05f710cb
 ---
 
 ❤️ **Donate:** Enjoying MagicMirror²? [Please consider a donation!](https://magicmirror.builders/donate) With your help we can continue to improve the MagicMirror² core.
