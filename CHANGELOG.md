--- conflicted
+++ resolved
@@ -12,14 +12,7 @@
 ### Added
 
 - Added new log level "debug" to the logger.
-<<<<<<< HEAD
-- Chuvash translation
-
-### Updated
-
-- Weather module - forecast now show TODAY and TOMORROW instead of weekday, to make it easier to understand
-- Update dependencies to latest versions
-=======
+
 - Added Hindi & Gujarati translation.
 - Chuvash translation.
 
@@ -27,7 +20,6 @@
 
 - Weather module - forecast now show TODAY and TOMORROW instead of weekday, to make it easier to understand.
 - Update dependencies to latest versions.
->>>>>>> a05c08ed
 
 ### Deleted
 
@@ -40,10 +32,7 @@
 - Rename Greek translation to correct ISO 639-1 alpha-2 code (gr > el). (#2155)
 - Add a space after icons of sunrise and sunset (#2169)
 - Fix calendar when no DTEND record found in event, startDate overlay when endDate set (#2177)
-<<<<<<< HEAD
 - Fix calendar full day event east of UTC start time (#2200)
-=======
->>>>>>> a05c08ed
 
 ## [2.13.0] - 2020-10-01
 
