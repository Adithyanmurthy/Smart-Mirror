# MagicMirror² Change Log
All notable changes to this project will be documented in this file.
This project adheres to [Semantic Versioning](http://semver.org/).

## [2.1.3] - Unreleased

### Changed

### Added
- Add `clientonly` script to start only the electron client for a remote server.
- Add symbol and color properties of event when `CALENDAR_EVENTS` notification is broadcasted from `default/calendar` module.
- Add `.vscode/` folder to `.gitignore` to keep custom Visual Studio Code config out of git.
- Add unit test the capitalizeFirstLetter function of newfeed module

### Updated
<<<<<<< HEAD
- Changed 'default.js' - listen on all attached interfaces by default
- Add execution of `npm list` after the test are ran in Travis CI.
=======
- Changed 'default.js' - listen on all attached interfaces by default.
>>>>>>> 8a830e40

### Fixed
- Fixed issue with incorrect allignment of analog clock when displayed in the center column of the MM.
- Fixed ipWhitelist behaviour to make empty whitelist ([]) allow any and all hosts access to the MM.
- Fixed issue with calendar module where 'excludedEvents' count towards 'maximumEntries'.
- Fixed issue with calendar module where global configuration of maximumEntries was not overridden by calendar specific config (see module doc).

## [2.1.2] - 2017-07-01

### Changed
- Revert Docker related changes in favor of [docker-MagicMirror](https://github.com/bastilimbach/docker-MagicMirror). All Docker images are outsourced. ([#856](https://github.com/MichMich/MagicMirror/pull/856))
- Change Docker base image (Debian + Node) to an arm based distro (AlpineARM + Node) ([#846](https://github.com/MichMich/MagicMirror/pull/846))
- Fix the dockerfile to have it running from the first time.

### Added
- Add in option to wrap long calendar events to multiple lines using `wrapEvents` configuration option.
- Add test e2e `show title newsfeed` for newsfeed module.
- Add task to check configuration file.
- Add test check URLs of vendors.
- Add test of match current week number on clock module with showWeek configuration.
- Add test default modules present modules/default/defaultmodules.js.
- Add unit test calendar_modules function capFirst.
- Add test for check if exists the directories present in defaults modules.
- Add support for showing wind direction as an arrow instead of abbreviation in currentWeather module.
- Add support for writing translation fucntions to support flexible word order
- Add test for check if exits the directories present in defaults modules.
- Add calendar option to set a separate date format for full day events.
- Add ability for `currentweather` module to display indoor temperature via INDOOR_TEMPERATURE notification
- Add ability to change the path of the `custom.css`.
- Add translation Dutch to Alert module.
- Added Romanian translation.

### Updated
- Added missing keys to Polish translation.
- Added missing key to German translation.
- Added better translation with flexible word order to Finnish translation.

### Fixed
- Fix instruction in README for using automatically installer script.
- Bug of duplicated compliments as described in [here](https://forum.magicmirror.builders/topic/2381/compliments-module-stops-cycling-compliments).
- Fix double message about port when server is starting
- Corrected Swedish translations for TODAY/TOMORROW/DAYAFTERTOMORROW.
- Removed unused import from js/electron.js
- Made calendar.js respect config.timeFormat irrespecive of locale setting.
- Fixed alignment of analog clock when a large calendar is displayed in the same side bar.

## [2.1.1] - 2017-04-01

**Note:** This update uses new dependencies. Please update using the following command: `git pull && npm install`

### Changed
- Add `anytime` group for Compliments module.
- Compliments module can use remoteFile without default daytime arrays defined.
- Installer: Use init config.js from config.js.sample.
- Switched out `rrule` package for `rrule-alt` and fixes in `ical.js` in order to fix calendar issues. ([#565](https://github.com/MichMich/MagicMirror/issues/565))
- Make mouse events pass through the region fullscreen_above to modules below.
- Scaled the splash screen down to make it a bit more subtle.
- Replace HTML tables with markdown tables in README files.
- Added `DAYAFTERTOMORROW`, `UPDATE_NOTIFICATION` and `UPDATE_NOTIFICATION_MODULE` to Finnish translations.
- Run `npm test` on Travis automatically.
- Show the splash screen image even when is reboot or halted.
- Added some missing translaton strings in the sv.json file.
- Run task jsonlint to check translation files.
- Restructured Test Suite.

### Added
- Added Docker support (Pull Request [#673](https://github.com/MichMich/MagicMirror/pull/673)).
- Calendar-specific support for `maximumEntries`, and ` maximumNumberOfDays`.
- Add loaded function to modules, providing an async callback.
- Made default newsfeed module aware of gesture events from [MMM-Gestures](https://github.com/thobach/MMM-Gestures)
- Add use pm2 for manager process into Installer RaspberryPi script.
- Russian Translation.
- Afrikaans Translation.
- Add postinstall script to notify user that MagicMirror installed successfully despite warnings from NPM.
- Init tests using mocha.
- Option to use RegExp in Calendar's titleReplace.
- Hungarian Translation.
- Icelandic Translation.
- Add use a script to prevent when is run by SSH session set DISPLAY enviroment.
- Enable ability to set configuration file by the enviroment variable called MM_CONFIG_FILE.
- Option to give each calendar a different color.
- Option for colored min-temp and max-temp.
- Add test e2e helloworld.
- Add test e2e enviroment.
- Add `chai-as-promised` npm module to devDependencies.
- Basic set of tests for clock module.
- Run e2e test in Travis.
- Estonian Translation.
- Add test for compliments module for parts of day.
- Korean Translation.
- Added console warning on startup when deprecated config options are used.
- Add option to display temperature unit label to the current weather module.
- Added ability to disable wrapping of news items.
- Added in the ability to hide events in the calendar module based on simple string filters.
- Updated Norwegian translation.
- Added hideLoading option for News Feed module.
- Added configurable dateFormat to clock module.
- Added multiple calendar icon support.
- Added tests for Translations, dev argument, version, dev console.
- Added test anytime feature compliments module.
- Added test ipwhitelist configuration directive.
- Added test for calendar module: default, basic-auth, backward compability, fail-basic-auth.
- Added meta tags to support fullscreen mode on iOS (for server mode)
- Added `ignoreOldItems` and `ignoreOlderThan` options to the News Feed module
- Added test for MM_PORT enviroment variable.
- Added a configurable Week section to the clock module.

### Fixed
- Update .gitignore to not ignore default modules folder.
- Remove white flash on boot up.
- Added `update` in Raspberry Pi installation script.
- Fix an issue where the analog clock looked scrambled. ([#611](https://github.com/MichMich/MagicMirror/issues/611))
- If units is set to imperial, the showRainAmount option of weatherforecast will show the correct unit.
- Module currentWeather: check if temperature received from api is defined.
- Fix an issue with module hidden status changing to `true` although lock string prevented showing it.
- Fix newsfeed module bug (removeStartTags)
- Fix when is set MM_PORT enviroment variable.
- Fixed missing animation on `this.show(speed)` when module is alone in a region.

## [2.1.0] - 2016-12-31

**Note:** This update uses new dependencies. Please update using the following command: `git pull && npm install`

### Added
- Finnish translation.
- Danish translation.
- Turkish translation.
- Option to limit access to certain IP addresses based on the value of `ipWhitelist` in the `config.js`, default is access from localhost only (Issue [#456](https://github.com/MichMich/MagicMirror/issues/456)).
- Added ability to change the point of time when calendar events get relative.
- Add Splash screen on boot.
- Add option to show humidity in currentWeather module.
- Add VSCode IntelliSense support.
- Module API: Add Visibility locking to module system. [See documentation](https://github.com/MichMich/MagicMirror/tree/develop/modules#visibility-locking) for more information.
- Module API: Method to overwrite the module's header. [See documentation](https://github.com/MichMich/MagicMirror/tree/develop/modules#getheader) for more information.
- Module API: Option to define the minimum MagicMirror version to run a module. [See documentation](https://github.com/MichMich/MagicMirror/tree/develop/modules#requiresversion) for more information.
- Calendar module now broadcasts the event list to all other modules using the notification system. [See documentation](https://github.com/MichMich/MagicMirror/tree/develop/modules/default/calendar) for more information.
- Possibility to use the the calendar feed as the source for the weather (currentweather & weatherforecast) location data. [See documentation](https://github.com/MichMich/MagicMirror/tree/develop/modules/default/weatherforecast) for more information.
- Added option to show rain amount in the weatherforecast default module
- Add module `updatenotification` to get an update whenever a new version is availabe. [See documentation](https://github.com/MichMich/MagicMirror/tree/develop/modules/default/updatenotification) for more information.
- Add the abilty to set timezone on the date display in the Clock Module
- Ability to set date format in calendar module
- Possibility to use currentweather for the compliments
- Added option `disabled` for modules.
- Added option `address` to set bind address.
- Added option `onlyTemp` for currentweather module to show show only current temperature and weather icon.
- Added option `remoteFile` to compliments module to load compliment array from filesystem.
- Added option `zoom` to scale the whole mirror display with a given factor.
- Added option `roundTemp` for currentweather and weatherforecast modules to display temperatures rounded to nearest integer.
- Added abilty set the classes option to compliments module for style and text size of compliments.
- Added ability to configure electronOptions
- Calendar module: option to hide private events
- Add root_path for global vars

### Updated
- Modified translations for Frysk.
- Modified core English translations.
- Updated package.json as a result of Snyk security update.
- Improve object instantiation to prevent reference errors.
- Improve logger. `Log.log()` now accepts multiple arguments.
- Remove extensive logging in newsfeed node helper.
- Calendar times are now uniformly capitalized.
- Modules are now secure, and Helmet is now used to prevent abuse of the Mirror's API.

### Fixed
- Solve an issue where module margins would appear when the first module of a section was hidden.
- Solved visual display errors on chrome, if all modules in one of the right sections are hidden.
- Global and Module default config values are no longer modified when setting config values.
- Hide a region if all modules in a region are hidden. Prevention unwanted margins.
- Replaced `electron-prebuilt` package with `electron` in order to fix issues that would happen after 2017.
- Documentation of alert module

## [2.0.5] - 2016-09-20

### Added
- Added ability to remove tags from the beginning or end of newsfeed items in 'newsfeed.js'.
- Added ability to define "the day after tomorrow" for calendar events (Definition for German and Dutch already included).
- Added CII Badge (we are compliant with the CII Best Practices)
- Add support for doing http basic auth when loading calendars
- Add the abilty to turn off and on the date display in the Clock Module

### Fixed
- Fix typo in installer.
- Add message to unsupported Pi error to mention that Pi Zeros must use server only mode, as ARMv6 is unsupported. Closes #374.
- Fix API url for weather API.

### Updated
- Force fullscreen when kioskmode is active.
- Update the .github templates and information with more modern information.
- Update the Gruntfile with a more functional StyleLint implementation.

## [2.0.4] - 2016-08-07

### Added
- Brazilian Portuguese Translation.
- Option to enable Kiosk mode.
- Added ability to start the app with Dev Tools.
- Added ability to turn off the date display in `clock.js` when in analog mode.
- Greek Translation

### Fixed
- Prevent `getModules()` selectors from returning duplicate entries.
- Append endpoints of weather modules with `/` to retreive the correct data. (Issue [#337](https://github.com/MichMich/MagicMirror/issues/337))
- Corrected grammer in `module.js` from 'suspend' to 'suspended'.
- Fixed openweathermap.org URL in config sample.
- Prevent currentweather module from crashing when received data object is incorrect.
- Fix issue where translation loading prevented the UI start-up when the language was set to 'en'. (Issue [#388](https://github.com/MichMich/MagicMirror/issues/388))

### Updated
- Updated package.json to fix possible vulnerabilities. (Using Snyk)
- Updated weathericons
- Updated default weatherforecast to work with the new icons.
- More detailed error message in case config file couldn't be loaded.

## [2.0.3] - 2016-07-12
### Added
- Add max newsitems parameter to the newsfeed module.
- Translations for Simplified Chinese, Traditional Chinese and Japanese.
- Polish Translation
- Add an analog clock in addition to the digital one.

### Fixed
- Edit Alert Module to display title & message if they are provided in the notification (Issue [#300](https://github.com/MichMich/MagicMirror/issues/300))
- Removed 'null' reference from updateModuleContent(). This fixes recent Edge and Internet Explorer browser displays (Issue [#319](https://github.com/MichMich/MagicMirror/issues/319))

### Changed
- Added default string to calendar titleReplace.

## [2.0.2] - 2016-06-05
### Added
- Norwegian Translations (nb and nn)
- Portuguese Translation
- Swedish Translation

### Fixed
- Added reference to Italian Translation.
- Added the missing NE translation to all languages. [#344](https://github.com/MichMich/MagicMirror/issues/344)
- Added proper User-Agent string to calendar call.

### Changed
- Add option to use locationID in weather modules.

## [2.0.1] - 2016-05-18
### Added
- Changelog
- Italian Translation

### Changed
- Improve the installer by fetching the latest Node.js without any 3rd party interferences.

## [2.0.0] - 2016-05-03
### Initial release of MagicMirror²
It includes (but is not limited to) the following features:
- Modular system allowing 3rd party plugins.
- An Node/Electron based application taking away the need for external servers or browsers.
- A complete development API documentation.
- Small cute fairies that kiss you while you sleep.

## [1.0.0] - 2014-02-16
### Initial release of MagicMirror.
This was part of the blogpost: [http://michaelteeuw.nl/post/83916869600/magic-mirror-part-vi-production-of-the](http://michaelteeuw.nl/post/83916869600/magic-mirror-part-vi-production-of-the)<|MERGE_RESOLUTION|>--- conflicted
+++ resolved
@@ -13,12 +13,8 @@
 - Add unit test the capitalizeFirstLetter function of newfeed module
 
 ### Updated
-<<<<<<< HEAD
-- Changed 'default.js' - listen on all attached interfaces by default
+- Changed 'default.js' - listen on all attached interfaces by default.
 - Add execution of `npm list` after the test are ran in Travis CI.
-=======
-- Changed 'default.js' - listen on all attached interfaces by default.
->>>>>>> 8a830e40
 
 ### Fixed
 - Fixed issue with incorrect allignment of analog clock when displayed in the center column of the MM.
