# MagicMirror² Change Log
All notable changes to this project will be documented in this file.
This project adheres to [Semantic Versioning](http://semver.org/).

## [2.1.2] - Unreleased

### Changed
- Revert Docker related changes in favor of [docker-MagicMirror](https://github.com/bastilimbach/docker-MagicMirror). All Docker images are outsourced. ([#856](https://github.com/MichMich/MagicMirror/pull/856))
- Change Docker base image (Debian + Node) to an arm based distro (AlpineARM + Node) ([#846](https://github.com/MichMich/MagicMirror/pull/846))
- Fix the dockerfile to have it running from the first time.

### Added
- Add in option to wrap long calendar events to multiple lines using `wrapEvents` configuration option.
- Add test e2e `show title newsfeed` for newsfeed module.
- Add task to check configuration file.
- Add test check URLs of vendors.
- Add test of match current week number on clock module with showWeek configuration.
- Add test default modules present modules/default/defaultmodules.js.
- Add unit test calendar_modules function capFirst.
<<<<<<< HEAD
- Add support for showing wind direction as an arrow instead of abbreviation in currentWeather module.
=======
- Add support for writing translation fucntions to support flexible word order
>>>>>>> 322cec09
- Add test for check if exits the directories present in defaults modules.
- Add ability for `currentweather` module to display indoor temperature via INDOOR_TEMPERATURE notification



### Updated
- Added missing keys to Polish translation.
- Added missing key to German translation.
- Added better translation with flexible word order to Finnish translation

### Fixed
- Fix instruction in README for using automatically installer script.
- Bug of duplicated compliments as described in [here](https://forum.magicmirror.builders/topic/2381/compliments-module-stops-cycling-compliments).
- Fix double message about port when server is starting

## [2.1.1] - 2017-04-01

**Note:** This update uses new dependencies. Please update using the following command: `git pull && npm install`

### Changed
- Add `anytime` group for Compliments module.
- Compliments module can use remoteFile without default daytime arrays defined
- Installer: Use init config.js from config.js.sample.
- Switched out `rrule` package for `rrule-alt` and fixes in `ical.js` in order to fix calendar issues. ([#565](https://github.com/MichMich/MagicMirror/issues/565))
- Make mouse events pass through the region fullscreen_above to modules below.
- Scaled the splash screen down to make it a bit more subtle.
- Replace HTML tables with markdown tables in README files.
- Added `DAYAFTERTOMORROW`, `UPDATE_NOTIFICATION` and `UPDATE_NOTIFICATION_MODULE` to Finnish translations.
- Run `npm test` on Travis automatically
- Show the splash screen image even when is reboot or halted.
- Added some missing translaton strings in the sv.json file.
- Run task jsonlint to check translation files.
- Restructured Test Suite

### Added
- Added Docker support (Pull Request [#673](https://github.com/MichMich/MagicMirror/pull/673)).
- Calendar-specific support for `maximumEntries`, and ` maximumNumberOfDays`.
- Add loaded function to modules, providing an async callback.
- Made default newsfeed module aware of gesture events from [MMM-Gestures](https://github.com/thobach/MMM-Gestures)
- Add use pm2 for manager process into Installer RaspberryPi script.
- Russian Translation.
- Afrikaans Translation.
- Add postinstall script to notify user that MagicMirror installed successfully despite warnings from NPM.
- Init tests using mocha.
- Option to use RegExp in Calendar's titleReplace.
- Hungarian Translation.
- Icelandic Translation.
- Add use a script to prevent when is run by SSH session set DISPLAY enviroment.
- Enable ability to set configuration file by the enviroment variable called MM_CONFIG_FILE.
- Option to give each calendar a different color.
- Option for colored min-temp and max-temp.
- Add test e2e helloworld.
- Add test e2e enviroment.
- Add `chai-as-promised` npm module to devDependencies.
- Basic set of tests for clock module.
- Run e2e test in Travis.
- Estonian Translation.
- Add test for compliments module for parts of day.
- Korean Translation.
- Added console warning on startup when deprecated config options are used.
- Add option to display temperature unit label to the current weather module.
- Added ability to disable wrapping of news items.
- Added in the ability to hide events in the calendar module based on simple string filters.
- Updated Norwegian translation.
- Added hideLoading option for News Feed module.
- Added configurable dateFormat to clock module.
- Added multiple calendar icon support.
- Added tests for Translations, dev argument, version, dev console.
- Added test anytime feature compliments module.
- Added test ipwhitelist configuration directive.
- Added test for calendar module: default, basic-auth, backward compability, fail-basic-auth.
- Added meta tags to support fullscreen mode on iOS (for server mode)
- Added `ignoreOldItems` and `ignoreOlderThan` options to the News Feed module
- Added test for MM_PORT enviroment variable.
- Added a configurable Week section to the clock module.

### Fixed
- Update .gitignore to not ignore default modules folder.
- Remove white flash on boot up.
- Added `update` in Raspberry Pi installation script.
- Fix an issue where the analog clock looked scrambled. ([#611](https://github.com/MichMich/MagicMirror/issues/611))
- If units is set to imperial, the showRainAmount option of weatherforecast will show the correct unit.
- Module currentWeather: check if temperature received from api is defined.
- Fix an issue with module hidden status changing to `true` although lock string prevented showing it.
- Fix newsfeed module bug (removeStartTags)
- Fix when is set MM_PORT enviroment variable.
- Fixed missing animation on `this.show(speed)` when module is alone in a region.

## [2.1.0] - 2016-12-31

**Note:** This update uses new dependencies. Please update using the following command: `git pull && npm install`

### Added
- Finnish translation.
- Danish translation.
- Turkish translation.
- Option to limit access to certain IP addresses based on the value of `ipWhitelist` in the `config.js`, default is access from localhost only (Issue [#456](https://github.com/MichMich/MagicMirror/issues/456)).
- Added ability to change the point of time when calendar events get relative.
- Add Splash screen on boot.
- Add option to show humidity in currentWeather module.
- Add VSCode IntelliSense support.
- Module API: Add Visibility locking to module system. [See documentation](https://github.com/MichMich/MagicMirror/tree/develop/modules#visibility-locking) for more information.
- Module API: Method to overwrite the module's header. [See documentation](https://github.com/MichMich/MagicMirror/tree/develop/modules#getheader) for more information.
- Module API: Option to define the minimum MagicMirror version to run a module. [See documentation](https://github.com/MichMich/MagicMirror/tree/develop/modules#requiresversion) for more information.
- Calendar module now broadcasts the event list to all other modules using the notification system. [See documentation](https://github.com/MichMich/MagicMirror/tree/develop/modules/default/calendar) for more information.
- Possibility to use the the calendar feed as the source for the weather (currentweather & weatherforecast) location data. [See documentation](https://github.com/MichMich/MagicMirror/tree/develop/modules/default/weatherforecast) for more information.
- Added option to show rain amount in the weatherforecast default module
- Add module `updatenotification` to get an update whenever a new version is availabe. [See documentation](https://github.com/MichMich/MagicMirror/tree/develop/modules/default/updatenotification) for more information.
- Add the abilty to set timezone on the date display in the Clock Module
- Ability to set date format in calendar module
- Possibility to use currentweather for the compliments
- Added option `disabled` for modules.
- Added option `address` to set bind address.
- Added option `onlyTemp` for currentweather module to show show only current temperature and weather icon.
- Added option `remoteFile` to compliments module to load compliment array from filesystem.
- Added option `zoom` to scale the whole mirror display with a given factor.
- Added option `roundTemp` for currentweather and weatherforecast modules to display temperatures rounded to nearest integer.
- Added abilty set the classes option to compliments module for style and text size of compliments.
- Added ability to configure electronOptions
- Calendar module: option to hide private events
- Add root_path for global vars

### Updated
- Modified translations for Frysk.
- Modified core English translations.
- Updated package.json as a result of Snyk security update.
- Improve object instantiation to prevent reference errors.
- Improve logger. `Log.log()` now accepts multiple arguments.
- Remove extensive logging in newsfeed node helper.
- Calendar times are now uniformly capitalized.
- Modules are now secure, and Helmet is now used to prevent abuse of the Mirror's API.

### Fixed
- Solve an issue where module margins would appear when the first module of a section was hidden.
- Solved visual display errors on chrome, if all modules in one of the right sections are hidden.
- Global and Module default config values are no longer modified when setting config values.
- Hide a region if all modules in a region are hidden. Prevention unwanted margins.
- Replaced `electron-prebuilt` package with `electron` in order to fix issues that would happen after 2017.
- Documentation of alert module

## [2.0.5] - 2016-09-20

### Added
- Added ability to remove tags from the beginning or end of newsfeed items in 'newsfeed.js'.
- Added ability to define "the day after tomorrow" for calendar events (Definition for German and Dutch already included).
- Added CII Badge (we are compliant with the CII Best Practices)
- Add support for doing http basic auth when loading calendars
- Add the abilty to turn off and on the date display in the Clock Module

### Fixed
- Fix typo in installer.
- Add message to unsupported Pi error to mention that Pi Zeros must use server only mode, as ARMv6 is unsupported. Closes #374.
- Fix API url for weather API.

### Updated
- Force fullscreen when kioskmode is active.
- Update the .github templates and information with more modern information.
- Update the Gruntfile with a more functional StyleLint implementation.

## [2.0.4] - 2016-08-07

### Added
- Brazilian Portuguese Translation.
- Option to enable Kiosk mode.
- Added ability to start the app with Dev Tools.
- Added ability to turn off the date display in `clock.js` when in analog mode.
- Greek Translation

### Fixed
- Prevent `getModules()` selectors from returning duplicate entries.
- Append endpoints of weather modules with `/` to retreive the correct data. (Issue [#337](https://github.com/MichMich/MagicMirror/issues/337))
- Corrected grammer in `module.js` from 'suspend' to 'suspended'.
- Fixed openweathermap.org URL in config sample.
- Prevent currentweather module from crashing when received data object is incorrect.
- Fix issue where translation loading prevented the UI start-up when the language was set to 'en'. (Issue [#388](https://github.com/MichMich/MagicMirror/issues/388))

### Updated
- Updated package.json to fix possible vulnerabilities. (Using Snyk)
- Updated weathericons
- Updated default weatherforecast to work with the new icons.
- More detailed error message in case config file couldn't be loaded.

## [2.0.3] - 2016-07-12
### Added
- Add max newsitems parameter to the newsfeed module.
- Translations for Simplified Chinese, Traditional Chinese and Japanese.
- Polish Translation
- Add an analog clock in addition to the digital one.

### Fixed
- Edit Alert Module to display title & message if they are provided in the notification (Issue [#300](https://github.com/MichMich/MagicMirror/issues/300))
- Removed 'null' reference from updateModuleContent(). This fixes recent Edge and Internet Explorer browser displays (Issue [#319](https://github.com/MichMich/MagicMirror/issues/319))

### Changed
- Added default string to calendar titleReplace.

## [2.0.2] - 2016-06-05
### Added
- Norwegian Translations (nb and nn)
- Portuguese Translation
- Swedish Translation

### Fixed
- Added reference to Italian Translation.
- Added the missing NE translation to all languages. [#344](https://github.com/MichMich/MagicMirror/issues/344)
- Added proper User-Agent string to calendar call.

### Changed
- Add option to use locationID in weather modules.

## [2.0.1] - 2016-05-18
### Added
- Changelog
- Italian Translation

### Changed
- Improve the installer by fetching the latest Node.js without any 3rd party interferences.

## [2.0.0] - 2016-05-03
### Initial release of MagicMirror²
It includes (but is not limited to) the following features:
- Modular system allowing 3rd party plugins.
- An Node/Electron based application taking away the need for external servers or browsers.
- A complete development API documentation.
- Small cute fairies that kiss you while you sleep.

## [1.0.0] - 2014-02-16
### Initial release of MagicMirror.
This was part of the blogpost: [http://michaelteeuw.nl/post/83916869600/magic-mirror-part-vi-production-of-the](http://michaelteeuw.nl/post/83916869600/magic-mirror-part-vi-production-of-the)<|MERGE_RESOLUTION|>--- conflicted
+++ resolved
@@ -17,15 +17,10 @@
 - Add test of match current week number on clock module with showWeek configuration.
 - Add test default modules present modules/default/defaultmodules.js.
 - Add unit test calendar_modules function capFirst.
-<<<<<<< HEAD
 - Add support for showing wind direction as an arrow instead of abbreviation in currentWeather module.
-=======
 - Add support for writing translation fucntions to support flexible word order
->>>>>>> 322cec09
 - Add test for check if exits the directories present in defaults modules.
 - Add ability for `currentweather` module to display indoor temperature via INDOOR_TEMPERATURE notification
-
-
 
 ### Updated
 - Added missing keys to Polish translation.
