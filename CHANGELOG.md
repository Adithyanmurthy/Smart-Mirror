--- conflicted
+++ resolved
@@ -38,11 +38,8 @@
 - Fix double message about port when server is starting
 - Corrected Swedish translations for TODAY/TOMORROW/DAYAFTERTOMORROW.
 - Removed unused import from js/electron.js
-<<<<<<< HEAD
 - Made calendar.js respect config.timeFormat irrespecive of locale setting
-=======
 - Fixed alignment of analog clock when a large calendar is displayed in the same side bar
->>>>>>> 5a2d3869
 
 ## [2.1.1] - 2017-04-01
 
