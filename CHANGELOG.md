# MagicMirror² Change Log

All notable changes to this project will be documented in this file.
This project adheres to [Semantic Versioning](http://semver.org/).

❤️ **Donate:** Enjoying MagicMirror²? [Please consider a donation!](https://magicmirror.builders/donate) With your help we can continue to improve the MagicMirror² core.

<<<<<<< HEAD
## [2.11.0] - Unreleased (Develop Branch)

*This release is scheduled to be released on 2020-04-01.*

### Added
- Finnish translation for "PRECIP", "UPDATE_INFO_MULTIPLE" and "UPDATE_INFO_SINGLE".

### Fixed
- Force declaration of public ip adress in config file (ISSUE #1852)
- Fixes `run-start.sh`: If running in docker-container, don't check the environment, just start electron (ISSUE #1859)

### Updated
=======
## [2.10.1] - 2020-01-10

### Changed
- Updated README.md: Added links to the official documentation website and remove links to broken installer.
>>>>>>> 5bf90ae3

## [2.10.0] - 2020-01-01

Special thanks to @sdetweil for all his great contributions!

ℹ️ **Note:** This update uses new dependencies. Please update using the following command: `git pull && npm install`.

### Added
- Timestamps in log output.
- Padding in dateheader mode of the calendar module.
- New upgrade script to help users consume regular updates installers/upgrade-script.sh.
- New script to help setup pm2, without install installers/fixuppm2.sh.

### Updated
- Updated lower bound of `lodash` and `helmet` dependencies for security patches.
- Updated compliments.js to handle newline in text, as textfields to not interpolate contents.
- Updated raspberry.sh installer script to handle new platform issues, split node/npm, pm2, and screen saver changes.
- Improve handling for armv6l devices, where electron support has gone away, add optional serveronly config option.
- Improved run-start.sh to handle for serveronly mode, by choice, or when electron not available.
- Only check for xwindows running if not on macOS.

### Fixed
- Fixed issue in weatherforecast module where predicted amount of rain was not using the decimal symbol specified in config.js.
- Module header now updates correctly, if a module need to dynamically show/hide its header based on a condition.
- Fix handling of config.js for serverOnly mode commented out.
- Fixed issue in calendar module where the debug script didn't work correctly with authentication.
- Fixed issue that some full day events were not correctly recognized as such.
- Display full day events lasting multiple days as happening today instead of some days ago if they are still ongoing.

## [2.9.0] - 2019-10-01

ℹ️ **Note:** This update uses new dependencies. Please update using the following command: `git pull && npm install`. If you are having issues running Electron, make sure your [Raspbian is up to date](https://www.raspberrypi.org/documentation/raspbian/updating.md).

### Added
- Spanish translation for "PRECIP".
- Adding a Malay (Malaysian) translation for MagicMirror².
- Add test check URLs of vendors 200 and 404 HTTP CODE.
- Add tests for new weather module and helper to stub ajax requests.

### Updated
- Updatenotification module: Display update notification for a limited (configurable) time.
- Enabled e2e/vendor_spec.js tests.
- The css/custom.css will be rename after the next release. We've add into `run-start.sh` a instruction by GIT to ignore with `--skip-worktree` and `rm --cached`. [#1540](https://github.com/MichMich/MagicMirror/issues/1540)
- Disable sending of notification CLOCK_SECOND when displaySeconds is false.

### Fixed
- Updatenotification module: Properly handle race conditions, prevent crash.
- Send `NEWS_FEED` notification also for the first news messages which are shown.
- Fixed issue where weather module would not refresh data after a network or API outage. [#1722](https://github.com/MichMich/MagicMirror/issues/1722)
- Fixed weatherforecast module not displaying rain amount on fallback endpoint.
- Notifications CLOCK_SECOND & CLOCK_MINUTE being from startup instead of matched against the clock and avoid drifting.

## [2.8.0] - 2019-07-01

ℹ️ **Note:** This update uses new dependencies. Please update using the following command: `git pull && npm install`. If you are having issues running Electron, make sure your [Raspbian is up to date](https://www.raspberrypi.org/documentation/raspbian/updating.md).

### Added
- Option to show event location in calendar
- Finnish translation for "Feels" and "Weeks"
- Russian translation for “Feels”
- Calendar module: added `nextDaysRelative` config option
- Add `broadcastPastEvents` config option for calendars to include events from the past `maximumNumberOfDays` in event broadcasts
- Added feature to broadcast news feed items `NEWS_FEED` and updated news items `NEWS_FEED_UPDATED` in default [newsfeed](https://github.com/MichMich/MagicMirror/tree/develop/modules/default/newsfeed) module (when news is updated) with documented default and `config.js` options in [README.md](https://github.com/MichMich/MagicMirror/blob/develop/modules/default/newsfeed/README.md)
- Added notifications to default `clock` module broadcasting `CLOCK_SECOND` and `CLOCK_MINUTE` for the respective time elapsed.
- Added UK Met Office Datapoint feed as a provider in the default weather module.
- Added new provider class
- Added suncalc.js dependency to calculate sun times (not provided in UK Met Office feed)
- Added "tempUnits" and "windUnits" to allow, for example, temp in metric (i.e. celsius) and wind in imperial (i.e. mph). These will override "units" if specified, otherwise the "units" value will be used.
- Use Feels Like temp from feed if present
- Optionally display probability of precipitation (PoP) in current weather (UK Met Office data)
- Automatically try to fix eslint errors by passing `--fix` option to it
- Added sunrise and sunset times to weathergov weather provider [#1705](https://github.com/MichMich/MagicMirror/issues/1705)
- Added "useLocationAsHeader" to display "location" in `config.js` as header when location name is not returned
- Added to `newsfeed.js`: in order to design the news article better with css, three more class-names were introduced: newsfeed-desc, newsfeed-desc, newsfeed-desc

### Updated
- English translation for "Feels" to "Feels like"
- Fixed the example calender url in `config.js.sample`
- Update `ical.js` to solve various calendar issues.
- Update weather city list url [#1676](https://github.com/MichMich/MagicMirror/issues/1676)
- Only update clock once per minute when seconds aren't shown

### Fixed
- Fixed uncaught exception, race condition on module update
- Fixed issue [#1696](https://github.com/MichMich/MagicMirror/issues/1696), some ical files start date to not parse to date type
- Allowance HTML5 autoplay-policy (policy is changed from Chrome 66 updates)
- Handle SIGTERM messages
- Fixes sliceMultiDayEvents so it respects maximumNumberOfDays
- Minor types in default NewsFeed [README.md](https://github.com/MichMich/MagicMirror/blob/develop/modules/default/newsfeed/README.md)
- Fix typos and small syntax errors, cleanup dependencies, remove multiple-empty-lines, add semi-rule
- Fixed issues with calendar not displaying one-time changes to repeating events
- Updated the fetchedLocationName variable in currentweather.js so that city shows up in the header

### Updated installer
- give non-pi2+ users (pi0, odroid, jetson nano, mac, windows, ...) option to continue install
- use current username vs hardcoded 'pi' to support non-pi install
- check for npm installed. node install doesn't do npm anymore
- check for mac as part of PM2 install, add install option string
- update pm2 config with current username instead of hard coded 'pi'
- check for screen saver config, "/etc/xdg/lxsession", bypass if not setup

## [2.7.1] - 2019-04-02

Fixed `package.json` version number.

## [2.7.0] - 2019-04-01

ℹ️ **Note:** This update uses new dependencies. Please update using the following command: `git pull && npm install`. If you are having issues running Electron, make sure your [Raspbian is up to date](https://www.raspberrypi.org/documentation/raspbian/updating.md).

### Added
- Italian translation for "Feels"
- Basic Klingon (tlhIngan Hol) translations
- Disabled the screensaver on raspbian with installation script
- Added option to truncate the number of vertical lines a calendar item can span if `wrapEvents` is enabled.
- Danish translation for "Feels" and "Weeks"
- Added option to split multiple day events in calendar to separate numbered events
- Slovakian translation
- Alerts now can contain Font Awesome icons
- Notifications display time can be set in request
- Newsfeed: added support for `ARTICLE_INFO_REQUEST` notification
- Add `name` config option for calendars to be sent along with event broadcasts

### Updated
- Bumped the Electron dependency to v3.0.13 to support the most recent Raspbian. [#1500](https://github.com/MichMich/MagicMirror/issues/1500)
- Updated modernizr code in alert module, fixed a small typo there too
- More verbose error message on console if the config is malformed
- Updated installer script to install Node.js version 10.x

### Fixed
- Fixed temperature displays in currentweather and weatherforecast modules [#1503](https://github.com/MichMich/MagicMirror/issues/1503), [#1511](https://github.com/MichMich/MagicMirror/issues/1511).
- Fixed unhandled error on bad git data in updatenotification module [#1285](https://github.com/MichMich/MagicMirror/issues/1285).
- Weather forecast now works with openweathermap in new weather module. Daily data are displayed, see issue [#1504](https://github.com/MichMich/MagicMirror/issues/1504).
- Fixed analogue clock border display issue where non-black backgrounds used (previous fix for issue 611)
- Fixed compatibility issues caused when modules request different versions of Font Awesome, see issue [#1522](https://github.com/MichMich/MagicMirror/issues/1522). MagicMirror now uses [Font Awesome 5 with v4 shims included for backwards compatibility](https://fontawesome.com/how-to-use/on-the-web/setup/upgrading-from-version-4#shims).
- Installation script problems with raspbian
- Calendar: only show repeating count if the event is actually repeating [#1534](https://github.com/MichMich/MagicMirror/pull/1534)
- Calendar: Fix exdate handling when multiple values are specified (comma separated)
- Calendar: Fix relative date handling for fulldate events, calculate difference always from start of day  [#1572](https://github.com/MichMich/MagicMirror/issues/1572)
- Fix null dereference in moduleNeedsUpdate when the module isn't visible
- Calendar: Fixed event end times by setting default calendarEndTime to "LT" (Local time format). [#1479]
- Calendar: Fixed missing calendar fetchers after server process restarts [#1589](https://github.com/MichMich/MagicMirror/issues/1589)
- Notification: fixed background color (was white text on white background)
- Use getHeader instead of data.header when creating the DOM so overwriting the function also propagates into it
- Fix documentation of `useKMPHwind` option in currentweather

### New weather module
- Fixed weather forecast table display [#1499](https://github.com/MichMich/MagicMirror/issues/1499).
- Dimmed loading indicator for weather forecast.
- Implemented config option `decimalSymbol` [#1499](https://github.com/MichMich/MagicMirror/issues/1499).
- Aligned indoor values in current weather vertical [#1499](https://github.com/MichMich/MagicMirror/issues/1499).
- Added humidity support to nunjuck unit filter.
- Do not display degree symbol for temperature in Kelvin [#1503](https://github.com/MichMich/MagicMirror/issues/1503).
- Weather forecast now works with openweathermap for both, `/forecast` and `/forecast/daily`, in new weather module. If you use the `/forecast`-weatherEndpoint, the hourly data are converted to daily data, see issues [#1504](https://github.com/MichMich/MagicMirror/issues/1504), [#1513](https://github.com/MichMich/MagicMirror/issues/1513).
- Added fade, fadePoint and maxNumberOfDays properties to the forecast mode [#1516](https://github.com/MichMich/MagicMirror/issues/1516)
- Fixed Loading string and decimalSymbol string replace [#1538](https://github.com/MichMich/MagicMirror/issues/1538)
- Show Snow amounts in new weather module [#1545](https://github.com/MichMich/MagicMirror/issues/1545)
- Added weather.gov as a new weather provider for US locations

## [2.6.0] - 2019-01-01

ℹ️ **Note:** This update uses new dependencies. Please update using the following command: `git pull && npm install`. If you are having issues updating, make sure you are running the latest version of Node.

### ✨ Experimental ✨
- New default [module weather](modules/default/weather). This module will eventually replace the current `currentweather` and `weatherforecast` modules. The new module is still pretty experimental, but it's included so you can give it a try and help us improve this module. Please give us you feedback using [this forum post](https://forum.magicmirror.builders/topic/9335/default-weather-module-refactoring).

A huge, huge, huge thanks to user @fewieden for all his hard work on the new `weather` module!

### Added
- Possibility to add classes to the cell of symbol, title and time of the events of calendar.
- Font-awesome 5, still has 4 for backwards compatibility.
- Missing `showEnd` in calendar documentation
- Screenshot for the new feed module
- Screenshot for the compliments module
- Screenshot for the clock module
- Screenshot for the current weather
- Screenshot for the weather forecast module
- Portuguese translation for "Feels"
- Croatian translation
- Fading for dateheaders timeFormat in Calendar [#1464](https://github.com/MichMich/MagicMirror/issues/1464)
- Documentation for the existing `scale` option in the Weather Forecast module.

### Fixed
- Allow to parse recurring calendar events where the start date is before 1900
- Fixed Polish translation for Single Update Info
- Ignore entries with unparseable details in the calendar module
- Bug showing FullDayEvents one day too long in calendar fixed
- Bug in newsfeed when `removeStartTags` is used on the description [#1478](https://github.com/MichMich/MagicMirror/issues/1478)

### Updated
- The default calendar setting `showEnd` is changed to `false`.

### Changed
- The Weather Forecast module by default displays the &deg; symbol after every numeric value to be consistent with the Current Weather module.


## [2.5.0] - 2018-10-01

### Added
- Romanian translation for "Feels"
- Support multi-line compliments
- Simplified Chinese translation for "Feels"
- Polish translate for "Feels"
- French translate for "Feels"
- Translations for newsfeed module
- Support for toggling news article in fullscreen
- Hungarian translation for "Feels" and "Week"
- Spanish translation for "Feels"
- Add classes instead of inline style to the message from the module Alert
- Support for events having a duration instead of an end
- Support for showing end of events through config parameters showEnd and dateEndFormat

### Fixed
- Fixed gzip encoded calendar loading issue #1400.
- Mixup between german and spanish translation for newsfeed.
- Fixed close dates to be absolute, if no configured in the config.js - module Calendar
- Fixed the updatenotification module message about new commits in the repository, so they can be correctly localized in singular and plural form.
- Fix for weatherforecast rainfall rounding [#1374](https://github.com/MichMich/MagicMirror/issues/1374)
- Fix calendar parsing issue for Midori on RasperryPi Zero w, related to issue #694.
- Fix weather city ID link in sample config
- Fixed issue with clientonly not updating with IP address and port provided on command line.

### Updated

- Updated Simplified Chinese translation
- Swedish translations
- Hungarian translations for the updatenotification module
- Updated Norsk bokmål translation
- Updated Norsk nynorsk translation
- Consider multi days event as full day events

## [2.4.1] - 2018-07-04

### Fixed

- Fix weather parsing issue #1332.

## [2.4.0] - 2018-07-01

⚠️ **Warning:** This release includes an updated version of Electron. This requires a Raspberry Pi configuration change to allow the best performance and prevent the CPU from overheating. Please read the information on the [MagicMirror Wiki](https://github.com/michmich/magicmirror/wiki/configuring-the-raspberry-pi#enable-the-open-gl-driver-to-decrease-electrons-cpu-usage).

ℹ️ **Note:** This update uses new dependencies. Please update using the following command: `git pull && npm install`

### Added

- Enabled translation of feelsLike for module currentweather
- Added support for on-going calendar events
- Added scroll up in fullscreen newsfeed article view
- Changed fullscreen newsfeed width from 100% to 100vw (better results)
- Added option to calendar module that colors only the symbol instead of the whole line
- Added option for new display format in the calendar module with date headers with times/events below.
- Ability to fetch compliments from a remote server
- Add regex filtering to calendar module
- Customize classes for table
- Added option to newsfeed module to only log error parsing a news article if enabled
- Add update translations for Português Brasileiro

### Changed
- Upgrade to Electron 2.0.0.
- Remove yarn-or-npm which breaks production builds.
- Invoke module suspend even if no dom content. [#1308](https://github.com/MichMich/MagicMirror/issues/1308)

### Fixed
- Fixed issue where wind chill could not be displayed in Fahrenheit. [#1247](https://github.com/MichMich/MagicMirror/issues/1247)
- Fixed issues where a module crashes when it tries to dismiss a non existing alert. [#1240](https://github.com/MichMich/MagicMirror/issues/1240)
- In default module currentWeather/currentWeather.js line 296, 300, self.config.animationSpeed can not be found because the notificationReceived function does not have "self" variable.
- Fixed browser-side code to work on the Midori browser.
- Fixed issue where heat index was reporting incorrect values in Celsius and Fahrenheit. [#1263](https://github.com/MichMich/MagicMirror/issues/1263)
- Fixed weatherforecast to use dt_txt field instead of dt to handle timezones better
- Newsfeed now remembers to show the description when `"ARTICLE_LESS_DETAILS"` is called if the user wants to always show the description. [#1282](https://github.com/MichMich/MagicMirror/issues/1282)
- `clientonly/*.js` is now linted, and one linting error is fixed
- Fix issue #1196 by changing underscore to hyphen in locale id, in align with momentjs.
- Fixed issue where heat index and wind chill were reporting incorrect values in Kelvin. [#1263](https://github.com/MichMich/MagicMirror/issues/1263)

### Updated
- Updated Italian translation
- Updated German translation
- Updated Dutch translation

## [2.3.1] - 2018-04-01

### Fixed
- Downgrade electron to 1.4.15 to solve the black screen issue.[#1243](https://github.com/MichMich/MagicMirror/issues/1243)

## [2.3.0] - 2018-04-01

### Added

- Add new settings in compliments module: setting time intervals for morning and afternoon
- Add system notification `MODULE_DOM_CREATED` for notifying each module when their Dom has been fully loaded.
- Add types for module.
- Implement Danger.js to notify contributors when CHANGELOG.md is missing in PR.
- Allow to scroll in full page article view of default newsfeed module with gesture events from [MMM-Gestures](https://github.com/thobach/MMM-Gestures)
- Changed 'compliments.js' - update DOM if remote compliments are loaded instead of waiting one updateInterval to show custom compliments
- Automated unit tests utils, deprecated, translator, cloneObject(lockstrings)
- Automated integration tests translations
- Add advanced filtering to the excludedEvents configuration of the default calendar module
- New currentweather module config option: `showFeelsLike`: Shows how it actually feels like. (wind chill or heat index)
- New currentweather module config option: `useKMPHwind`: adds an option to see wind speed in Kmph instead of just m/s or Beaufort.
- Add dc:date to parsing in newsfeed module, which allows parsing of more rss feeds.

### Changed
- Add link to GitHub repository which contains the respective Dockerfile.
- Optimized automated unit tests cloneObject, cmpVersions
- Update notifications use now translation templates instead of normal strings.
- Yarn can be used now as an installation tool
- Changed Electron dependency to v1.7.13.

### Fixed
- News article in fullscreen (iframe) is now shown in front of modules.
- Forecast respects maxNumberOfDays regardless of endpoint.
- Fix exception on translation of objects.

## [2.2.2] - 2018-01-02

### Added

- Add missing `package-lock.json`.

### Changed

- Changed Electron dependency to v1.7.10.

## [2.2.1] - 2018-01-01

### Fixed
- Fixed linting errors.

## [2.2.0] - 2018-01-01

**Note:** This update uses new dependencies. Please update using the following command: `git pull && npm install`

### Changed
- Calender week is now handled with a variable translation in order to move number language specific.
- Reverted the Electron dependency back to 1.4.15 since newer version don't seem to work on the Raspberry Pi very well.

### Added
- Add option to use [Nunjucks](https://mozilla.github.io/nunjucks/) templates in modules. (See `helloworld` module as an example.)
- Add Bulgarian translations for MagicMirror² and Alert module.
- Add graceful shutdown of modules by calling `stop` function of each `node_helper` on SIGINT before exiting.
- Link update subtext to Github diff of current version versus tracking branch.
- Add Catalan translation.
- Add ability to filter out newsfeed items based on prohibited words found in title (resolves #1071)
- Add options to truncate description support of a feed in newsfeed module
- Add reloadInterval option for particular feed in newsfeed module
- Add no-cache entries of HTTP headers in newsfeed module (fetcher)
- Add Czech translation.
- Add option for decimal symbols other than the decimal point for temperature values in both default weather modules: WeatherForecast and CurrentWeather.

### Fixed
- Fixed issue with calendar module showing more than `maximumEntries` allows
- WeatherForecast and CurrentWeather are now using HTTPS instead of HTTP
- Correcting translation for Indonesian language
- Fix issue where calendar icons wouldn't align correctly

## [2.1.3] - 2017-10-01

**Note:** This update uses new dependencies. Please update using the following command: `git pull && npm install`

### Changed
- Remove Roboto fonts files inside `fonts` and these are installed by npm install command.

### Added
- Add `clientonly` script to start only the electron client for a remote server.
- Add symbol and color properties of event when `CALENDAR_EVENTS` notification is broadcasted from `default/calendar` module.
- Add `.vscode/` folder to `.gitignore` to keep custom Visual Studio Code config out of git.
- Add unit test the capitalizeFirstLetter function of newsfeed module.
- Add new unit tests for function `shorten` in calendar module.
- Add new unit tests for function `getLocaleSpecification` in calendar module.
- Add unit test for js/class.js.
- Add unit tests for function `roundValue` in currentweather module.
- Add test e2e showWeek feature in spanish language.
- Add warning Log when is used old authentication method in the calendar module.
- Add test e2e for helloworld module with default config text.
- Add ability for `currentweather` module to display indoor humidity via INDOOR_HUMIDITY notification.
- Add Welsh (Cymraeg) translation.
- Add Slack badge to Readme.

### Updated
- Changed 'default.js' - listen on all attached interfaces by default.
- Add execution of `npm list` after the test are ran in Travis CI.
- Change hooks for the vendors e2e tests.
- Add log when clientonly failed on starting.
- Add warning color when are using full ip whitelist.
- Set version of the `express-ipfilter` on 0.3.1.

### Fixed
- Fixed issue with incorrect alignment of analog clock when displayed in the center column of the MM.
- Fixed ipWhitelist behaviour to make empty whitelist ([]) allow any and all hosts access to the MM.
- Fixed issue with calendar module where 'excludedEvents' count towards 'maximumEntries'.
- Fixed issue with calendar module where global configuration of maximumEntries was not overridden by calendar specific config (see module doc).
- Fixed issue where `this.file(filename)` returns a path with two hashes.
- Workaround for the WeatherForecast API limitation.

## [2.1.2] - 2017-07-01

### Changed
- Revert Docker related changes in favor of [docker-MagicMirror](https://github.com/bastilimbach/docker-MagicMirror). All Docker images are outsourced. ([#856](https://github.com/MichMich/MagicMirror/pull/856))
- Change Docker base image (Debian + Node) to an arm based distro (AlpineARM + Node) ([#846](https://github.com/MichMich/MagicMirror/pull/846))
- Fix the dockerfile to have it running from the first time.

### Added
- Add in option to wrap long calendar events to multiple lines using `wrapEvents` configuration option.
- Add test e2e `show title newsfeed` for newsfeed module.
- Add task to check configuration file.
- Add test check URLs of vendors.
- Add test of match current week number on clock module with showWeek configuration.
- Add test default modules present modules/default/defaultmodules.js.
- Add unit test calendar_modules function capFirst.
- Add test for check if exists the directories present in defaults modules.
- Add support for showing wind direction as an arrow instead of abbreviation in currentWeather module.
- Add support for writing translation functions to support flexible word order
- Add test for check if exits the directories present in defaults modules.
- Add calendar option to set a separate date format for full day events.
- Add ability for `currentweather` module to display indoor temperature via INDOOR_TEMPERATURE notification
- Add ability to change the path of the `custom.css`.
- Add translation Dutch to Alert module.
- Added Romanian translation.

### Updated
- Added missing keys to Polish translation.
- Added missing key to German translation.
- Added better translation with flexible word order to Finnish translation.

### Fixed
- Fix instruction in README for using automatically installer script.
- Bug of duplicated compliments as described in [here](https://forum.magicmirror.builders/topic/2381/compliments-module-stops-cycling-compliments).
- Fix double message about port when server is starting
- Corrected Swedish translations for TODAY/TOMORROW/DAYAFTERTOMORROW.
- Removed unused import from js/electron.js
- Made calendar.js respect config.timeFormat irrespective of locale setting.
- Fixed alignment of analog clock when a large calendar is displayed in the same side bar.

## [2.1.1] - 2017-04-01

**Note:** This update uses new dependencies. Please update using the following command: `git pull && npm install`

### Changed
- Add `anytime` group for Compliments module.
- Compliments module can use remoteFile without default daytime arrays defined.
- Installer: Use init config.js from config.js.sample.
- Switched out `rrule` package for `rrule-alt` and fixes in `ical.js` in order to fix calendar issues. ([#565](https://github.com/MichMich/MagicMirror/issues/565))
- Make mouse events pass through the region fullscreen_above to modules below.
- Scaled the splash screen down to make it a bit more subtle.
- Replace HTML tables with markdown tables in README files.
- Added `DAYAFTERTOMORROW`, `UPDATE_NOTIFICATION` and `UPDATE_NOTIFICATION_MODULE` to Finnish translations.
- Run `npm test` on Travis automatically.
- Show the splash screen image even when is reboot or halted.
- Added some missing translation strings in the sv.json file.
- Run task jsonlint to check translation files.
- Restructured Test Suite.

### Added
- Added Docker support (Pull Request [#673](https://github.com/MichMich/MagicMirror/pull/673)).
- Calendar-specific support for `maximumEntries`, and ` maximumNumberOfDays`.
- Add loaded function to modules, providing an async callback.
- Made default newsfeed module aware of gesture events from [MMM-Gestures](https://github.com/thobach/MMM-Gestures)
- Add use pm2 for manager process into Installer RaspberryPi script.
- Russian Translation.
- Afrikaans Translation.
- Add postinstall script to notify user that MagicMirror installed successfully despite warnings from NPM.
- Init tests using mocha.
- Option to use RegExp in Calendar's titleReplace.
- Hungarian Translation.
- Icelandic Translation.
- Add use a script to prevent when is run by SSH session set DISPLAY environment.
- Enable ability to set configuration file by the environment variable called MM_CONFIG_FILE.
- Option to give each calendar a different color.
- Option for colored min-temp and max-temp.
- Add test e2e helloworld.
- Add test e2e environment.
- Add `chai-as-promised` npm module to devDependencies.
- Basic set of tests for clock module.
- Run e2e test in Travis.
- Estonian Translation.
- Add test for compliments module for parts of day.
- Korean Translation.
- Added console warning on startup when deprecated config options are used.
- Add option to display temperature unit label to the current weather module.
- Added ability to disable wrapping of news items.
- Added in the ability to hide events in the calendar module based on simple string filters.
- Updated Norwegian translation.
- Added hideLoading option for News Feed module.
- Added configurable dateFormat to clock module.
- Added multiple calendar icon support.
- Added tests for Translations, dev argument, version, dev console.
- Added test anytime feature compliments module.
- Added test ipwhitelist configuration directive.
- Added test for calendar module: default, basic-auth, backward compatibility, fail-basic-auth.
- Added meta tags to support fullscreen mode on iOS (for server mode)
- Added `ignoreOldItems` and `ignoreOlderThan` options to the News Feed module
- Added test for MM_PORT environment variable.
- Added a configurable Week section to the clock module.

### Fixed
- Update .gitignore to not ignore default modules folder.
- Remove white flash on boot up.
- Added `update` in Raspberry Pi installation script.
- Fix an issue where the analog clock looked scrambled. ([#611](https://github.com/MichMich/MagicMirror/issues/611))
- If units is set to imperial, the showRainAmount option of weatherforecast will show the correct unit.
- Module currentWeather: check if temperature received from api is defined.
- Fix an issue with module hidden status changing to `true` although lock string prevented showing it.
- Fix newsfeed module bug (removeStartTags)
- Fix when is set MM_PORT environment variable.
- Fixed missing animation on `this.show(speed)` when module is alone in a region.

## [2.1.0] - 2016-12-31

**Note:** This update uses new dependencies. Please update using the following command: `git pull && npm install`

### Added
- Finnish translation.
- Danish translation.
- Turkish translation.
- Option to limit access to certain IP addresses based on the value of `ipWhitelist` in the `config.js`, default is access from localhost only (Issue [#456](https://github.com/MichMich/MagicMirror/issues/456)).
- Added ability to change the point of time when calendar events get relative.
- Add Splash screen on boot.
- Add option to show humidity in currentWeather module.
- Add VSCode IntelliSense support.
- Module API: Add Visibility locking to module system. [See documentation](https://github.com/MichMich/MagicMirror/tree/develop/modules#visibility-locking) for more information.
- Module API: Method to overwrite the module's header. [See documentation](https://github.com/MichMich/MagicMirror/tree/develop/modules#getheader) for more information.
- Module API: Option to define the minimum MagicMirror version to run a module. [See documentation](https://github.com/MichMich/MagicMirror/tree/develop/modules#requiresversion) for more information.
- Calendar module now broadcasts the event list to all other modules using the notification system. [See documentation](https://github.com/MichMich/MagicMirror/tree/develop/modules/default/calendar) for more information.
- Possibility to use the the calendar feed as the source for the weather (currentweather & weatherforecast) location data. [See documentation](https://github.com/MichMich/MagicMirror/tree/develop/modules/default/weatherforecast) for more information.
- Added option to show rain amount in the weatherforecast default module
- Add module `updatenotification` to get an update whenever a new version is available. [See documentation](https://github.com/MichMich/MagicMirror/tree/develop/modules/default/updatenotification) for more information.
- Add the ability to set timezone on the date display in the Clock Module
- Ability to set date format in calendar module
- Possibility to use currentweather for the compliments
- Added option `disabled` for modules.
- Added option `address` to set bind address.
- Added option `onlyTemp` for currentweather module to show show only current temperature and weather icon.
- Added option `remoteFile` to compliments module to load compliment array from filesystem.
- Added option `zoom` to scale the whole mirror display with a given factor.
- Added option `roundTemp` for currentweather and weatherforecast modules to display temperatures rounded to nearest integer.
- Added abilty set the classes option to compliments module for style and text size of compliments.
- Added ability to configure electronOptions
- Calendar module: option to hide private events
- Add root_path for global vars

### Updated
- Modified translations for Frysk.
- Modified core English translations.
- Updated package.json as a result of Snyk security update.
- Improve object instantiation to prevent reference errors.
- Improve logger. `Log.log()` now accepts multiple arguments.
- Remove extensive logging in newsfeed node helper.
- Calendar times are now uniformly capitalized.
- Modules are now secure, and Helmet is now used to prevent abuse of the Mirror's API.

### Fixed
- Solve an issue where module margins would appear when the first module of a section was hidden.
- Solved visual display errors on chrome, if all modules in one of the right sections are hidden.
- Global and Module default config values are no longer modified when setting config values.
- Hide a region if all modules in a region are hidden. Prevention unwanted margins.
- Replaced `electron-prebuilt` package with `electron` in order to fix issues that would happen after 2017.
- Documentation of alert module

## [2.0.5] - 2016-09-20

### Added
- Added ability to remove tags from the beginning or end of newsfeed items in 'newsfeed.js'.
- Added ability to define "the day after tomorrow" for calendar events (Definition for German and Dutch already included).
- Added CII Badge (we are compliant with the CII Best Practices)
- Add support for doing http basic auth when loading calendars
- Add the ability to turn off and on the date display in the Clock Module

### Fixed
- Fix typo in installer.
- Add message to unsupported Pi error to mention that Pi Zeros must use server only mode, as ARMv6 is unsupported. Closes #374.
- Fix API url for weather API.

### Updated
- Force fullscreen when kioskmode is active.
- Update the .github templates and information with more modern information.
- Update the Gruntfile with a more functional StyleLint implementation.

## [2.0.4] - 2016-08-07

### Added
- Brazilian Portuguese Translation.
- Option to enable Kiosk mode.
- Added ability to start the app with Dev Tools.
- Added ability to turn off the date display in `clock.js` when in analog mode.
- Greek Translation

### Fixed
- Prevent `getModules()` selectors from returning duplicate entries.
- Append endpoints of weather modules with `/` to retrieve the correct data. (Issue [#337](https://github.com/MichMich/MagicMirror/issues/337))
- Corrected grammar in `module.js` from 'suspend' to 'suspended'.
- Fixed openweathermap.org URL in config sample.
- Prevent currentweather module from crashing when received data object is incorrect.
- Fix issue where translation loading prevented the UI start-up when the language was set to 'en'. (Issue [#388](https://github.com/MichMich/MagicMirror/issues/388))

### Updated
- Updated package.json to fix possible vulnerabilities. (Using Snyk)
- Updated weathericons
- Updated default weatherforecast to work with the new icons.
- More detailed error message in case config file couldn't be loaded.

## [2.0.3] - 2016-07-12
### Added
- Add max newsitems parameter to the newsfeed module.
- Translations for Simplified Chinese, Traditional Chinese and Japanese.
- Polish Translation
- Add an analog clock in addition to the digital one.

### Fixed
- Edit Alert Module to display title & message if they are provided in the notification (Issue [#300](https://github.com/MichMich/MagicMirror/issues/300))
- Removed 'null' reference from updateModuleContent(). This fixes recent Edge and Internet Explorer browser displays (Issue [#319](https://github.com/MichMich/MagicMirror/issues/319))

### Changed
- Added default string to calendar titleReplace.

## [2.0.2] - 2016-06-05
### Added
- Norwegian Translations (nb and nn)
- Portuguese Translation
- Swedish Translation

### Fixed
- Added reference to Italian Translation.
- Added the missing NE translation to all languages. [#344](https://github.com/MichMich/MagicMirror/issues/344)
- Added proper User-Agent string to calendar call.

### Changed
- Add option to use locationID in weather modules.

## [2.0.1] - 2016-05-18
### Added
- Changelog
- Italian Translation

### Changed
- Improve the installer by fetching the latest Node.js without any 3rd party interferences.

## [2.0.0] - 2016-05-03
### Initial release of MagicMirror²
It includes (but is not limited to) the following features:
- Modular system allowing 3rd party plugins.
- An Node/Electron based application taking away the need for external servers or browsers.
- A complete development API documentation.
- Small cute fairies that kiss you while you sleep.

## [1.0.0] - 2014-02-16
### Initial release of MagicMirror.
This was part of the blogpost: [http://michaelteeuw.nl/post/83916869600/magic-mirror-part-vi-production-of-the](http://michaelteeuw.nl/post/83916869600/magic-mirror-part-vi-production-of-the)<|MERGE_RESOLUTION|>--- conflicted
+++ resolved
@@ -5,7 +5,6 @@
 
 ❤️ **Donate:** Enjoying MagicMirror²? [Please consider a donation!](https://magicmirror.builders/donate) With your help we can continue to improve the MagicMirror² core.
 
-<<<<<<< HEAD
 ## [2.11.0] - Unreleased (Develop Branch)
 
 *This release is scheduled to be released on 2020-04-01.*
@@ -18,12 +17,11 @@
 - Fixes `run-start.sh`: If running in docker-container, don't check the environment, just start electron (ISSUE #1859)
 
 ### Updated
-=======
+
 ## [2.10.1] - 2020-01-10
 
 ### Changed
 - Updated README.md: Added links to the official documentation website and remove links to broken installer.
->>>>>>> 5bf90ae3
 
 ## [2.10.0] - 2020-01-01
 
