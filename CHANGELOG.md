--- conflicted
+++ resolved
@@ -12,15 +12,12 @@
 ### Added
 
 - Added new log level "debug" to the logger.
-<<<<<<< HEAD
-- Added Hindi & Gujarati translation
-=======
-- Chuvash translation
->>>>>>> 61bcd933
-
-### Updated
-
-- Weather module - forecast now show TODAY and TOMORROW instead of weekday, to make it easier to understand
+- Added Hindi & Gujarati translation.
+- Chuvash translation.
+
+### Updated
+
+- Weather module - forecast now show TODAY and TOMORROW instead of weekday, to make it easier to understand.
 
 ### Deleted
 
