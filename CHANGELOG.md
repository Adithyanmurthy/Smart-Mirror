--- conflicted
+++ resolved
@@ -8,9 +8,6 @@
 - Remove Roboto fonts files inside  `fonts` and these are installed by npm install command.
 
 ### Added
-<<<<<<< HEAD
-- Add ability for `currentweather` module to display indoor humidity via INDOOR_HUMIDITY notification
-=======
 - Add `clientonly` script to start only the electron client for a remote server.
 - Add symbol and color properties of event when `CALENDAR_EVENTS` notification is broadcasted from `default/calendar` module.
 - Add `.vscode/` folder to `.gitignore` to keep custom Visual Studio Code config out of git.
@@ -22,7 +19,6 @@
 - Add test e2e showWeek feature in spanish language.
 - Add warning Log when is used old authentication method in the calendar module.
 - Add test e2e for helloworld module with default config text
->>>>>>> 74a73669
 
 ### Updated
 - Changed 'default.js' - listen on all attached interfaces by default.
