# MagicMirror² Change Log

All notable changes to this project will be documented in this file.
This project adheres to [Semantic Versioning](http://semver.org/).

---

❤️ **Donate:** Enjoying MagicMirror²? [Please consider a donation!](https://magicmirror.builders/donate) With your help we can continue to improve the MagicMirror² core.

## [2.9.0] - Unreleased (Develop Branch)

*This release is scheduled to be released on 2019-10-01.*

### Added

### Updated
- Updatenotification module: Display update notification for a limited (configurable) time.

### Fixed
- Updatenotification module: Properly handle race conditions, prevent crash.
- Send `NEWS_FEED` notification also for the first news messages which are shown
- Fixed issue where weather module would not refresh data after a network or API outage [#1722](https://github.com/MichMich/MagicMirror/issues/1722)

## [2.8.0] - 2019-07-01

ℹ️ **Note:** This update uses new dependencies. Please update using the following command: `git pull && npm install`. If you are having issues running Electron, make sure your [Raspbian is up to date](https://www.raspberrypi.org/documentation/raspbian/updating.md).

### Added
- Option to show event location in calendar
- Finnish translation for "Feels" and "Weeks"
- Russian translation for “Feels”
- Calendar module: added `nextDaysRelative` config option
- Add `broadcastPastEvents` config option for calendars to include events from the past `maximumNumberOfDays` in event broadcasts
- Added feature to broadcast news feed items `NEWS_FEED` and updated news items `NEWS_FEED_UPDATED` in default [newsfeed](https://github.com/MichMich/MagicMirror/tree/develop/modules/default/newsfeed) module (when news is updated) with documented default and `config.js` options in [README.md](https://github.com/MichMich/MagicMirror/blob/develop/modules/default/newsfeed/README.md)
- Added notifications to default `clock` module broadcasting `CLOCK_SECOND` and `CLOCK_MINUTE` for the respective time elapsed.
- Added UK Met Office Datapoint feed as a provider in the default weather module.
- Added new provider class
- Added suncalc.js dependency to calculate sun times (not provided in UK Met Office feed)
- Added "tempUnits" and "windUnits" to allow, for example, temp in metric (i.e. celsius) and wind in imperial (i.e. mph). These will override "units" if specified, otherwise the "units" value will be used.
- Use Feels Like temp from feed if present
- Optionally display probability of precipitation (PoP) in current weather (UK Met Office data)
- Automatically try to fix eslint errors by passing `--fix` option to it
- Added sunrise and sunset times to weathergov weather provider [#1705](https://github.com/MichMich/MagicMirror/issues/1705)
- Added "useLocationAsHeader" to display "location" in `config.js` as header when location name is not returned
- Added to `newsfeed.js`: in order to design the news article better with css, three more class-names were introduced: newsfeed-desc, newsfeed-desc, newsfeed-desc

### Updated
- English translation for "Feels" to "Feels like"
- Fixed the example calender url in `config.js.sample`
- Update `ical.js` to solve various calendar issues.
- Update weather city list url [#1676](https://github.com/MichMich/MagicMirror/issues/1676)
- Only update clock once per minute when seconds aren't shown

### Fixed
- Fixed uncaught exception, race condition on module update
- Fixed issue [#1696](https://github.com/MichMich/MagicMirror/issues/1696), some ical files start date to not parse to date type
- Allowance HTML5 autoplay-policy (policy is changed from Chrome 66 updates)
- Handle SIGTERM messages
- Fixes sliceMultiDayEvents so it respects maximumNumberOfDays
- Minor types in default NewsFeed [README.md](https://github.com/MichMich/MagicMirror/blob/develop/modules/default/newsfeed/README.md)
- Fix typos and small syntax errors, cleanup dependencies, remove multiple-empty-lines, add semi-rule
- Fixed issues with calendar not displaying one-time changes to repeating events
- Updated the fetchedLocationName variable in currentweather.js so that city shows up in the header

### Updated installer
- give non-pi2+ users (pi0, odroid, jetson nano, mac, windows, ...) option to continue install
- use current username vs hardcoded 'pi' to support non-pi install
- check for npm installed. node install doesn't do npm anymore
- check for mac as part of PM2 install, add install option string
- update pm2 config with current username instead of hard coded 'pi'
- check for screen saver config, "/etc/xdg/lxsession", bypass if not setup

## [2.7.1] - 2019-04-02

Fixed `package.json` version number.

## [2.7.0] - 2019-04-01

ℹ️ **Note:** This update uses new dependencies. Please update using the following command: `git pull && npm install`. If you are having issues running Electron, make sure your [Raspbian is up to date](https://www.raspberrypi.org/documentation/raspbian/updating.md).

### Added
- Italian translation for "Feels"
- Basic Klingon (tlhIngan Hol) translations
- Disabled the screensaver on raspbian with installation script
- Added option to truncate the number of vertical lines a calendar item can span if `wrapEvents` is enabled.
- Danish translation for "Feels" and "Weeks"
- Added option to split multiple day events in calendar to separate numbered events
- Slovakian translation
- Alerts now can contain Font Awesome icons
- Notifications display time can be set in request
- Newsfeed: added support for `ARTICLE_INFO_REQUEST` notification
- Add `name` config option for calendars to be sent along with event broadcasts

### Updated
- Bumped the Electron dependency to v3.0.13 to support the most recent Raspbian. [#1500](https://github.com/MichMich/MagicMirror/issues/1500)
- Updated modernizr code in alert module, fixed a small typo there too
- More verbose error message on console if the config is malformed
- Updated installer script to install Node.js version 10.x

### Fixed
- Fixed temperature displays in currentweather and weatherforecast modules [#1503](https://github.com/MichMich/MagicMirror/issues/1503), [#1511](https://github.com/MichMich/MagicMirror/issues/1511).
- Fixed unhandled error on bad git data in updatenotification module [#1285](https://github.com/MichMich/MagicMirror/issues/1285).
- Weather forecast now works with openweathermap in new weather module. Daily data are displayed, see issue [#1504](https://github.com/MichMich/MagicMirror/issues/1504).
- Fixed analogue clock border display issue where non-black backgrounds used (previous fix for issue 611)
- Fixed compatibility issues caused when modules request different versions of Font Awesome, see issue [#1522](https://github.com/MichMich/MagicMirror/issues/1522). MagicMirror now uses [Font Awesome 5 with v4 shims included for backwards compatibility](https://fontawesome.com/how-to-use/on-the-web/setup/upgrading-from-version-4#shims).
- Installation script problems with raspbian
- Calendar: only show repeating count if the event is actually repeating [#1534](https://github.com/MichMich/MagicMirror/pull/1534)
- Calendar: Fix exdate handling when multiple values are specified (comma separated)
- Calendar: Fix relative date handling for fulldate events, calculate difference always from start of day  [#1572](https://github.com/MichMich/MagicMirror/issues/1572)
- Fix null dereference in moduleNeedsUpdate when the module isn't visible
- Calendar: Fixed event end times by setting default calendarEndTime to "LT" (Local time format). [#1479]
- Calendar: Fixed missing calendar fetchers after server process restarts [#1589](https://github.com/MichMich/MagicMirror/issues/1589)
- Notification: fixed background color (was white text on white background)
- Use getHeader instead of data.header when creating the DOM so overwriting the function also propagates into it
- Fix documentation of `useKMPHwind` option in currentweather

### New weather module
- Fixed weather forecast table display [#1499](https://github.com/MichMich/MagicMirror/issues/1499).
- Dimmed loading indicator for weather forecast.
- Implemented config option `decimalSymbol` [#1499](https://github.com/MichMich/MagicMirror/issues/1499).
- Aligned indoor values in current weather vertical [#1499](https://github.com/MichMich/MagicMirror/issues/1499).
- Added humidity support to nunjuck unit filter.
- Do not display degree symbol for temperature in Kelvin [#1503](https://github.com/MichMich/MagicMirror/issues/1503).
- Weather forecast now works with openweathermap for both, `/forecast` and `/forecast/daily`, in new weather module. If you use the `/forecast`-weatherEndpoint, the hourly data are converted to daily data, see issues [#1504](https://github.com/MichMich/MagicMirror/issues/1504), [#1513](https://github.com/MichMich/MagicMirror/issues/1513).
- Added fade, fadePoint and maxNumberOfDays properties to the forecast mode [#1516](https://github.com/MichMich/MagicMirror/issues/1516)
- Fixed Loading string and decimalSymbol string replace [#1538](https://github.com/MichMich/MagicMirror/issues/1538)
- Show Snow amounts in new weather module [#1545](https://github.com/MichMich/MagicMirror/issues/1545)
- Added weather.gov as a new weather provider for US locations

## [2.6.0] - 2019-01-01

ℹ️ **Note:** This update uses new dependencies. Please update using the following command: `git pull && npm install`. If you are having issues updating, make sure you are running the latest version of Node.

### ✨ Experimental ✨
- New default [module weather](modules/default/weather). This module will eventually replace the current `currentweather` and `weatherforecast` modules. The new module is still pretty experimental, but it's included so you can give it a try and help us improve this module. Please give us you feedback using [this forum post](https://forum.magicmirror.builders/topic/9335/default-weather-module-refactoring).

A huge, huge, huge thanks to user @fewieden for all his hard work on the new `weather` module!

### Added
- Possibility to add classes to the cell of symbol, title and time of the events of calendar.
- Font-awesome 5, still has 4 for backwards compatibility.
- Missing `showEnd` in calendar documentation
- Screenshot for the new feed module
- Screenshot for the compliments module
- Screenshot for the clock module
- Screenshot for the current weather
- Screenshot for the weather forecast module
- Portuguese translation for "Feels"
- Croatian translation
- Fading for dateheaders timeFormat in Calendar [#1464](https://github.com/MichMich/MagicMirror/issues/1464)
- Documentation for the existing `scale` option in the Weather Forecast module.

### Fixed
- Allow to parse recurring calendar events where the start date is before 1900
- Fixed Polish translation for Single Update Info
- Ignore entries with unparseable details in the calendar module
- Bug showing FullDayEvents one day too long in calendar fixed
- Bug in newsfeed when `removeStartTags` is used on the description [#1478](https://github.com/MichMich/MagicMirror/issues/1478)

### Updated
- The default calendar setting `showEnd` is changed to `false`.

### Changed
- The Weather Forecast module by default displays the &deg; symbol after every numeric value to be consistent with the Current Weather module.


## [2.5.0] - 2018-10-01

### Added
- Romanian translation for "Feels"
- Support multi-line compliments
- Simplified Chinese translation for "Feels"
- Polish translate for "Feels"
- French translate for "Feels"
- Translations for newsfeed module
- Support for toggling news article in fullscreen
- Hungarian translation for "Feels" and "Week"
- Spanish translation for "Feels"
- Add classes instead of inline style to the message from the module Alert
- Support for events having a duration instead of an end
- Support for showing end of events through config parameters showEnd and dateEndFormat

### Fixed
- Fixed gzip encoded calendar loading issue #1400.
- Mixup between german and spanish translation for newsfeed.
- Fixed close dates to be absolute, if no configured in the config.js - module Calendar
- Fixed the updatenotification module message about new commits in the repository, so they can be correctly localized in singular and plural form.
- Fix for weatherforecast rainfall rounding [#1374](https://github.com/MichMich/MagicMirror/issues/1374)
- Fix calendar parsing issue for Midori on RasperryPi Zero w, related to issue #694.
- Fix weather city ID link in sample config
- Fixed issue with clientonly not updating with IP address and port provided on command line.

### Updated

- Updated Simplified Chinese translation
- Swedish translations
- Hungarian translations for the updatenotification module
- Updated Norsk bokmål translation
- Updated Norsk nynorsk translation
- Consider multi days event as full day events

## [2.4.1] - 2018-07-04

### Fixed

- Fix weather parsing issue #1332.

## [2.4.0] - 2018-07-01

⚠️ **Warning:** This release includes an updated version of Electron. This requires a Raspberry Pi configuration change to allow the best performance and prevent the CPU from overheating. Please read the information on the [MagicMirror Wiki](https://github.com/michmich/magicmirror/wiki/configuring-the-raspberry-pi#enable-the-open-gl-driver-to-decrease-electrons-cpu-usage).

ℹ️ **Note:** This update uses new dependencies. Please update using the following command: `git pull && npm install`

### Added

- Enabled translation of feelsLike for module currentweather
- Added support for on-going calendar events
- Added scroll up in fullscreen newsfeed article view
- Changed fullscreen newsfeed width from 100% to 100vw (better results)
- Added option to calendar module that colors only the symbol instead of the whole line
- Added option for new display format in the calendar module with date headers with times/events below.
- Ability to fetch compliments from a remote server
- Add regex filtering to calendar module
- Customize classes for table
- Added option to newsfeed module to only log error parsing a news article if enabled
- Add update translations for Português Brasileiro

### Changed
- Upgrade to Electron 2.0.0.
- Remove yarn-or-npm which breaks production builds.
- Invoke module suspend even if no dom content. [#1308](https://github.com/MichMich/MagicMirror/issues/1308)

### Fixed
- Fixed issue where wind chill could not be displayed in Fahrenheit. [#1247](https://github.com/MichMich/MagicMirror/issues/1247)
- Fixed issues where a module crashes when it tries to dismiss a non existing alert. [#1240](https://github.com/MichMich/MagicMirror/issues/1240)
- In default module currentWeather/currentWeather.js line 296, 300, self.config.animationSpeed can not be found because the notificationReceived function does not have "self" variable.
- Fixed browser-side code to work on the Midori browser.
- Fixed issue where heat index was reporting incorrect values in Celsius and Fahrenheit. [#1263](https://github.com/MichMich/MagicMirror/issues/1263)
- Fixed weatherforecast to use dt_txt field instead of dt to handle timezones better
- Newsfeed now remembers to show the description when `"ARTICLE_LESS_DETAILS"` is called if the user wants to always show the description. [#1282](https://github.com/MichMich/MagicMirror/issues/1282)
- `clientonly/*.js` is now linted, and one linting error is fixed
- Fix issue #1196 by changing underscore to hyphen in locale id, in align with momentjs.
- Fixed issue where heat index and wind chill were reporting incorrect values in Kelvin. [#1263](https://github.com/MichMich/MagicMirror/issues/1263)

### Updated
- Updated Italian translation
- Updated German translation
- Updated Dutch translation

## [2.3.1] - 2018-04-01

### Fixed
- Downgrade electron to 1.4.15 to solve the black screen issue.[#1243](https://github.com/MichMich/MagicMirror/issues/1243)

## [2.3.0] - 2018-04-01

### Added

- Add new settings in compliments module: setting time intervals for morning and afternoon
- Add system notification `MODULE_DOM_CREATED` for notifying each module when their Dom has been fully loaded.
- Add types for module.
- Implement Danger.js to notify contributors when CHANGELOG.md is missing in PR.
- Allow to scroll in full page article view of default newsfeed module with gesture events from [MMM-Gestures](https://github.com/thobach/MMM-Gestures)
- Changed 'compliments.js' - update DOM if remote compliments are loaded instead of waiting one updateInterval to show custom compliments
- Automated unit tests utils, deprecated, translator, cloneObject(lockstrings)
- Automated integration tests translations
- Add advanced filtering to the excludedEvents configuration of the default calendar module
- New currentweather module config option: `showFeelsLike`: Shows how it actually feels like. (wind chill or heat index)
- New currentweather module config option: `useKMPHwind`: adds an option to see wind speed in Kmph instead of just m/s or Beaufort.
- Add dc:date to parsing in newsfeed module, which allows parsing of more rss feeds.

### Changed
- Add link to GitHub repository which contains the respective Dockerfile.
- Optimized automated unit tests cloneObject, cmpVersions
- Update notifications use now translation templates instead of normal strings.
- Yarn can be used now as an installation tool
- Changed Electron dependency to v1.7.13.

### Fixed
- News article in fullscreen (iframe) is now shown in front of modules.
- Forecast respects maxNumberOfDays regardless of endpoint.
- Fix exception on translation of objects.

## [2.2.2] - 2018-01-02

### Added

- Add missing `package-lock.json`.

### Changed

- Changed Electron dependency to v1.7.10.

## [2.2.1] - 2018-01-01

### Fixed
- Fixed linting errors.

## [2.2.0] - 2018-01-01

**Note:** This update uses new dependencies. Please update using the following command: `git pull && npm install`

### Changed
- Calender week is now handled with a variable translation in order to move number language specific.
- Reverted the Electron dependency back to 1.4.15 since newer version don't seem to work on the Raspberry Pi very well.

### Added
- Add option to use [Nunjucks](https://mozilla.github.io/nunjucks/) templates in modules. (See `helloworld` module as an example.)
- Add Bulgarian translations for MagicMirror² and Alert module.
- Add graceful shutdown of modules by calling `stop` function of each `node_helper` on SIGINT before exiting.
- Link update subtext to Github diff of current version versus tracking branch.
- Add Catalan translation.
- Add ability to filter out newsfeed items based on prohibited words found in title (resolves #1071)
- Add options to truncate description support of a feed in newsfeed module
- Add reloadInterval option for particular feed in newsfeed module
- Add no-cache entries of HTTP headers in newsfeed module (fetcher)
- Add Czech translation.
- Add option for decimal symbols other than the decimal point for temperature values in both default weather modules: WeatherForecast and CurrentWeather.

### Fixed
- Fixed issue with calendar module showing more than `maximumEntries` allows
- WeatherForecast and CurrentWeather are now using HTTPS instead of HTTP
- Correcting translation for Indonesian language
- Fix issue where calendar icons wouldn't align correctly

## [2.1.3] - 2017-10-01

**Note:** This update uses new dependencies. Please update using the following command: `git pull && npm install`

### Changed
- Remove Roboto fonts files inside `fonts` and these are installed by npm install command.

### Added
- Add `clientonly` script to start only the electron client for a remote server.
- Add symbol and color properties of event when `CALENDAR_EVENTS` notification is broadcasted from `default/calendar` module.
- Add `.vscode/` folder to `.gitignore` to keep custom Visual Studio Code config out of git.
- Add unit test the capitalizeFirstLetter function of newsfeed module.
- Add new unit tests for function `shorten` in calendar module.
- Add new unit tests for function `getLocaleSpecification` in calendar module.
- Add unit test for js/class.js.
- Add unit tests for function `roundValue` in currentweather module.
- Add test e2e showWeek feature in spanish language.
- Add warning Log when is used old authentication method in the calendar module.
- Add test e2e for helloworld module with default config text.
- Add ability for `currentweather` module to display indoor humidity via INDOOR_HUMIDITY notification.
- Add Welsh (Cymraeg) translation.
- Add Slack badge to Readme.

### Updated
- Changed 'default.js' - listen on all attached interfaces by default.
- Add execution of `npm list` after the test are ran in Travis CI.
- Change hooks for the vendors e2e tests.
- Add log when clientonly failed on starting.
- Add warning color when are using full ip whitelist.
- Set version of the `express-ipfilter` on 0.3.1.

### Fixed
- Fixed issue with incorrect alignment of analog clock when displayed in the center column of the MM.
- Fixed ipWhitelist behaviour to make empty whitelist ([]) allow any and all hosts access to the MM.
- Fixed issue with calendar module where 'excludedEvents' count towards 'maximumEntries'.
- Fixed issue with calendar module where global configuration of maximumEntries was not overridden by calendar specific config (see module doc).
- Fixed issue where `this.file(filename)` returns a path with two hashes.
- Workaround for the WeatherForecast API limitation.

## [2.1.2] - 2017-07-01

### Changed
- Revert Docker related changes in favor of [docker-MagicMirror](https://github.com/bastilimbach/docker-MagicMirror). All Docker images are outsourced. ([#856](https://github.com/MichMich/MagicMirror/pull/856))
- Change Docker base image (Debian + Node) to an arm based distro (AlpineARM + Node) ([#846](https://github.com/MichMich/MagicMirror/pull/846))
- Fix the dockerfile to have it running from the first time.

### Added
- Add in option to wrap long calendar events to multiple lines using `wrapEvents` configuration option.
- Add test e2e `show title newsfeed` for newsfeed module.
- Add task to check configuration file.
<<<<<<< HEAD
- Add test check URLs of vendors 200 and 404 HTTP CODE.
=======
- Add test check URLs of vendors.
- Add test of match current week number on clock module with showWeek configuration.
>>>>>>> 32521aba
- Add test default modules present modules/default/defaultmodules.js.
- Add unit test calendar_modules function capFirst.
- Add test for check if exists the directories present in defaults modules.
- Add support for showing wind direction as an arrow instead of abbreviation in currentWeather module.
- Add support for writing translation functions to support flexible word order
- Add test for check if exits the directories present in defaults modules.
- Add calendar option to set a separate date format for full day events.
- Add ability for `currentweather` module to display indoor temperature via INDOOR_TEMPERATURE notification
- Add ability to change the path of the `custom.css`.
- Add translation Dutch to Alert module.
- Added Romanian translation.

### Updated
- Added missing keys to Polish translation.
- Added missing key to German translation.
- Added better translation with flexible word order to Finnish translation.

### Fixed
- Fix instruction in README for using automatically installer script.
- Bug of duplicated compliments as described in [here](https://forum.magicmirror.builders/topic/2381/compliments-module-stops-cycling-compliments).
- Fix double message about port when server is starting
- Corrected Swedish translations for TODAY/TOMORROW/DAYAFTERTOMORROW.
- Removed unused import from js/electron.js
- Made calendar.js respect config.timeFormat irrespective of locale setting.
- Fixed alignment of analog clock when a large calendar is displayed in the same side bar.

## [2.1.1] - 2017-04-01

**Note:** This update uses new dependencies. Please update using the following command: `git pull && npm install`

### Changed
- Add `anytime` group for Compliments module.
- Compliments module can use remoteFile without default daytime arrays defined.
- Installer: Use init config.js from config.js.sample.
- Switched out `rrule` package for `rrule-alt` and fixes in `ical.js` in order to fix calendar issues. ([#565](https://github.com/MichMich/MagicMirror/issues/565))
- Make mouse events pass through the region fullscreen_above to modules below.
- Scaled the splash screen down to make it a bit more subtle.
- Replace HTML tables with markdown tables in README files.
- Added `DAYAFTERTOMORROW`, `UPDATE_NOTIFICATION` and `UPDATE_NOTIFICATION_MODULE` to Finnish translations.
- Run `npm test` on Travis automatically.
- Show the splash screen image even when is reboot or halted.
- Added some missing translation strings in the sv.json file.
- Run task jsonlint to check translation files.
- Restructured Test Suite.

### Added
- Added Docker support (Pull Request [#673](https://github.com/MichMich/MagicMirror/pull/673)).
- Calendar-specific support for `maximumEntries`, and ` maximumNumberOfDays`.
- Add loaded function to modules, providing an async callback.
- Made default newsfeed module aware of gesture events from [MMM-Gestures](https://github.com/thobach/MMM-Gestures)
- Add use pm2 for manager process into Installer RaspberryPi script.
- Russian Translation.
- Afrikaans Translation.
- Add postinstall script to notify user that MagicMirror installed successfully despite warnings from NPM.
- Init tests using mocha.
- Option to use RegExp in Calendar's titleReplace.
- Hungarian Translation.
- Icelandic Translation.
- Add use a script to prevent when is run by SSH session set DISPLAY environment.
- Enable ability to set configuration file by the environment variable called MM_CONFIG_FILE.
- Option to give each calendar a different color.
- Option for colored min-temp and max-temp.
- Add test e2e helloworld.
- Add test e2e environment.
- Add `chai-as-promised` npm module to devDependencies.
- Basic set of tests for clock module.
- Run e2e test in Travis.
- Estonian Translation.
- Add test for compliments module for parts of day.
- Korean Translation.
- Added console warning on startup when deprecated config options are used.
- Add option to display temperature unit label to the current weather module.
- Added ability to disable wrapping of news items.
- Added in the ability to hide events in the calendar module based on simple string filters.
- Updated Norwegian translation.
- Added hideLoading option for News Feed module.
- Added configurable dateFormat to clock module.
- Added multiple calendar icon support.
- Added tests for Translations, dev argument, version, dev console.
- Added test anytime feature compliments module.
- Added test ipwhitelist configuration directive.
- Added test for calendar module: default, basic-auth, backward compatibility, fail-basic-auth.
- Added meta tags to support fullscreen mode on iOS (for server mode)
- Added `ignoreOldItems` and `ignoreOlderThan` options to the News Feed module
- Added test for MM_PORT environment variable.
- Added a configurable Week section to the clock module.

### Fixed
- Update .gitignore to not ignore default modules folder.
- Remove white flash on boot up.
- Added `update` in Raspberry Pi installation script.
- Fix an issue where the analog clock looked scrambled. ([#611](https://github.com/MichMich/MagicMirror/issues/611))
- If units is set to imperial, the showRainAmount option of weatherforecast will show the correct unit.
- Module currentWeather: check if temperature received from api is defined.
- Fix an issue with module hidden status changing to `true` although lock string prevented showing it.
- Fix newsfeed module bug (removeStartTags)
- Fix when is set MM_PORT environment variable.
- Fixed missing animation on `this.show(speed)` when module is alone in a region.

## [2.1.0] - 2016-12-31

**Note:** This update uses new dependencies. Please update using the following command: `git pull && npm install`

### Added
- Finnish translation.
- Danish translation.
- Turkish translation.
- Option to limit access to certain IP addresses based on the value of `ipWhitelist` in the `config.js`, default is access from localhost only (Issue [#456](https://github.com/MichMich/MagicMirror/issues/456)).
- Added ability to change the point of time when calendar events get relative.
- Add Splash screen on boot.
- Add option to show humidity in currentWeather module.
- Add VSCode IntelliSense support.
- Module API: Add Visibility locking to module system. [See documentation](https://github.com/MichMich/MagicMirror/tree/develop/modules#visibility-locking) for more information.
- Module API: Method to overwrite the module's header. [See documentation](https://github.com/MichMich/MagicMirror/tree/develop/modules#getheader) for more information.
- Module API: Option to define the minimum MagicMirror version to run a module. [See documentation](https://github.com/MichMich/MagicMirror/tree/develop/modules#requiresversion) for more information.
- Calendar module now broadcasts the event list to all other modules using the notification system. [See documentation](https://github.com/MichMich/MagicMirror/tree/develop/modules/default/calendar) for more information.
- Possibility to use the the calendar feed as the source for the weather (currentweather & weatherforecast) location data. [See documentation](https://github.com/MichMich/MagicMirror/tree/develop/modules/default/weatherforecast) for more information.
- Added option to show rain amount in the weatherforecast default module
- Add module `updatenotification` to get an update whenever a new version is available. [See documentation](https://github.com/MichMich/MagicMirror/tree/develop/modules/default/updatenotification) for more information.
- Add the ability to set timezone on the date display in the Clock Module
- Ability to set date format in calendar module
- Possibility to use currentweather for the compliments
- Added option `disabled` for modules.
- Added option `address` to set bind address.
- Added option `onlyTemp` for currentweather module to show show only current temperature and weather icon.
- Added option `remoteFile` to compliments module to load compliment array from filesystem.
- Added option `zoom` to scale the whole mirror display with a given factor.
- Added option `roundTemp` for currentweather and weatherforecast modules to display temperatures rounded to nearest integer.
- Added abilty set the classes option to compliments module for style and text size of compliments.
- Added ability to configure electronOptions
- Calendar module: option to hide private events
- Add root_path for global vars

### Updated
- Modified translations for Frysk.
- Modified core English translations.
- Updated package.json as a result of Snyk security update.
- Improve object instantiation to prevent reference errors.
- Improve logger. `Log.log()` now accepts multiple arguments.
- Remove extensive logging in newsfeed node helper.
- Calendar times are now uniformly capitalized.
- Modules are now secure, and Helmet is now used to prevent abuse of the Mirror's API.

### Fixed
- Solve an issue where module margins would appear when the first module of a section was hidden.
- Solved visual display errors on chrome, if all modules in one of the right sections are hidden.
- Global and Module default config values are no longer modified when setting config values.
- Hide a region if all modules in a region are hidden. Prevention unwanted margins.
- Replaced `electron-prebuilt` package with `electron` in order to fix issues that would happen after 2017.
- Documentation of alert module

## [2.0.5] - 2016-09-20

### Added
- Added ability to remove tags from the beginning or end of newsfeed items in 'newsfeed.js'.
- Added ability to define "the day after tomorrow" for calendar events (Definition for German and Dutch already included).
- Added CII Badge (we are compliant with the CII Best Practices)
- Add support for doing http basic auth when loading calendars
- Add the ability to turn off and on the date display in the Clock Module

### Fixed
- Fix typo in installer.
- Add message to unsupported Pi error to mention that Pi Zeros must use server only mode, as ARMv6 is unsupported. Closes #374.
- Fix API url for weather API.

### Updated
- Force fullscreen when kioskmode is active.
- Update the .github templates and information with more modern information.
- Update the Gruntfile with a more functional StyleLint implementation.

## [2.0.4] - 2016-08-07

### Added
- Brazilian Portuguese Translation.
- Option to enable Kiosk mode.
- Added ability to start the app with Dev Tools.
- Added ability to turn off the date display in `clock.js` when in analog mode.
- Greek Translation

### Fixed
- Prevent `getModules()` selectors from returning duplicate entries.
- Append endpoints of weather modules with `/` to retrieve the correct data. (Issue [#337](https://github.com/MichMich/MagicMirror/issues/337))
- Corrected grammar in `module.js` from 'suspend' to 'suspended'.
- Fixed openweathermap.org URL in config sample.
- Prevent currentweather module from crashing when received data object is incorrect.
- Fix issue where translation loading prevented the UI start-up when the language was set to 'en'. (Issue [#388](https://github.com/MichMich/MagicMirror/issues/388))

### Updated
- Updated package.json to fix possible vulnerabilities. (Using Snyk)
- Updated weathericons
- Updated default weatherforecast to work with the new icons.
- More detailed error message in case config file couldn't be loaded.

## [2.0.3] - 2016-07-12
### Added
- Add max newsitems parameter to the newsfeed module.
- Translations for Simplified Chinese, Traditional Chinese and Japanese.
- Polish Translation
- Add an analog clock in addition to the digital one.

### Fixed
- Edit Alert Module to display title & message if they are provided in the notification (Issue [#300](https://github.com/MichMich/MagicMirror/issues/300))
- Removed 'null' reference from updateModuleContent(). This fixes recent Edge and Internet Explorer browser displays (Issue [#319](https://github.com/MichMich/MagicMirror/issues/319))

### Changed
- Added default string to calendar titleReplace.

## [2.0.2] - 2016-06-05
### Added
- Norwegian Translations (nb and nn)
- Portuguese Translation
- Swedish Translation

### Fixed
- Added reference to Italian Translation.
- Added the missing NE translation to all languages. [#344](https://github.com/MichMich/MagicMirror/issues/344)
- Added proper User-Agent string to calendar call.

### Changed
- Add option to use locationID in weather modules.

## [2.0.1] - 2016-05-18
### Added
- Changelog
- Italian Translation

### Changed
- Improve the installer by fetching the latest Node.js without any 3rd party interferences.

## [2.0.0] - 2016-05-03
### Initial release of MagicMirror²
It includes (but is not limited to) the following features:
- Modular system allowing 3rd party plugins.
- An Node/Electron based application taking away the need for external servers or browsers.
- A complete development API documentation.
- Small cute fairies that kiss you while you sleep.

## [1.0.0] - 2014-02-16
### Initial release of MagicMirror.
This was part of the blogpost: [http://michaelteeuw.nl/post/83916869600/magic-mirror-part-vi-production-of-the](http://michaelteeuw.nl/post/83916869600/magic-mirror-part-vi-production-of-the)<|MERGE_RESOLUTION|>--- conflicted
+++ resolved
@@ -12,6 +12,7 @@
 *This release is scheduled to be released on 2019-10-01.*
 
 ### Added
+- Add test check URLs of vendors 200 and 404 HTTP CODE.
 
 ### Updated
 - Updatenotification module: Display update notification for a limited (configurable) time.
@@ -373,12 +374,8 @@
 - Add in option to wrap long calendar events to multiple lines using `wrapEvents` configuration option.
 - Add test e2e `show title newsfeed` for newsfeed module.
 - Add task to check configuration file.
-<<<<<<< HEAD
-- Add test check URLs of vendors 200 and 404 HTTP CODE.
-=======
 - Add test check URLs of vendors.
 - Add test of match current week number on clock module with showWeek configuration.
->>>>>>> 32521aba
 - Add test default modules present modules/default/defaultmodules.js.
 - Add unit test calendar_modules function capFirst.
 - Add test for check if exists the directories present in defaults modules.
