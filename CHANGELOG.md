--- conflicted
+++ resolved
@@ -29,11 +29,8 @@
 - Checks and applies the showDescription setting for the newsfeed module again
 - Fix tests in weather module and add one for decimalPoint in forecast
 - Fix decimalSymbol in the forcast part of the new weather module #2530
-<<<<<<< HEAD
+- Fix wrong treatment of `appendLocationNameToHeader` when using `ukmetofficedatahub`
 - Fix alert not recognizing multiple alerts (#2522)
-=======
-- Fix wrong treatment of `appendLocationNameToHeader` when using `ukmetofficedatahub`
->>>>>>> dab178ed
 
 ## [2.15.0] - 2021-04-01
 
