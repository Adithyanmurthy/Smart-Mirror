# MagicMirror² Change Log
All notable changes to this project will be documented in this file.
This project adheres to [Semantic Versioning](http://semver.org/).

## [2.1.3] - Unreleased

### Changed

### Added
- Add `clientonly` script to start only the electron client for a remote server.
- Add symbol and color properties of event when `CALENDAR_EVENTS` notification is broadcasted from `default/calendar` module.
<<<<<<< HEAD
- Add unit test the capitalizeFirstLetter function of newfeed module
=======
- Add `.vscode/` folder to `.gitignore` to keep custom Visual Studio Code config out of git
>>>>>>> bf24ee36

### Updated
- Changed 'default.js' - listen on all attached interfaces by default

### Fixed

- Fixed issue with incorrect allignment of analog clock when displayed in the center column of the MM
- Fixed ipWhitelist behaviour to make empty whitelist ([]) allow any and all hosts access to the MM

## [2.1.2] - 2017-07-01

### Changed
- Revert Docker related changes in favor of [docker-MagicMirror](https://github.com/bastilimbach/docker-MagicMirror). All Docker images are outsourced. ([#856](https://github.com/MichMich/MagicMirror/pull/856))
- Change Docker base image (Debian + Node) to an arm based distro (AlpineARM + Node) ([#846](https://github.com/MichMich/MagicMirror/pull/846))
- Fix the dockerfile to have it running from the first time.

### Added
- Add in option to wrap long calendar events to multiple lines using `wrapEvents` configuration option.
- Add test e2e `show title newsfeed` for newsfeed module.
- Add task to check configuration file.
- Add test check URLs of vendors.
- Add test of match current week number on clock module with showWeek configuration.
- Add test default modules present modules/default/defaultmodules.js.
- Add unit test calendar_modules function capFirst.
- Add test for check if exists the directories present in defaults modules.
- Add support for showing wind direction as an arrow instead of abbreviation in currentWeather module.
- Add support for writing translation fucntions to support flexible word order
- Add test for check if exits the directories present in defaults modules.
- Add calendar option to set a separate date format for full day events.
- Add ability for `currentweather` module to display indoor temperature via INDOOR_TEMPERATURE notification
- Add ability to change the path of the `custom.css`.
- Add translation Dutch to Alert module.
- Added Romanian translation.

### Updated
- Added missing keys to Polish translation.
- Added missing key to German translation.
- Added better translation with flexible word order to Finnish translation

### Fixed
- Fix instruction in README for using automatically installer script.
- Bug of duplicated compliments as described in [here](https://forum.magicmirror.builders/topic/2381/compliments-module-stops-cycling-compliments).
- Fix double message about port when server is starting
- Corrected Swedish translations for TODAY/TOMORROW/DAYAFTERTOMORROW.
- Removed unused import from js/electron.js
- Made calendar.js respect config.timeFormat irrespecive of locale setting
- Fixed alignment of analog clock when a large calendar is displayed in the same side bar

## [2.1.1] - 2017-04-01

**Note:** This update uses new dependencies. Please update using the following command: `git pull && npm install`

### Changed
- Add `anytime` group for Compliments module.
- Compliments module can use remoteFile without default daytime arrays defined
- Installer: Use init config.js from config.js.sample.
- Switched out `rrule` package for `rrule-alt` and fixes in `ical.js` in order to fix calendar issues. ([#565](https://github.com/MichMich/MagicMirror/issues/565))
- Make mouse events pass through the region fullscreen_above to modules below.
- Scaled the splash screen down to make it a bit more subtle.
- Replace HTML tables with markdown tables in README files.
- Added `DAYAFTERTOMORROW`, `UPDATE_NOTIFICATION` and `UPDATE_NOTIFICATION_MODULE` to Finnish translations.
- Run `npm test` on Travis automatically
- Show the splash screen image even when is reboot or halted.
- Added some missing translaton strings in the sv.json file.
- Run task jsonlint to check translation files.
- Restructured Test Suite

### Added
- Added Docker support (Pull Request [#673](https://github.com/MichMich/MagicMirror/pull/673)).
- Calendar-specific support for `maximumEntries`, and ` maximumNumberOfDays`.
- Add loaded function to modules, providing an async callback.
- Made default newsfeed module aware of gesture events from [MMM-Gestures](https://github.com/thobach/MMM-Gestures)
- Add use pm2 for manager process into Installer RaspberryPi script.
- Russian Translation.
- Afrikaans Translation.
- Add postinstall script to notify user that MagicMirror installed successfully despite warnings from NPM.
- Init tests using mocha.
- Option to use RegExp in Calendar's titleReplace.
- Hungarian Translation.
- Icelandic Translation.
- Add use a script to prevent when is run by SSH session set DISPLAY enviroment.
- Enable ability to set configuration file by the enviroment variable called MM_CONFIG_FILE.
- Option to give each calendar a different color.
- Option for colored min-temp and max-temp.
- Add test e2e helloworld.
- Add test e2e enviroment.
- Add `chai-as-promised` npm module to devDependencies.
- Basic set of tests for clock module.
- Run e2e test in Travis.
- Estonian Translation.
- Add test for compliments module for parts of day.
- Korean Translation.
- Added console warning on startup when deprecated config options are used.
- Add option to display temperature unit label to the current weather module.
- Added ability to disable wrapping of news items.
- Added in the ability to hide events in the calendar module based on simple string filters.
- Updated Norwegian translation.
- Added hideLoading option for News Feed module.
- Added configurable dateFormat to clock module.
- Added multiple calendar icon support.
- Added tests for Translations, dev argument, version, dev console.
- Added test anytime feature compliments module.
- Added test ipwhitelist configuration directive.
- Added test for calendar module: default, basic-auth, backward compability, fail-basic-auth.
- Added meta tags to support fullscreen mode on iOS (for server mode)
- Added `ignoreOldItems` and `ignoreOlderThan` options to the News Feed module
- Added test for MM_PORT enviroment variable.
- Added a configurable Week section to the clock module.

### Fixed
- Update .gitignore to not ignore default modules folder.
- Remove white flash on boot up.
- Added `update` in Raspberry Pi installation script.
- Fix an issue where the analog clock looked scrambled. ([#611](https://github.com/MichMich/MagicMirror/issues/611))
- If units is set to imperial, the showRainAmount option of weatherforecast will show the correct unit.
- Module currentWeather: check if temperature received from api is defined.
- Fix an issue with module hidden status changing to `true` although lock string prevented showing it.
- Fix newsfeed module bug (removeStartTags)
- Fix when is set MM_PORT enviroment variable.
- Fixed missing animation on `this.show(speed)` when module is alone in a region.

## [2.1.0] - 2016-12-31

**Note:** This update uses new dependencies. Please update using the following command: `git pull && npm install`

### Added
- Finnish translation.
- Danish translation.
- Turkish translation.
- Option to limit access to certain IP addresses based on the value of `ipWhitelist` in the `config.js`, default is access from localhost only (Issue [#456](https://github.com/MichMich/MagicMirror/issues/456)).
- Added ability to change the point of time when calendar events get relative.
- Add Splash screen on boot.
- Add option to show humidity in currentWeather module.
- Add VSCode IntelliSense support.
- Module API: Add Visibility locking to module system. [See documentation](https://github.com/MichMich/MagicMirror/tree/develop/modules#visibility-locking) for more information.
- Module API: Method to overwrite the module's header. [See documentation](https://github.com/MichMich/MagicMirror/tree/develop/modules#getheader) for more information.
- Module API: Option to define the minimum MagicMirror version to run a module. [See documentation](https://github.com/MichMich/MagicMirror/tree/develop/modules#requiresversion) for more information.
- Calendar module now broadcasts the event list to all other modules using the notification system. [See documentation](https://github.com/MichMich/MagicMirror/tree/develop/modules/default/calendar) for more information.
- Possibility to use the the calendar feed as the source for the weather (currentweather & weatherforecast) location data. [See documentation](https://github.com/MichMich/MagicMirror/tree/develop/modules/default/weatherforecast) for more information.
- Added option to show rain amount in the weatherforecast default module
- Add module `updatenotification` to get an update whenever a new version is availabe. [See documentation](https://github.com/MichMich/MagicMirror/tree/develop/modules/default/updatenotification) for more information.
- Add the abilty to set timezone on the date display in the Clock Module
- Ability to set date format in calendar module
- Possibility to use currentweather for the compliments
- Added option `disabled` for modules.
- Added option `address` to set bind address.
- Added option `onlyTemp` for currentweather module to show show only current temperature and weather icon.
- Added option `remoteFile` to compliments module to load compliment array from filesystem.
- Added option `zoom` to scale the whole mirror display with a given factor.
- Added option `roundTemp` for currentweather and weatherforecast modules to display temperatures rounded to nearest integer.
- Added abilty set the classes option to compliments module for style and text size of compliments.
- Added ability to configure electronOptions
- Calendar module: option to hide private events
- Add root_path for global vars

### Updated
- Modified translations for Frysk.
- Modified core English translations.
- Updated package.json as a result of Snyk security update.
- Improve object instantiation to prevent reference errors.
- Improve logger. `Log.log()` now accepts multiple arguments.
- Remove extensive logging in newsfeed node helper.
- Calendar times are now uniformly capitalized.
- Modules are now secure, and Helmet is now used to prevent abuse of the Mirror's API.

### Fixed
- Solve an issue where module margins would appear when the first module of a section was hidden.
- Solved visual display errors on chrome, if all modules in one of the right sections are hidden.
- Global and Module default config values are no longer modified when setting config values.
- Hide a region if all modules in a region are hidden. Prevention unwanted margins.
- Replaced `electron-prebuilt` package with `electron` in order to fix issues that would happen after 2017.
- Documentation of alert module

## [2.0.5] - 2016-09-20

### Added
- Added ability to remove tags from the beginning or end of newsfeed items in 'newsfeed.js'.
- Added ability to define "the day after tomorrow" for calendar events (Definition for German and Dutch already included).
- Added CII Badge (we are compliant with the CII Best Practices)
- Add support for doing http basic auth when loading calendars
- Add the abilty to turn off and on the date display in the Clock Module

### Fixed
- Fix typo in installer.
- Add message to unsupported Pi error to mention that Pi Zeros must use server only mode, as ARMv6 is unsupported. Closes #374.
- Fix API url for weather API.

### Updated
- Force fullscreen when kioskmode is active.
- Update the .github templates and information with more modern information.
- Update the Gruntfile with a more functional StyleLint implementation.

## [2.0.4] - 2016-08-07

### Added
- Brazilian Portuguese Translation.
- Option to enable Kiosk mode.
- Added ability to start the app with Dev Tools.
- Added ability to turn off the date display in `clock.js` when in analog mode.
- Greek Translation

### Fixed
- Prevent `getModules()` selectors from returning duplicate entries.
- Append endpoints of weather modules with `/` to retreive the correct data. (Issue [#337](https://github.com/MichMich/MagicMirror/issues/337))
- Corrected grammer in `module.js` from 'suspend' to 'suspended'.
- Fixed openweathermap.org URL in config sample.
- Prevent currentweather module from crashing when received data object is incorrect.
- Fix issue where translation loading prevented the UI start-up when the language was set to 'en'. (Issue [#388](https://github.com/MichMich/MagicMirror/issues/388))

### Updated
- Updated package.json to fix possible vulnerabilities. (Using Snyk)
- Updated weathericons
- Updated default weatherforecast to work with the new icons.
- More detailed error message in case config file couldn't be loaded.

## [2.0.3] - 2016-07-12
### Added
- Add max newsitems parameter to the newsfeed module.
- Translations for Simplified Chinese, Traditional Chinese and Japanese.
- Polish Translation
- Add an analog clock in addition to the digital one.

### Fixed
- Edit Alert Module to display title & message if they are provided in the notification (Issue [#300](https://github.com/MichMich/MagicMirror/issues/300))
- Removed 'null' reference from updateModuleContent(). This fixes recent Edge and Internet Explorer browser displays (Issue [#319](https://github.com/MichMich/MagicMirror/issues/319))

### Changed
- Added default string to calendar titleReplace.

## [2.0.2] - 2016-06-05
### Added
- Norwegian Translations (nb and nn)
- Portuguese Translation
- Swedish Translation

### Fixed
- Added reference to Italian Translation.
- Added the missing NE translation to all languages. [#344](https://github.com/MichMich/MagicMirror/issues/344)
- Added proper User-Agent string to calendar call.

### Changed
- Add option to use locationID in weather modules.

## [2.0.1] - 2016-05-18
### Added
- Changelog
- Italian Translation

### Changed
- Improve the installer by fetching the latest Node.js without any 3rd party interferences.

## [2.0.0] - 2016-05-03
### Initial release of MagicMirror²
It includes (but is not limited to) the following features:
- Modular system allowing 3rd party plugins.
- An Node/Electron based application taking away the need for external servers or browsers.
- A complete development API documentation.
- Small cute fairies that kiss you while you sleep.

## [1.0.0] - 2014-02-16
### Initial release of MagicMirror.
This was part of the blogpost: [http://michaelteeuw.nl/post/83916869600/magic-mirror-part-vi-production-of-the](http://michaelteeuw.nl/post/83916869600/magic-mirror-part-vi-production-of-the)<|MERGE_RESOLUTION|>--- conflicted
+++ resolved
@@ -9,11 +9,8 @@
 ### Added
 - Add `clientonly` script to start only the electron client for a remote server.
 - Add symbol and color properties of event when `CALENDAR_EVENTS` notification is broadcasted from `default/calendar` module.
-<<<<<<< HEAD
+- Add `.vscode/` folder to `.gitignore` to keep custom Visual Studio Code config out of git
 - Add unit test the capitalizeFirstLetter function of newfeed module
-=======
-- Add `.vscode/` folder to `.gitignore` to keep custom Visual Studio Code config out of git
->>>>>>> bf24ee36
 
 ### Updated
 - Changed 'default.js' - listen on all attached interfaces by default
