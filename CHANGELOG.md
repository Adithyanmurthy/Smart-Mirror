--- conflicted
+++ resolved
@@ -11,11 +11,8 @@
 
 ### Added
 
-<<<<<<< HEAD
 - Add lithuanian language.
-=======
-- Added support in weatherforecast for OpenWeather onecall API
->>>>>>> 1b199c16
+- Added support in weatherforecast for OpenWeather onecall API.
 
 ### Updated
 
