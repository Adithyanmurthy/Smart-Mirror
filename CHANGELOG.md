--- conflicted
+++ resolved
@@ -27,12 +27,9 @@
 - Converted newsfeed module to use templates.
 - Update documentation and help screen about invalid config files.
 - Moving weather provider specific code and configuration into each provider and making hourly part of the interface.
-<<<<<<< HEAD
-- Callback for `module.show` also gets triggered if lock strings are active but then contains an error `callback(error)`.
-=======
 - Bump electron to v11.
 - Dont update the DOM when a module is not displayed.
->>>>>>> 6fadc76f
+- Callback for `module.show` also gets triggered if lock strings are active but then contains an error `callback(error)`.
 
 ### Removed
 
