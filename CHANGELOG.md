# MagicMirror² Change Log
All notable changes to this project will be documented in this file.
This project adheres to [Semantic Versioning](http://semver.org/).

<<<<<<< HEAD

## Unpublished

### Added
- Calendar module: option to hide private events

### Fixed

### Updated
=======
## [2.1.0] - Unreleased

**Note:** This update uses new dependencies. Please update using the following command: `git pull && npm install`

### Added
- Finnish translation.
- Danish translation.
- Turkish translation.
- Option to limit access to certain IP addresses based on the value of `ipWhitelist` in the `config.js`, default is access from localhost only (Issue [#456](https://github.com/MichMich/MagicMirror/issues/456)).
- Added ability to change the point of time when calendar events get relative.
- Add Splash screen on boot.
- Add option to show humidity in currentWeather module.
- Add VSCode IntelliSense support.
- Module API: Add Visibility locking to module system. [See documentation](https://github.com/MichMich/MagicMirror/tree/develop/modules#visibility-locking) for more information.
- Module API: Method to overwrite the module's header. [See documentation](https://github.com/MichMich/MagicMirror/tree/develop/modules#getheader) for more information.
- Module API: Option to define the minimum MagicMirror version to run a module. [See documentation](https://github.com/MichMich/MagicMirror/tree/develop/modules#requiresversion) for more information.
- Calendar module now broadcasts the event list to all other modules using the notification system. [See documentation](https://github.com/MichMich/MagicMirror/tree/develop/modules/default/calendar) for more information.
- Possibility to use the the calendar feed as the source for the weather (currentweather & weatherforecast) location data. [See documentation](https://github.com/MichMich/MagicMirror/tree/develop/modules/default/weatherforecast) for more information.
- Added option to show rain amount in the weatherforecast default module
- Add module `updatenotification` to get an update whenever a new version is availabe. [See documentation](https://github.com/MichMich/MagicMirror/tree/develop/modules/default/updatenotification) for more information.
- Add the abilty to set timezone on the date display in the Clock Module
- Ability to set date format in calendar module
- Possibility to use currentweather for the compliments
- Added option `disabled` for modules.
- Added option `address` to set bind address.
- Added option `onlyTemp` for currentweather module to show show only current temperature and weather icon.
- Added option `remoteFile` to compliments module to load compliment array from filesystem.
- Added option `zoom` to scale the whole mirror display with a given factor.
- Added option `roundTemp` for currentweather and weatherforecast modules to display temperatures rounded to nearest integer.
- Added abilty set the classes option to compliments module for style and text size of compliments.
- Added ability to configure electronOptions

### Updated
- Modified translations for Frysk.
- Modified core English translations.
- Updated package.json as a result of Snyk security update.
- Improve object instantiation to prevent reference errors.
- Improve logger. `Log.log()` now accepts multiple arguments.
- Remove extensive logging in newsfeed node helper.
- Calendar times are now uniformly capitalized.
- Modules are now secure, and Helmet is now used to prevent abuse of the Mirror's API.

### Fixed
- Solve an issue where module margins would appear when the first module of a section was hidden.
- Solved visual display errors on chrome, if all modules in one of the right sections are hidden.
- Global and Module default config values are no longer modified when setting config values.
- Hide a region if all modules in a region are hidden. Prevention unwanted margins. 
- Replaced `electron-prebuilt` package with `electron` in order to fix issues that would happen after 2017.
- Documentation of alert module
>>>>>>> 989dca57

## [2.0.5] - 2016-09-20

### Added
- Added ability to remove tags from the beginning or end of newsfeed items in 'newsfeed.js'.
- Added ability to define "the day after tomorrow" for calendar events (Definition for German and Dutch already included).
- Added CII Badge (we are compliant with the CII Best Practices)
- Add support for doing http basic auth when loading calendars
- Add the abilty to turn off and on the date display in the Clock Module

### Fixed
- Fix typo in installer.
- Add message to unsupported Pi error to mention that Pi Zeros must use server only mode, as ARMv6 is unsupported. Closes #374.
- Fix API url for weather API.

### Updated
- Force fullscreen when kioskmode is active.
- Update the .github templates and information with more modern information.
- Update the Gruntfile with a more functional StyleLint implementation.

## [2.0.4] - 2016-08-07

### Added
- Brazilian Portuguese Translation.
- Option to enable Kiosk mode.
- Added ability to start the app with Dev Tools.
- Added ability to turn off the date display in `clock.js` when in analog mode.
- Greek Translation

### Fixed
- Prevent `getModules()` selectors from returning duplicate entries.
- Append endpoints of weather modules with `/` to retreive the correct data. (Issue [#337](https://github.com/MichMich/MagicMirror/issues/337))
- Corrected grammer in `module.js` from 'suspend' to 'suspended'.
- Fixed openweathermap.org URL in config sample.
- Prevent currentweather module from crashing when received data object is incorrect.
- Fix issue where translation loading prevented the UI start-up when the language was set to 'en'. (Issue [#388](https://github.com/MichMich/MagicMirror/issues/388))

### Updated
- Updated package.json to fix possible vulnerabilities. (Using Snyk)
- Updated weathericons
- Updated default weatherforecast to work with the new icons.
- More detailed error message in case config file couldn't be loaded.

## [2.0.3] - 2016-07-12
### Added
- Add max newsitems parameter to the newsfeed module.
- Translations for Simplified Chinese, Traditional Chinese and Japanese.
- Polish Translation
- Add an analog clock in addition to the digital one.

### Fixed
- Edit Alert Module to display title & message if they are provided in the notification (Issue [#300](https://github.com/MichMich/MagicMirror/issues/300))
- Removed 'null' reference from updateModuleContent(). This fixes recent Edge and Internet Explorer browser displays (Issue [#319](https://github.com/MichMich/MagicMirror/issues/319))

### Changed
- Added default string to calendar titleReplace.

## [2.0.2] - 2016-06-05
### Added
- Norwegian Translations (nb and nn)
- Portuguese Translation
- Swedish Translation

### Fixed
- Added reference to Italian Translation.
- Added the missing NE translation to all languages. [#334](https://github.com/MichMich/MagicMirror/issues/344)
- Added proper User-Agent string to calendar call.

### Changed
- Add option to use locationID in weather modules.

## [2.0.1] - 2016-05-18
### Added
- Changelog
- Italian Translation

### Changed
- Improve the installer by fetching the latest Node.js without any 3rd party interferences.

## [2.0.0] - 2016-05-03
### Initial release of MagicMirror²
It includes (but is not limited to) the following features:
- Modular system allowing 3rd party plugins.
- An Node/Electron based application taking away the need for external servers or browsers.
- A complete development API documentation.
- Small cute fairies that kiss you while you sleep.

## [1.0.0] - 2014-02-16
### Initial release of MagicMirror.
This was part of the blogpost: [http://michaelteeuw.nl/post/83916869600/magic-mirror-part-vi-production-of-the](http://michaelteeuw.nl/post/83916869600/magic-mirror-part-vi-production-of-the)<|MERGE_RESOLUTION|>--- conflicted
+++ resolved
@@ -2,17 +2,6 @@
 All notable changes to this project will be documented in this file.
 This project adheres to [Semantic Versioning](http://semver.org/).
 
-<<<<<<< HEAD
-
-## Unpublished
-
-### Added
-- Calendar module: option to hide private events
-
-### Fixed
-
-### Updated
-=======
 ## [2.1.0] - Unreleased
 
 **Note:** This update uses new dependencies. Please update using the following command: `git pull && npm install`
@@ -44,6 +33,7 @@
 - Added option `roundTemp` for currentweather and weatherforecast modules to display temperatures rounded to nearest integer.
 - Added abilty set the classes option to compliments module for style and text size of compliments.
 - Added ability to configure electronOptions
+- Calendar module: option to hide private events
 
 ### Updated
 - Modified translations for Frysk.
@@ -62,7 +52,6 @@
 - Hide a region if all modules in a region are hidden. Prevention unwanted margins. 
 - Replaced `electron-prebuilt` package with `electron` in order to fix issues that would happen after 2017.
 - Documentation of alert module
->>>>>>> 989dca57
 
 ## [2.0.5] - 2016-09-20
 
