# MagicMirror² Change Log

All notable changes to this project will be documented in this file.
This project adheres to [Semantic Versioning](http://semver.org/).

---

## [2.7.0] - Unreleased

*This release is scheduled to be released on 2019-04-01.*

ℹ️ **Note:** This update uses new dependencies. Please update using the following command: `git pull && npm install`. If you are having issues running Electron, make sure your [Raspbian is up to date](https://www.raspberrypi.org/documentation/raspbian/updating.md).

### Added
- Italian translation for "Feels"
- Disabled the screensaver on raspbian with installation script 
- Added option to truncate the number of vertical lines a calendar item can span if `wrapEvents` is enabled.
<<<<<<< HEAD
- Added autoLocation options for weather forcast and current weather modules.
- Added autoTimezone option for the default clock module.
=======
- Danish translation for "Feels" and "Weeks"
>>>>>>> 0148d8be

### Updated
- Bumped the Electron dependency to v3.0.13 to support the most recent Raspbian. [#1500](https://github.com/MichMich/MagicMirror/issues/1500)

### Fixed
- Fixed temperature displays in currentweather and weatherforecast modules [#1503](https://github.com/MichMich/MagicMirror/issues/1503), [#1511](https://github.com/MichMich/MagicMirror/issues/1511).
- Fixed unhandled error on bad git data in updatenotiifcation module [#1285](https://github.com/MichMich/MagicMirror/issues/1285).
- Weather forecast now works with openweathermap in new weather module. Daily data are displayed, see issue [#1504](https://github.com/MichMich/MagicMirror/issues/1504).
- Fixed analogue clock border display issue where non-black backgrounds used (previous fix for issue 611)
- Fixed compatibility issues caused when modules request different versions of Font Awesome, see issue [#1522](https://github.com/MichMich/MagicMirror/issues/1522). MagicMirror now uses [Font Awesome 5 with v4 shims included for backwards compatibility](https://fontawesome.com/how-to-use/on-the-web/setup/upgrading-from-version-4#shims).
- Installation script problems with raspbian
- Calendar: only show repeating count if the event is actually repeating [#1534](https://github.com/MichMich/MagicMirror/pull/1534)
- Calendar: Fix exdate handling when multiple values are specified (comma separated)

### New weather module
- Fixed weather forecast table display [#1499](https://github.com/MichMich/MagicMirror/issues/1499).
- Dimmed loading indicator for weather forecast.
- Implemented config option `decimalSymbol` [#1499](https://github.com/MichMich/MagicMirror/issues/1499).
- Aligned indoor values in current weather vertical [#1499](https://github.com/MichMich/MagicMirror/issues/1499).
- Added humidity support to nunjuck unit filter.
- Do not display degree symbol for temperature in Kelvin [#1503](https://github.com/MichMich/MagicMirror/issues/1503).
- Added fade, fadePoint and maxNumberOfDays properties to the forecast mode [#1516](https://github.com/MichMich/MagicMirror/issues/1516)
- Fixed Loading string and decimalSymbol string replace [#1538](https://github.com/MichMich/MagicMirror/issues/1538)

## [2.6.0] - 2019-01-01

ℹ️ **Note:** This update uses new dependencies. Please update using the following command: `git pull && npm install`. If you are having issues updating, make sure you are running the latest version of Node.

### ✨ Experimental ✨
- New default [module weather](modules/default/weather). This module will eventually replace the current `currentweather` and `weatherforecast` modules. The new module is still pretty experimental, but it's included so you can give it a try and help us improve this module. Please give us you feedback using [this forum post](https://forum.magicmirror.builders/topic/9335/default-weather-module-refactoring).

A huge, huge, huge thanks to user @fewieden for all his hard work on the new `weather` module!

### Added
- Possibility to add classes to the cell of symbol, title and time of the events of calendar.
- Font-awesome 5, still has 4 for backwards compatibility.
- Missing `showEnd` in calendar documentation
- Screenshot for the new feed module
- Screenshot for the compliments module
- Screenshot for the clock module
- Screenshot for the current weather
- Screenshot for the weather forecast module
- Portuguese translation for "Feels"
- Croatian translation
- Fading for dateheaders timeFormat in Calendar [#1464](https://github.com/MichMich/MagicMirror/issues/1464)
- Documentation for the existing `scale` option in the Weather Forecast module.

### Fixed
- Allow to parse recurring calendar events where the start date is before 1900
- Fixed Polish translation for Single Update Info
- Ignore entries with unparseable details in the calendar module
- Bug showing FullDayEvents one day too long in calendar fixed
- Bug in newsfeed when `removeStartTags` is used on the description [#1478](https://github.com/MichMich/MagicMirror/issues/1478)

### Updated
- The default calendar setting `showEnd` is changed to `false`.

### Changed
- The Weather Forecast module by default displays the &deg; symbol after every numeric value to be consistent with the Current Weather module.


## [2.5.0] - 2018-10-01

### Added
- Romanian translation for "Feels"
- Support multi-line compliments
- Simplified Chinese translation for "Feels"
- Polish translate for "Feels"
- French translate for "Feels"
- Translations for newsfeed module
- Support for toggling news article in fullscreen
- Hungarian translation for "Feels" and "Week"
- Spanish translation for "Feels"
- Add classes instead of inline style to the message from the module Alert
- Support for events having a duration instead of an end
- Support for showing end of events through config parameters showEnd and dateEndFormat

### Fixed
- Fixed gzip encoded calendar loading issue #1400.
- Mixup between german and spanish translation for newsfeed.
- Fixed close dates to be absolute, if no configured in the config.js - module Calendar
- Fixed the UpdateNotification module message about new commits in the repository, so they can be correctly localized in singular and plural form.
- Fix for weatherforecast rainfall rounding [#1374](https://github.com/MichMich/MagicMirror/issues/1374)
- Fix calendar parsing issue for Midori on RasperryPi Zero w, related to issue #694.
- Fix weather city ID link in sample config
- Fixed issue with clientonly not updating with IP address and port provided on command line.

### Updated

- Updated Simplified Chinese translation
- Swedish translations
- Hungarian translations for the updatenotification module
- Updated Norsk bokmål translation
- Updated Norsk nynorsk translation
- Consider multi days event as full day events

## [2.4.1] - 2018-07-04

### Fixed

- Fix weather parsing issue #1332.

## [2.4.0] - 2018-07-01

⚠️ **Warning:** This release includes an updated version of Electron. This requires a Raspberry Pi configuration change to allow the best performance and prevent the CPU from overheating. Please read the information on the [MagicMirror Wiki](https://github.com/michmich/magicmirror/wiki/configuring-the-raspberry-pi#enable-the-open-gl-driver-to-decrease-electrons-cpu-usage).

ℹ️ **Note:** This update uses new dependencies. Please update using the following command: `git pull && npm install`

### Added

- Enabled translation of feelsLike for module currentweather
- Added support for on-going calendar events
- Added scroll up in fullscreen newsfeed article view
- Changed fullscreen newsfeed width from 100% to 100vw (better results)
- Added option to calendar module that colors only the symbol instead of the whole line
- Added option for new display format in the calendar module with date headers with times/events below.
- Ability to fetch compliments from a remote server
- Add regex filtering to calendar module
- Customize classes for table
- Added option to newsfeed module to only log error parsing a news article if enabled
- Add update translations for Português Brasileiro

### Changed
- Upgrade to Electron 2.0.0.
- Remove yarn-or-npm which breaks production builds.
- Invoke module suspend even if no dom content. [#1308](https://github.com/MichMich/MagicMirror/issues/1308)

### Fixed
- Fixed issue where wind chill could not be displayed in Fahrenheit. [#1247](https://github.com/MichMich/MagicMirror/issues/1247)
- Fixed issues where a module crashes when it tries to dismiss a non existing alert. [#1240](https://github.com/MichMich/MagicMirror/issues/1240)
- In default module currentWeather/currentWeather.js line 296, 300, self.config.animationSpeed can not be found because the notificationReceived function does not have "self" variable.
- Fixed browser-side code to work on the Midori browser.
- Fixed issue where heat index was reporting incorrect values in Celsius and Fahrenheit. [#1263](https://github.com/MichMich/MagicMirror/issues/1263)
- Fixed weatherforecast to use dt_txt field instead of dt to handle timezones better
- Newsfeed now remembers to show the description when `"ARTICLE_LESS_DETAILS"` is called if the user wants to always show the description. [#1282](https://github.com/MichMich/MagicMirror/issues/1282)
- `clientonly/*.js` is now linted, and one linting error is fixed
- Fix issue #1196 by changing underscore to hyphen in locale id, in align with momentjs.
- Fixed issue where heat index and wind chill were reporting incorrect values in Kelvin. [#1263](https://github.com/MichMich/MagicMirror/issues/1263)

### Updated
- Updated Italian translation
- Updated German translation
- Updated Dutch translation

## [2.3.1] - 2018-04-01

### Fixed
- Downgrade electron to 1.4.15 to solve the black screen issue.[#1243](https://github.com/MichMich/MagicMirror/issues/1243)

## [2.3.0] - 2018-04-01

### Added

- Add new settings in compliments module: setting time intervals for morning and afternoon
- Add system notification `MODULE_DOM_CREATED` for notifying each module when their Dom has been fully loaded.
- Add types for module.
- Implement Danger.js to notify contributors when CHANGELOG.md is missing in PR.
- Allow to scroll in full page article view of default newsfeed module with gesture events from [MMM-Gestures](https://github.com/thobach/MMM-Gestures)
- Changed 'compliments.js' - update DOM if remote compliments are loaded instead of waiting one updateInterval to show custom compliments
- Automated unit tests utils, deprecated, translator, cloneObject(lockstrings)
- Automated integration tests translations
- Add advanced filtering to the excludedEvents configuration of the default calendar module
- New currentweather module config option: `showFeelsLike`: Shows how it actually feels like. (wind chill or heat index)
- New currentweather module config option: `useKMPHwind`: adds an option to see wind speed in Kmph instead of just m/s or Beaufort.
- Add dc:date to parsing in newsfeed module, which allows parsing of more rss feeds.

### Changed
- Add link to GitHub repository which contains the respective Dockerfile.
- Optimized automated unit tests cloneObject, cmpVersions
- Update notifications use now translation templates instead of normal strings.
- Yarn can be used now as an installation tool
- Changed Electron dependency to v1.7.13.

### Fixed
- News article in fullscreen (iframe) is now shown in front of modules.
- Forecast respects maxNumberOfDays regardless of endpoint.
- Fix exception on translation of objects.

## [2.2.2] - 2018-01-02

### Added

- Add missing `package-lock.json`.

### Changed

- Changed Electron dependency to v1.7.10.

## [2.2.1] - 2018-01-01

### Fixed
- Fixed linting errors.

## [2.2.0] - 2018-01-01

**Note:** This update uses new dependencies. Please update using the following command: `git pull && npm install`

### Changed
- Calender week is now handled with a variable translation in order to move number language specific.
- Reverted the Electron dependency back to 1.4.15 since newer version don't seem to work on the Raspberry Pi very well.

### Added
- Add option to use [Nunjucks](https://mozilla.github.io/nunjucks/) templates in modules. (See `helloworld` module as an example.)
- Add Bulgarian translations for MagicMirror² and Alert module.
- Add graceful shutdown of modules by calling `stop` function of each `node_helper` on SIGINT before exiting.
- Link update subtext to Github diff of current version versus tracking branch.
- Add Catalan translation.
- Add ability to filter out newsfeed items based on prohibited words found in title (resolves #1071)
- Add options to truncate description support of a feed in newsfeed module
- Add reloadInterval option for particular feed in newsfeed module
- Add no-cache entries of HTTP headers in newsfeed module (fetcher)
- Add Czech translation.
- Add option for decimal symbols other than the decimal point for temperature values in both default weather modules: WeatherForecast and CurrentWeather.

### Fixed
- Fixed issue with calendar module showing more than `maximumEntries` allows
- WeatherForecast and CurrentWeather are now using HTTPS instead of HTTP
- Correcting translation for Indonesian language
- Fix issue where calendar icons wouldn't align correctly

## [2.1.3] - 2017-10-01

**Note:** This update uses new dependencies. Please update using the following command: `git pull && npm install`

### Changed
- Remove Roboto fonts files inside `fonts` and these are installed by npm install command.

### Added
- Add `clientonly` script to start only the electron client for a remote server.
- Add symbol and color properties of event when `CALENDAR_EVENTS` notification is broadcasted from `default/calendar` module.
- Add `.vscode/` folder to `.gitignore` to keep custom Visual Studio Code config out of git.
- Add unit test the capitalizeFirstLetter function of newfeed module.
- Add new unit tests for function `shorten` in calendar module.
- Add new unit tests for function `getLocaleSpecification` in calendar module.
- Add unit test for js/class.js.
- Add unit tests for function `roundValue` in currentweather module.
- Add test e2e showWeek feature in spanish language.
- Add warning Log when is used old authentication method in the calendar module.
- Add test e2e for helloworld module with default config text.
- Add ability for `currentweather` module to display indoor humidity via INDOOR_HUMIDITY notification.
- Add Welsh (Cymraeg) translation.
- Add Slack badge to Readme.

### Updated
- Changed 'default.js' - listen on all attached interfaces by default.
- Add execution of `npm list` after the test are ran in Travis CI.
- Change hooks for the vendors e2e tests.
- Add log when clientonly failed on starting.
- Add warning color when are using full ip whitelist.
- Set version of the `express-ipfilter` on 0.3.1.

### Fixed
- Fixed issue with incorrect allignment of analog clock when displayed in the center column of the MM.
- Fixed ipWhitelist behaviour to make empty whitelist ([]) allow any and all hosts access to the MM.
- Fixed issue with calendar module where 'excludedEvents' count towards 'maximumEntries'.
- Fixed issue with calendar module where global configuration of maximumEntries was not overridden by calendar specific config (see module doc).
- Fixed issue where `this.file(filename)` returns a path with two hashes.
- Workaround for the WeatherForecast API limitation.

## [2.1.2] - 2017-07-01

### Changed
- Revert Docker related changes in favor of [docker-MagicMirror](https://github.com/bastilimbach/docker-MagicMirror). All Docker images are outsourced. ([#856](https://github.com/MichMich/MagicMirror/pull/856))
- Change Docker base image (Debian + Node) to an arm based distro (AlpineARM + Node) ([#846](https://github.com/MichMich/MagicMirror/pull/846))
- Fix the dockerfile to have it running from the first time.

### Added
- Add in option to wrap long calendar events to multiple lines using `wrapEvents` configuration option.
- Add test e2e `show title newsfeed` for newsfeed module.
- Add task to check configuration file.
- Add test check URLs of vendors.
- Add test of match current week number on clock module with showWeek configuration.
- Add test default modules present modules/default/defaultmodules.js.
- Add unit test calendar_modules function capFirst.
- Add test for check if exists the directories present in defaults modules.
- Add support for showing wind direction as an arrow instead of abbreviation in currentWeather module.
- Add support for writing translation fucntions to support flexible word order
- Add test for check if exits the directories present in defaults modules.
- Add calendar option to set a separate date format for full day events.
- Add ability for `currentweather` module to display indoor temperature via INDOOR_TEMPERATURE notification
- Add ability to change the path of the `custom.css`.
- Add translation Dutch to Alert module.
- Added Romanian translation.

### Updated
- Added missing keys to Polish translation.
- Added missing key to German translation.
- Added better translation with flexible word order to Finnish translation.

### Fixed
- Fix instruction in README for using automatically installer script.
- Bug of duplicated compliments as described in [here](https://forum.magicmirror.builders/topic/2381/compliments-module-stops-cycling-compliments).
- Fix double message about port when server is starting
- Corrected Swedish translations for TODAY/TOMORROW/DAYAFTERTOMORROW.
- Removed unused import from js/electron.js
- Made calendar.js respect config.timeFormat irrespecive of locale setting.
- Fixed alignment of analog clock when a large calendar is displayed in the same side bar.

## [2.1.1] - 2017-04-01

**Note:** This update uses new dependencies. Please update using the following command: `git pull && npm install`

### Changed
- Add `anytime` group for Compliments module.
- Compliments module can use remoteFile without default daytime arrays defined.
- Installer: Use init config.js from config.js.sample.
- Switched out `rrule` package for `rrule-alt` and fixes in `ical.js` in order to fix calendar issues. ([#565](https://github.com/MichMich/MagicMirror/issues/565))
- Make mouse events pass through the region fullscreen_above to modules below.
- Scaled the splash screen down to make it a bit more subtle.
- Replace HTML tables with markdown tables in README files.
- Added `DAYAFTERTOMORROW`, `UPDATE_NOTIFICATION` and `UPDATE_NOTIFICATION_MODULE` to Finnish translations.
- Run `npm test` on Travis automatically.
- Show the splash screen image even when is reboot or halted.
- Added some missing translaton strings in the sv.json file.
- Run task jsonlint to check translation files.
- Restructured Test Suite.

### Added
- Added Docker support (Pull Request [#673](https://github.com/MichMich/MagicMirror/pull/673)).
- Calendar-specific support for `maximumEntries`, and ` maximumNumberOfDays`.
- Add loaded function to modules, providing an async callback.
- Made default newsfeed module aware of gesture events from [MMM-Gestures](https://github.com/thobach/MMM-Gestures)
- Add use pm2 for manager process into Installer RaspberryPi script.
- Russian Translation.
- Afrikaans Translation.
- Add postinstall script to notify user that MagicMirror installed successfully despite warnings from NPM.
- Init tests using mocha.
- Option to use RegExp in Calendar's titleReplace.
- Hungarian Translation.
- Icelandic Translation.
- Add use a script to prevent when is run by SSH session set DISPLAY enviroment.
- Enable ability to set configuration file by the enviroment variable called MM_CONFIG_FILE.
- Option to give each calendar a different color.
- Option for colored min-temp and max-temp.
- Add test e2e helloworld.
- Add test e2e enviroment.
- Add `chai-as-promised` npm module to devDependencies.
- Basic set of tests for clock module.
- Run e2e test in Travis.
- Estonian Translation.
- Add test for compliments module for parts of day.
- Korean Translation.
- Added console warning on startup when deprecated config options are used.
- Add option to display temperature unit label to the current weather module.
- Added ability to disable wrapping of news items.
- Added in the ability to hide events in the calendar module based on simple string filters.
- Updated Norwegian translation.
- Added hideLoading option for News Feed module.
- Added configurable dateFormat to clock module.
- Added multiple calendar icon support.
- Added tests for Translations, dev argument, version, dev console.
- Added test anytime feature compliments module.
- Added test ipwhitelist configuration directive.
- Added test for calendar module: default, basic-auth, backward compability, fail-basic-auth.
- Added meta tags to support fullscreen mode on iOS (for server mode)
- Added `ignoreOldItems` and `ignoreOlderThan` options to the News Feed module
- Added test for MM_PORT enviroment variable.
- Added a configurable Week section to the clock module.

### Fixed
- Update .gitignore to not ignore default modules folder.
- Remove white flash on boot up.
- Added `update` in Raspberry Pi installation script.
- Fix an issue where the analog clock looked scrambled. ([#611](https://github.com/MichMich/MagicMirror/issues/611))
- If units is set to imperial, the showRainAmount option of weatherforecast will show the correct unit.
- Module currentWeather: check if temperature received from api is defined.
- Fix an issue with module hidden status changing to `true` although lock string prevented showing it.
- Fix newsfeed module bug (removeStartTags)
- Fix when is set MM_PORT enviroment variable.
- Fixed missing animation on `this.show(speed)` when module is alone in a region.

## [2.1.0] - 2016-12-31

**Note:** This update uses new dependencies. Please update using the following command: `git pull && npm install`

### Added
- Finnish translation.
- Danish translation.
- Turkish translation.
- Option to limit access to certain IP addresses based on the value of `ipWhitelist` in the `config.js`, default is access from localhost only (Issue [#456](https://github.com/MichMich/MagicMirror/issues/456)).
- Added ability to change the point of time when calendar events get relative.
- Add Splash screen on boot.
- Add option to show humidity in currentWeather module.
- Add VSCode IntelliSense support.
- Module API: Add Visibility locking to module system. [See documentation](https://github.com/MichMich/MagicMirror/tree/develop/modules#visibility-locking) for more information.
- Module API: Method to overwrite the module's header. [See documentation](https://github.com/MichMich/MagicMirror/tree/develop/modules#getheader) for more information.
- Module API: Option to define the minimum MagicMirror version to run a module. [See documentation](https://github.com/MichMich/MagicMirror/tree/develop/modules#requiresversion) for more information.
- Calendar module now broadcasts the event list to all other modules using the notification system. [See documentation](https://github.com/MichMich/MagicMirror/tree/develop/modules/default/calendar) for more information.
- Possibility to use the the calendar feed as the source for the weather (currentweather & weatherforecast) location data. [See documentation](https://github.com/MichMich/MagicMirror/tree/develop/modules/default/weatherforecast) for more information.
- Added option to show rain amount in the weatherforecast default module
- Add module `updatenotification` to get an update whenever a new version is availabe. [See documentation](https://github.com/MichMich/MagicMirror/tree/develop/modules/default/updatenotification) for more information.
- Add the abilty to set timezone on the date display in the Clock Module
- Ability to set date format in calendar module
- Possibility to use currentweather for the compliments
- Added option `disabled` for modules.
- Added option `address` to set bind address.
- Added option `onlyTemp` for currentweather module to show show only current temperature and weather icon.
- Added option `remoteFile` to compliments module to load compliment array from filesystem.
- Added option `zoom` to scale the whole mirror display with a given factor.
- Added option `roundTemp` for currentweather and weatherforecast modules to display temperatures rounded to nearest integer.
- Added abilty set the classes option to compliments module for style and text size of compliments.
- Added ability to configure electronOptions
- Calendar module: option to hide private events
- Add root_path for global vars

### Updated
- Modified translations for Frysk.
- Modified core English translations.
- Updated package.json as a result of Snyk security update.
- Improve object instantiation to prevent reference errors.
- Improve logger. `Log.log()` now accepts multiple arguments.
- Remove extensive logging in newsfeed node helper.
- Calendar times are now uniformly capitalized.
- Modules are now secure, and Helmet is now used to prevent abuse of the Mirror's API.

### Fixed
- Solve an issue where module margins would appear when the first module of a section was hidden.
- Solved visual display errors on chrome, if all modules in one of the right sections are hidden.
- Global and Module default config values are no longer modified when setting config values.
- Hide a region if all modules in a region are hidden. Prevention unwanted margins.
- Replaced `electron-prebuilt` package with `electron` in order to fix issues that would happen after 2017.
- Documentation of alert module

## [2.0.5] - 2016-09-20

### Added
- Added ability to remove tags from the beginning or end of newsfeed items in 'newsfeed.js'.
- Added ability to define "the day after tomorrow" for calendar events (Definition for German and Dutch already included).
- Added CII Badge (we are compliant with the CII Best Practices)
- Add support for doing http basic auth when loading calendars
- Add the abilty to turn off and on the date display in the Clock Module

### Fixed
- Fix typo in installer.
- Add message to unsupported Pi error to mention that Pi Zeros must use server only mode, as ARMv6 is unsupported. Closes #374.
- Fix API url for weather API.

### Updated
- Force fullscreen when kioskmode is active.
- Update the .github templates and information with more modern information.
- Update the Gruntfile with a more functional StyleLint implementation.

## [2.0.4] - 2016-08-07

### Added
- Brazilian Portuguese Translation.
- Option to enable Kiosk mode.
- Added ability to start the app with Dev Tools.
- Added ability to turn off the date display in `clock.js` when in analog mode.
- Greek Translation

### Fixed
- Prevent `getModules()` selectors from returning duplicate entries.
- Append endpoints of weather modules with `/` to retreive the correct data. (Issue [#337](https://github.com/MichMich/MagicMirror/issues/337))
- Corrected grammer in `module.js` from 'suspend' to 'suspended'.
- Fixed openweathermap.org URL in config sample.
- Prevent currentweather module from crashing when received data object is incorrect.
- Fix issue where translation loading prevented the UI start-up when the language was set to 'en'. (Issue [#388](https://github.com/MichMich/MagicMirror/issues/388))

### Updated
- Updated package.json to fix possible vulnerabilities. (Using Snyk)
- Updated weathericons
- Updated default weatherforecast to work with the new icons.
- More detailed error message in case config file couldn't be loaded.

## [2.0.3] - 2016-07-12
### Added
- Add max newsitems parameter to the newsfeed module.
- Translations for Simplified Chinese, Traditional Chinese and Japanese.
- Polish Translation
- Add an analog clock in addition to the digital one.

### Fixed
- Edit Alert Module to display title & message if they are provided in the notification (Issue [#300](https://github.com/MichMich/MagicMirror/issues/300))
- Removed 'null' reference from updateModuleContent(). This fixes recent Edge and Internet Explorer browser displays (Issue [#319](https://github.com/MichMich/MagicMirror/issues/319))

### Changed
- Added default string to calendar titleReplace.

## [2.0.2] - 2016-06-05
### Added
- Norwegian Translations (nb and nn)
- Portuguese Translation
- Swedish Translation

### Fixed
- Added reference to Italian Translation.
- Added the missing NE translation to all languages. [#344](https://github.com/MichMich/MagicMirror/issues/344)
- Added proper User-Agent string to calendar call.

### Changed
- Add option to use locationID in weather modules.

## [2.0.1] - 2016-05-18
### Added
- Changelog
- Italian Translation

### Changed
- Improve the installer by fetching the latest Node.js without any 3rd party interferences.

## [2.0.0] - 2016-05-03
### Initial release of MagicMirror²
It includes (but is not limited to) the following features:
- Modular system allowing 3rd party plugins.
- An Node/Electron based application taking away the need for external servers or browsers.
- A complete development API documentation.
- Small cute fairies that kiss you while you sleep.

## [1.0.0] - 2014-02-16
### Initial release of MagicMirror.
This was part of the blogpost: [http://michaelteeuw.nl/post/83916869600/magic-mirror-part-vi-production-of-the](http://michaelteeuw.nl/post/83916869600/magic-mirror-part-vi-production-of-the)<|MERGE_RESOLUTION|>--- conflicted
+++ resolved
@@ -15,12 +15,9 @@
 - Italian translation for "Feels"
 - Disabled the screensaver on raspbian with installation script 
 - Added option to truncate the number of vertical lines a calendar item can span if `wrapEvents` is enabled.
-<<<<<<< HEAD
 - Added autoLocation options for weather forcast and current weather modules.
 - Added autoTimezone option for the default clock module.
-=======
 - Danish translation for "Feels" and "Weeks"
->>>>>>> 0148d8be
 
 ### Updated
 - Bumped the Electron dependency to v3.0.13 to support the most recent Raspbian. [#1500](https://github.com/MichMich/MagicMirror/issues/1500)
