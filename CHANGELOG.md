# MagicMirror² Change Log

All notable changes to this project will be documented in this file.
This project adheres to [Semantic Versioning](https://semver.org/).

❤️ **Donate:** Enjoying MagicMirror²? [Please consider a donation!](https://magicmirror.builders/donate) With your help we can continue to improve the MagicMirror².

## [2.19.0] - Unreleased (Develop Branch)

_This release is scheduled to be released on 2022-04-01._

### Added

- Added a config option under the weather module, absoluteDates, providing an option to format weather forecast date output with either absolute or relative dates.
- Added test for new weather forecast absoluteDates porperty.
- The modules get a class hidden added/removed if they get hidden/shown which will also toggle pointer-events.
- Added new config option `showTitleAsUrl` to newsfeed module. If set, the diplayed title is a link to the article which is useful when running in a browser and you want to read this article.
- Added internal cors proxy to get weather providers working without public proxies (fixes #2714). The new url `http(s)://address:port/cors?url=https://whatever-to-proxy` can be used in other modules too.
<<<<<<< HEAD
- Added a WeatherProvider for Weatherflow
- Added new env var `ELECTRON_DISABLE_GPU` which disable gpu under electron if set (fixes #2831).
=======
- Added a WeatherProvider for Weatherflow.
- Added missing Czech translations.
>>>>>>> 69b2dd69

### Updated

- Deprecated roboto fonts package `roboto-fontface-bower` replaced with `fontsource`.
- Update `electron` to v17, `helmet` to v5 (use defaults of v4) and other dependencies
- Updates Font Awesome css class to new default style (fixes #2768)
- Replaced deprecated modules `currentweather` and `weatherforecast` with dummy modules only displaying that they have to be replaced.
- Include all calendar events from the configured date range when broadcasting.
- Update Danish and German translation.
- Update `node-ical` to v0.15 and added `luxon` as dependency for not breaking the "no-optional" install (see #2718 and #2824).

### Fixed

- Improved and speedup e2e tests, artificial wait after mm start removed.
- Improved husky setup not blocking `git commit` if `husky` or `npm` is not installed.
- Using a consistent spelling of MagicMirror².
- Fix minor console output issue for loading translations (#2814).
- Don't adjust startDate for full day events if endDate is in the past
- Fix windspeed conversion error in openweathermap provider. (#2812)
- Fix conflicting parms turning off showEnd for full day events. (#2629)

## [2.18.0] - 2022-01-01

Special thanks to the following contributors: @AmpioRosso, @eouia, @fewieden, @jupadin, @khassel, @kolbyjack, @KristjanESPERANTO, @MariusVaice, @rejas, @rico24 and @sdetweil.

### Added

- Added test for calendar recurring event with checks the correct date displayed (related to #2752).

### Updated

- ESLint version supports now ECMAScript 2018.
- Cleaned up `updatenotification` module and switched to nunjuck template.
- Moved calendar tests from category `electron` to `e2e`.
- Update missed translations for Korean language (ko.json).
- Update missed translations for Dutch language (nl.json).
- Cleaned up `alert` module and switched to nunjuck template.
- Moved weather tests from category `electron` to `e2e`.
- Updated github actions.
- Replace spectron with playwright, update dependencies including electron update to v16.
- Added lithuanian language to translations.js.
- Show info message if newsfeed is empty (fixes #2731).
- Added dangerouslyDisableAutoEscaping config option for newsfeed templates (fixes #2712).
- Added missing shebang to `installers/mm.sh`.
- Node versions in templates and github workflows.
- Updated translations for Traditional Chinese (Taiwan) (zh-tw.json).

### Fixed

- Fixed wrong file `kr.json` to `ko.json`. Use language code 'ko' instead of 'kr' for Korean language.
- Fixed `feels_like` data from openweathermaps current weather being ignored (#2678).
- Fixed chaotic newsfeed display after network connection loss thanks to @jalibu (#2638).
- Fixed incorrect time zone correction of recurring full day events (#2632 and #2634).
- Fixed e2e tests by increasing testTimeout.
- Revert node-ical update due to missing luxon package.
- Fixed User-Agent-Header for newsfeed and calendar module (#2729).
- Replace broken shields in Readme and use https for links.
- Fixed electron tests with retry.
- Fixed Calendar recurring cross timezone error (add/subtract a day, not just offset hours) (#2632).
- Fixed Calendar showEnd and Full Date overlay (#2629).
- Fixed regression on #2632, #2752.
- Broadcast custom symbols in CALENDAR_EVENTS.

## [2.17.1] - 2021-10-01

### Fixed

- Fixed error when accessing letsencrypt certificates
- Fixed Calendar module enhancement: displaying full events without time (#2424)

## [2.17.0] - 2021-10-01

Special thanks to the following contributors: @apiontek, @eouia, @jupadin, @khassel and @rejas.

### Added

- Added showTime parameter to clock module for enabling/disabling time display in analog clock.
- Added custom electron switches from user config (`config.electronSwitches`).
- Added unit tests for updatenotification module.

### Updated

- Bump electron to v13 (and spectron to v15) and update other dependencies in package.json.
- Refactor test configs, use default test config for all tests.
- Updated github templates.
- Actually test all js and css files when lint script is run.
- Update jsdocs and print warnings during testing too.
- Update weathergov provider to try fetching not just current, but also foreacst, when API URLs available.
- Refactored clock layout.
- Refactored methods from weatherproviders into weatherobject (isDaytime, updateSunTime).
- Use of `logger.js` in jest tests.
- Run prettier over all relevant files.
- Move tests needing electron in new category `electron`, use `server only` mode in `e2e` tests.
- Update dependencies in package.json.

### Fixed

- Fix undefined error with ignoreToday option in weather module (#2620).
- Fix time zone correction in calendar module when the date hour is equal to the time zone correction value (#2632).
- Fix black cursor on startup when using electron.
- Fix update notification not working for own repository (#2644).

## [2.16.0] - 2021-07-01

Special thanks to the following contributors: @210954, @B1gG, @codac, @Crazylegstoo, @daniel, @earlman, @ezeholz, @FrancoisRmn, @jupadin, @khassel, @KristjanESPERANTO, @njwilliams, @oemel09, @r3wald, @rejas, @rico24, Faizan Ahmed.

### Added

- Added French translations for "MODULE_CONFIG_ERROR" and "PRECIP".
- Added German translation for "PRECIP".
- Added Dutch translation for "WEEK", "PRECIP", "MODULE_CONFIG_CHANGED" and "MODULE_CONFIG_ERROR".
- Added first test for Alert module.
- Added support for `dateFormat` when not using `timeFormat: "absolute"`.
- Added custom-properties for colors and fonts for improved styling experience, see `custom.css.sample` file.
- Added custom-properties for gaps around body and between modules.
- Added test case for recurring calendar events.
- Added new Environment Canada provider for default WEATHER module (weather data for Canadian locations only).
- Added list view for newsfeed module.
- Added dev dependency jest, switching from mocha to jest.

### Updated

- Bump node-ical to v0.13.0 (now last runtime dependency using deprecated `request` package is removed).
- Use codecov in informational mode.
- Refactor code into es6 where possible (e.g. var -> let/const).
- Use node v16 in github workflow (replacing node v10).
- Moved some files into better suited directories.
- Update dependencies in package.json, require node >= v12, remove `rrule-alt` and `rrule`.
- Update dependencies in package.json and migrate husky to v6, fix husky setup in prod environment.
- Cleaned up error handling in newsfeed and calendar modules for real.
- Updated default WEATHER module such that a provider can optionally set a custom unit-of-measure for precipitation (`weatherObject.precipitationUnits`).
- Update documentation.
- Update jest tests: Reset changes on js/logger.js, mock logger.js in global_vars tests.
- Update dependencies in package.json.

### Removed

- Switching from mocha to jest so removed following dev dependencies: chai, chai-as-promised, mocha, mocha-each, mocha-logger.

### Fixed

- Fix calendar start function logging inconsistency.
- Fix updatenotification start function logging inconsistency.
- Checks and applies the showDescription setting for the newsfeed module again.
- Fix issue with openweathermap not showing current or forecast info when using onecall API.
- Fix tests in weather module and add one for decimalPoint in forecast.
- Fix decimalSymbol in the forecast part of the new weather module (#2530).
- Fix wrong treatment of `appendLocationNameToHeader` when using `ukmetofficedatahub`.
- Fix alert not recognizing multiple alerts (#2522).
- Fix fetch option httpsAgent to agent in calendar module (#466).
- Fix module updatenotification which did not work for repos with many refs (#1907).
- Fix config check failing when encountering let syntax ("Parsing error: Unexpected token config").
- Fix calendar debug check.
- Really run prettier over all files.
- Fix logger.js after jest changes, use --forceExit running jest.
- Workaround for dev_console test using getWindowCount.

## [2.15.0] - 2021-04-01

Special thanks to the following contributors: @EdgardosReis, @MystaraTheGreat, @TheDuffman85, @ashishtank, @buxxi, @codac, @fewieden, @khassel, @klaernie, @qu1que, @rejas, @sdetweil & @thomasrockhu.

ℹ️ **Note:** This update uses new dependencies. Please update using the following command: `git pull && npm install`.

### Added

- Added Galician language.
- Added GitHub workflows for automated testing and changelog enforcement.
- Added CodeCov badge to Readme.
- Added CURRENTWEATHER_TYPE notification to currentweather and weather module, use it in compliments module.
- Added `start:dev` command to the npm scripts for starting electron with devTools open.
- Added logging when using deprecated modules weatherforecast or currentweather.
- Added Portuguese translations for "MODULE_CONFIG_CHANGED" and "PRECIP".
- Respect parameter ColoredSymbolOnly also for custom events.
- Added a new parameter to hide time portion on relative times.
- `module.show` has now the option for a callback on error.
- Added locale to sample config file.
- Added support for self-signed certificates for the default calendar module (#466).
- Added hiddenOnStartup flag to module config (#2475).

### Updated

- Updated markdown files for github.
- Cleaned up old code on server side.
- Convert `-0` to `0` when displaying temperature.
- Code cleanup for FEELS like and added {DEGREE} placeholder for FEELSLIKE for each language.
- Converted newsfeed module to use templates.
- Updated documentation and help screen about invalid config files.
- Moving weather provider specific code and configuration into each provider and making hourly part of the interface.
- Bump electron to v11 and enable contextIsolation.
- Don't update the DOM when a module is not displayed.
- Cleaned up jsdoc and tests.
- Exposed logger as node module for easier access for 3rd party modules.
- Replaced deprecated `request` package with `node-fetch` and `digest-fetch`.
- Refactored calendar fetcher.
- Cleaned up newsfeed module.
- Cleaned up translations and translator code.

### Removed

- Removed danger.js library.
- Removed `ical` which was substituted by `node-ical` in release `v2.13.0`. Module developers must install this dependency themselves in the module folder if needed.
- Removed valid-url library.

### Fixed

- Added default log levels to stop calendar log spamming.
- Fix socket.io cors errors, see [breaking change since socket.io v3](https://socket.io/docs/v3/handling-cors/).
- Fix Issue with weather forecast icons due to fixed day start and end time (#2221).
- Fix empty directory for each module's main javascript file in the inspector.
- Fix Issue with weather forecast icons unit tests with different timezones (#2221).
- Fix issue with unencoded characters in translated strings when using nunjuck template (`Loading &hellip;` as an example).
- Fix socket.io backward compatibility with socket v2 clients.
- Fix 3rd party module language loading if language is English.
- Fix e2e tests after spectron update.
- Fix updatenotification creating zombie processes by setting a timeout for the git process.
- Fix weather module openweathermap not loading if lat and lon set without onecall.
- Fix calendar daylight savings offset calculation if recurring start date before 2007.
- Fix calendar time/date adjustment when time with GMT offset is different day (#2488).
- Fix calendar daylight savings offset calculation if recurring FULL DAY start date before 2007 (#2483).
- Fix newsreaders template, for wrong test for nowrap in 2 places (should be if not).

## [2.14.0] - 2021-01-01

Special thanks to the following contributors: @Alvinger, @AndyPoms, @ashishtank, @bluemanos, @flopp999, @jakemulley, @jakobsarwary1, @marvai-vgtu, @mirontoli, @rejas, @sdetweil, @Snille & @Sub028.

ℹ️ **Note:** This update uses new dependencies. Please update using the following command: `git pull && npm install`.

### Added

- Added new log level "debug" to the logger.
- Added new parameter "useKmh" to weather module for displaying wind speed as kmh.
- Added Chuvash translation.
- Added Weatherbit as a provider to Weather module.
- Added SMHI as a provider to Weather module.
- Added Hindi & Gujarati translation.
- Added optional support for DEGREE position in Feels like translation.
- Added support for variables in nunjucks templates for translate filter.
- Added Chuvash translation.
- Added new option "limitDays" - limit the number of discreet days displayed.
- Added new option "customEvents" - use custom symbol/color based on keyword in event title.

### Updated

- Merging .gitignore in the config-folder with the .gitignore in the root-folder.
- Weather module - forecast now show TODAY and TOMORROW instead of weekday, to make it easier to understand.
- Update dependencies to latest versions.
- Update dependencies eslint, feedme, simple-git and socket.io to latest versions.
- Update lithuanian translation.
- Update config sample.
- Highlight required version mismatch.
- No select Text for TouchScreen use.
- Corrected logic for timeFormat "relative" and "absolute".
- Added missing function call in module.show()
- Translator variables can have falsy values (e.g. empty string)
- Fix issue with weather module with DEGREE label in FEELS like

### Deleted

- Removed Travis CI integration.

### Fixed

- JSON Parse translation files with comments crashing UI. (#2149)
- Calendar parsing where RRULE bug returns wrong date, add Windows timezone name support. (#2145, #2151)
- Wrong node-ical version installed (package.json) requested version. (#2153)
- Fix calendar fetcher subsequent timing. (#2160)
- Rename Greek translation to correct ISO 639-1 alpha-2 code (gr > el). (#2155)
- Add a space after icons of sunrise and sunset. (#2169)
- Fix calendar when no DTEND record found in event, startDate overlay when endDate set. (#2177)
- Fix windspeed conversion error in ukmetoffice weather provider. (#2189)
- Fix console.debug not having timestamps. (#2199)
- Fix calendar full day event east of UTC start time. (#2200)
- Fix non-fullday recurring rule processing. (#2216)
- Catch errors when parsing calendar data with ical. (#2022)
- Fix Default Alert Module does not hide black overlay when alert is dismissed manually. (#2228)
- Weather module - Always displays night icons when local is other than English. (#2221)
- Update node-ical 0.12.4, fix invalid RRULE format in cal entries
- Fix package.json for optional electron dependency (2378)
- Update node-ical version again, 0.12.5, change RRULE fix (#2371, #2379)
- Remove undefined objects from modules array (#2382)
- Update node-ical version again, 0.12.7, change RRULE fix (#2371, #2379), node-ical now throws error (which we catch)
- Update simple-git version to 2.31 unhandled promise rejection (#2383)

## [2.13.0] - 2020-10-01

Special thanks to the following contributors: @bryanzzhu, @bugsounet, @chamakura, @cjbrunner, @easyas314, @larryare, @oemel09, @rejas, @sdetweil & @sthuber90.

ℹ️ **Note:** This update uses new dependencies. Please update using the following command: `git pull && npm install`.

### Added

- `--dry-run` Added option in fetch call within updatenotification node_helper. This is to prevent
  MagicMirror² from consuming any fetch result. Causes conflict with MMPM when attempting to check
  for updates to MagicMirror² and/or MagicMirror² modules.
- Test coverage with Istanbul, run it with `npm run test:coverage`.
- Added lithuanian language.
- Added support in weatherforecast for OpenWeather onecall API.
- Added config option to calendar-icons for recurring- and fullday-events.
- Added current, hourly (max 48), and daily (max 7) weather forecasts to weather module via OpenWeatherMap One Call API.
- Added eslint-plugin for jsdoc comments.
- Added new configDeepMerge option for module developers.

### Updated

- Change incorrect weather.js default properties.
- Cleaned up newsfeed module.
- Cleaned up jsdoc comments.
- Cleaned up clock tests.
- Move lodash into devDependencies, update other dependencies.
- Switch from ical to node-ical library.

### Fixed

- Fix backward compatibility issues for Safari < 11.
- Fix the use of "maxNumberOfDays" in the module "weatherforecast depending on the endpoint (forecast/daily or forecast)". [#2018](https://github.com/MichMich/MagicMirror/issues/2018)
- Fix calendar display. Account for current timezone. [#2068](https://github.com/MichMich/MagicMirror/issues/2068)
- Fix logLevel being set before loading config.
- Fix incorrect namespace links in svg clockfaces. [#2072](https://github.com/MichMich/MagicMirror/issues/2072)
- Fix weather/providers/weathergov for API guidelines. [#2045](https://github.com/MichMich/MagicMirror/issues/2045)
- Fix "undefined" in weather modules header. [#1985](https://github.com/MichMich/MagicMirror/issues/1985)
- Fix #2110, #2111, #2118: Recurring full day events should not use timezone adjustment. Just compare month/day.

## [2.12.0] - 2020-07-01

Special thanks to the following contributors: @AndreKoepke, @andrezibaia, @bryanzzhu, @chamakura, @DarthBrento, @Ekristoffe, @khassel, @Legion2, @ndom91, @radokristof, @rejas, @XBCreepinJesus & @ZoneMR.

ℹ️ **Note:** This update uses new dependencies. Please update using the following command: `git pull && npm install`.

### Added

- Added option to config the level of logging.
- Added prettier for an even cleaner codebase.
- Hide Sunrise/Sunset in Weather module.
- Hide Sunrise/Sunset in Current Weather module.
- Added Met Office DataHub (UK) provider.

### Updated

- Cleaned up alert module code.
- Cleaned up check_config code.
- Replaced grunt-based linters with their non-grunt equivalents.
- Switch to most of the eslint:recommended rules and fix warnings.
- Replaced insecure links with https ones.
- Cleaned up all "no-undef" warnings from eslint.
- Added location title wrapping for calendar module.
- Updated the BG translation.

### Deleted

- Removed truetype (ttf) fonts.

### Fixed

- The broken modules due to Socket.io change from last release. [#1973](https://github.com/MichMich/MagicMirror/issues/1973)
- Add backward compatibility for old module code in socketclient.js. [#1973](https://github.com/MichMich/MagicMirror/issues/1973)
- Support multiple instances of calendar module with different config. [#1109](https://github.com/MichMich/MagicMirror/issues/1109)
- Fix the use of "maxNumberOfDays" in the module "weatherforecast". [#2018](https://github.com/MichMich/MagicMirror/issues/2018)
- Throw error when check_config fails. [#1928](https://github.com/MichMich/MagicMirror/issues/1928)
- Bug fix related to 'maxEntries' not displaying Calendar events. [#2050](https://github.com/MichMich/MagicMirror/issues/2050)
- Updated ical library to the latest version. [#1926](https://github.com/MichMich/MagicMirror/issues/1926)
- Fix config check after merge of prettier [#2109](https://github.com/MichMich/MagicMirror/issues/2109)

## [2.11.0] - 2020-04-01

🚨 READ THIS BEFORE UPDATING 🚨

In the past years the project has grown a lot. This came with a huge downside: poor maintainability. If I let the project continue the way it was, it would eventually crash and burn. More important: I would completely lose the drive and interest to continue the project. Because of this the decision was made to simplify the core by removing all side features like automatic installers and support for exotic platforms. This release (2.11.0) is the first real release that will reflect (parts) of these changes. As a result of this, some things might break. So before you continue make sure to backup your installation. Your config, your modules or better yet: your full MagicMirror² folder. In other words: update at your own risk.

For more information regarding this major change, please check issue [#1860](https://github.com/MichMich/MagicMirror/issues/1860).

### Deleted

- Remove installers.
- Remove externalized scripts.
- Remove jshint dependency, instead eslint checks your config file now

### Added

- Brazilian translation for "FEELS".
- Ukrainian translation.
- Finnish translation for "PRECIP", "UPDATE_INFO_MULTIPLE" and "UPDATE_INFO_SINGLE".
- Added the ability to hide the temp label and weather icon in the `currentweather` module to allow showing only information such as wind and sunset/rise.
- The `clock` module now optionally displays sun and moon data, including rise/set times, remaining daylight, and percent of moon illumination.
- Added Hebrew translation.
- Add HTTPS support and update config.js.sample
- Run tests on long term support and latest stable version of nodejs
- Added the ability to configure a list of modules that shouldn't be update checked.
- Run linters on git commits
- Added date functionality to compliments: display birthday wishes or celebrate an anniversary
- Add HTTPS support for clientonly-mode.

### Fixed

- Force declaration of public ip address in config file (ISSUE #1852)
- Fixes `run-start.sh`: If running in docker-container, don't check the environment, just start electron (ISSUE #1859)
- Fix calendar time offset for recurring events crossing Daylight Savings Time (ISSUE #1798)
- Fix regression in currentweather module causing 'undefined' to show up when config.hideTemp is false
- Fix FEELS translation for Croatian
- Fixed weather tests [#1840](https://github.com/MichMich/MagicMirror/issues/1840)
- Fixed Socket.io can't be used with Reverse Proxy in serveronly mode [#1934](https://github.com/MichMich/MagicMirror/issues/1934)
- Fix update checking skipping 3rd party modules the first time

### Changed

- Remove documentation from core repository and link to new dedicated docs site: [docs.magicmirror.builders](https://docs.magicmirror.builders).
- Updated config.js.sample: Corrected some grammar on `config.js.sample` comment section.
- Removed `run-start.sh` script and update start commands:
  - To start using electron, use `npm run start`.
  - To start in server only mode, use `npm run server`.
- Remove redundant logging from modules.
- Timestamp in log output now also contains the date
- Turkish translation.
- Option to configure the size of the currentweather module.
- Changed "Gevoelstemperatuur" to "Voelt als" shorter text.

## [2.10.1] - 2020-01-10

### Changed

- Updated README.md: Added links to the official documentation website and remove links to broken installer.

## [2.10.0] - 2020-01-01

Special thanks to @sdetweil for all his great contributions!

ℹ️ **Note:** This update uses new dependencies. Please update using the following command: `git pull && npm install`.

### Added

- Timestamps in log output.
- Padding in dateheader mode of the calendar module.
- New upgrade script to help users consume regular updates installers/upgrade-script.sh.
- New script to help setup pm2, without install installers/fixuppm2.sh.

### Updated

- Updated lower bound of `lodash` and `helmet` dependencies for security patches.
- Updated compliments.js to handle newline in text, as textfields to not interpolate contents.
- Updated raspberry.sh installer script to handle new platform issues, split node/npm, pm2, and screen saver changes.
- Improve handling for armv6l devices, where electron support has gone away, add optional serveronly config option.
- Improved run-start.sh to handle for serveronly mode, by choice, or when electron not available.
- Only check for xwindows running if not on macOS.

### Fixed

- Fixed issue in weatherforecast module where predicted amount of rain was not using the decimal symbol specified in config.js.
- Module header now updates correctly, if a module need to dynamically show/hide its header based on a condition.
- Fix handling of config.js for serverOnly mode commented out.
- Fixed issue in calendar module where the debug script didn't work correctly with authentication.
- Fixed issue that some full day events were not correctly recognized as such.
- Display full day events lasting multiple days as happening today instead of some days ago if they are still ongoing.

## [2.9.0] - 2019-10-01

ℹ️ **Note:** This update uses new dependencies. Please update using the following command: `git pull && npm install`. If you are having issues running Electron, make sure your [Raspbian is up to date](https://www.raspberrypi.org/documentation/raspbian/updating.md).

### Added

- Spanish translation for "PRECIP".
- Adding a Malay (Malaysian) translation for MagicMirror².
- Add test check URLs of vendors 200 and 404 HTTP CODE.
- Add tests for new weather module and helper to stub ajax requests.

### Updated

- Updatenotification module: Display update notification for a limited (configurable) time.
- Enabled e2e/vendor_spec.js tests.
- The css/custom.css will be renamed after the next release. We've added into `run-start.sh` an instruction by GIT to ignore with `--skip-worktree` and `rm --cached`. [#1540](https://github.com/MichMich/MagicMirror/issues/1540)
- Disable sending of notification CLOCK_SECOND when displaySeconds is false.

### Fixed

- Updatenotification module: Properly handle race conditions, prevent crash.
- Send `NEWS_FEED` notification also for the first news messages which are shown.
- Fixed issue where weather module would not refresh data after a network or API outage. [#1722](https://github.com/MichMich/MagicMirror/issues/1722)
- Fixed weatherforecast module not displaying rain amount on fallback endpoint.
- Notifications CLOCK_SECOND & CLOCK_MINUTE being from startup instead of matched against the clock and avoid drifting.

## [2.8.0] - 2019-07-01

ℹ️ **Note:** This update uses new dependencies. Please update using the following command: `git pull && npm install`. If you are having issues running Electron, make sure your [Raspbian is up to date](https://www.raspberrypi.org/documentation/raspbian/updating.md).

### Added

- Option to show event location in calendar
- Finnish translation for "Feels" and "Weeks"
- Russian translation for “Feels”
- Calendar module: added `nextDaysRelative` config option
- Add `broadcastPastEvents` config option for calendars to include events from the past `maximumNumberOfDays` in event broadcasts
- Added feature to broadcast news feed items `NEWS_FEED` and updated news items `NEWS_FEED_UPDATED` in default [newsfeed](https://github.com/MichMich/MagicMirror/tree/develop/modules/default/newsfeed) module (when news is updated) with documented default and `config.js` options in [README.md](https://github.com/MichMich/MagicMirror/blob/develop/modules/default/newsfeed/README.md)
- Added notifications to default `clock` module broadcasting `CLOCK_SECOND` and `CLOCK_MINUTE` for the respective time elapsed.
- Added UK Met Office Datapoint feed as a provider in the default weather module.
- Added new provider class
- Added suncalc.js dependency to calculate sun times (not provided in UK Met Office feed)
- Added "tempUnits" and "windUnits" to allow, for example, temp in metric (i.e. celsius) and wind in imperial (i.e. mph). These will override "units" if specified, otherwise the "units" value will be used.
- Use Feels Like temp from feed if present
- Optionally display probability of precipitation (PoP) in current weather (UK Met Office data)
- Automatically try to fix eslint errors by passing `--fix` option to it
- Added sunrise and sunset times to weathergov weather provider [#1705](https://github.com/MichMich/MagicMirror/issues/1705)
- Added "useLocationAsHeader" to display "location" in `config.js` as header when location name is not returned
- Added to `newsfeed.js`: in order to design the news article better with css, three more class-names were introduced: newsfeed-desc, newsfeed-desc, newsfeed-desc

### Updated

- English translation for "Feels" to "Feels like"
- Fixed the example calendar url in `config.js.sample`
- Update `ical.js` to solve various calendar issues.
- Update weather city list url [#1676](https://github.com/MichMich/MagicMirror/issues/1676)
- Only update clock once per minute when seconds aren't shown
- Update weatherprovider documentation.

### Fixed

- Fixed uncaught exception, race condition on module update
- Fixed issue [#1696](https://github.com/MichMich/MagicMirror/issues/1696), some ical files start date to not parse to date type
- Allowance HTML5 autoplay-policy (policy is changed from Chrome 66 updates)
- Handle SIGTERM messages
- Fixes sliceMultiDayEvents so it respects maximumNumberOfDays
- Minor types in default NewsFeed [README.md](https://github.com/MichMich/MagicMirror/blob/develop/modules/default/newsfeed/README.md)
- Fix typos and small syntax errors, cleanup dependencies, remove multiple-empty-lines, add semi-rule
- Fixed issues with calendar not displaying one-time changes to repeating events
- Updated the fetchedLocationName variable in currentweather.js so that city shows up in the header

### Updated installer

- give non-pi2+ users (pi0, odroid, jetson nano, mac, windows, ...) option to continue install
- use current username vs hardcoded 'pi' to support non-pi install
- check for npm installed. node install doesn't do npm anymore
- check for mac as part of PM2 install, add install option string
- update pm2 config with current username instead of hard coded 'pi'
- check for screen saver config, "/etc/xdg/lxsession", bypass if not setup

## [2.7.1] - 2019-04-02

Fixed `package.json` version number.

## [2.7.0] - 2019-04-01

ℹ️ **Note:** This update uses new dependencies. Please update using the following command: `git pull && npm install`. If you are having issues running Electron, make sure your [Raspbian is up to date](https://www.raspberrypi.org/documentation/raspbian/updating.md).

### Added

- Italian translation for "Feels"
- Basic Klingon (tlhIngan Hol) translations
- Disabled the screensaver on raspbian with installation script
- Added option to truncate the number of vertical lines a calendar item can span if `wrapEvents` is enabled.
- Danish translation for "Feels" and "Weeks"
- Added option to split multiple day events in calendar to separate numbered events
- Slovakian translation
- Alerts now can contain Font Awesome icons
- Notifications display time can be set in request
- Newsfeed: added support for `ARTICLE_INFO_REQUEST` notification
- Add `name` config option for calendars to be sent along with event broadcasts

### Updated

- Bumped the Electron dependency to v3.0.13 to support the most recent Raspbian. [#1500](https://github.com/MichMich/MagicMirror/issues/1500)
- Updated modernizr code in alert module, fixed a small typo there too
- More verbose error message on console if the config is malformed
- Updated installer script to install Node.js version 10.x

### Fixed

- Fixed temperature displays in currentweather and weatherforecast modules [#1503](https://github.com/MichMich/MagicMirror/issues/1503), [#1511](https://github.com/MichMich/MagicMirror/issues/1511).
- Fixed unhandled error on bad git data in updatenotification module [#1285](https://github.com/MichMich/MagicMirror/issues/1285).
- Weather forecast now works with openweathermap in new weather module. Daily data are displayed, see issue [#1504](https://github.com/MichMich/MagicMirror/issues/1504).
- Fixed analogue clock border display issue where non-black backgrounds used (previous fix for issue 611)
- Fixed compatibility issues caused when modules request different versions of Font Awesome, see issue [#1522](https://github.com/MichMich/MagicMirror/issues/1522). MagicMirror² now uses [Font Awesome 5 with v4 shims included for backwards compatibility](https://fontawesome.com/how-to-use/on-the-web/setup/upgrading-from-version-4#shims).
- Installation script problems with raspbian
- Calendar: only show repeating count if the event is actually repeating [#1534](https://github.com/MichMich/MagicMirror/pull/1534)
- Calendar: Fix exdate handling when multiple values are specified (comma separated)
- Calendar: Fix relative date handling for fulldate events, calculate difference always from start of day [#1572](https://github.com/MichMich/MagicMirror/issues/1572)
- Fix null dereference in moduleNeedsUpdate when the module isn't visible
- Calendar: Fixed event end times by setting default calendarEndTime to "LT" (Local time format). [#1479]
- Calendar: Fixed missing calendar fetchers after server process restarts [#1589](https://github.com/MichMich/MagicMirror/issues/1589)
- Notification: fixed background color (was white text on white background)
- Use getHeader instead of data.header when creating the DOM so overwriting the function also propagates into it
- Fix documentation of `useKMPHwind` option in currentweather

### New weather module

- Fixed weather forecast table display [#1499](https://github.com/MichMich/MagicMirror/issues/1499).
- Dimmed loading indicator for weather forecast.
- Implemented config option `decimalSymbol` [#1499](https://github.com/MichMich/MagicMirror/issues/1499).
- Aligned indoor values in current weather vertical [#1499](https://github.com/MichMich/MagicMirror/issues/1499).
- Added humidity support to nunjuck unit filter.
- Do not display degree symbol for temperature in Kelvin [#1503](https://github.com/MichMich/MagicMirror/issues/1503).
- Weather forecast now works with openweathermap for both, `/forecast` and `/forecast/daily`, in new weather module. If you use the `/forecast`-weatherEndpoint, the hourly data are converted to daily data, see issues [#1504](https://github.com/MichMich/MagicMirror/issues/1504), [#1513](https://github.com/MichMich/MagicMirror/issues/1513).
- Added fade, fadePoint and maxNumberOfDays properties to the forecast mode [#1516](https://github.com/MichMich/MagicMirror/issues/1516)
- Fixed Loading string and decimalSymbol string replace [#1538](https://github.com/MichMich/MagicMirror/issues/1538)
- Show Snow amounts in new weather module [#1545](https://github.com/MichMich/MagicMirror/issues/1545)
- Added weather.gov as a new weather provider for US locations

## [2.6.0] - 2019-01-01

ℹ️ **Note:** This update uses new dependencies. Please update using the following command: `git pull && npm install`. If you are having issues updating, make sure you are running the latest version of Node.

### ✨ Experimental ✨

- New default [module weather](modules/default/weather). This module will eventually replace the current `currentweather` and `weatherforecast` modules. The new module is still pretty experimental, but it's included so you can give it a try and help us improve this module. Please give us you feedback using [this forum post](https://forum.magicmirror.builders/topic/9335/default-weather-module-refactoring).

A huge, huge, huge thanks to user @fewieden for all his hard work on the new `weather` module!

### Added

- Possibility to add classes to the cell of symbol, title and time of the events of calendar.
- Font-awesome 5, still has 4 for backwards compatibility.
- Missing `showEnd` in calendar documentation
- Screenshot for the new feed module
- Screenshot for the compliments module
- Screenshot for the clock module
- Screenshot for the current weather
- Screenshot for the weather forecast module
- Portuguese translation for "Feels"
- Croatian translation
- Fading for dateheaders timeFormat in Calendar [#1464](https://github.com/MichMich/MagicMirror/issues/1464)
- Documentation for the existing `scale` option in the Weather Forecast module.

### Fixed

- Allow parsing recurring calendar events where the start date is before 1900
- Fixed Polish translation for Single Update Info
- Ignore entries with unparseable details in the calendar module
- Bug showing FullDayEvents one day too long in calendar fixed
- Bug in newsfeed when `removeStartTags` is used on the description [#1478](https://github.com/MichMich/MagicMirror/issues/1478)

### Updated

- The default calendar setting `showEnd` is changed to `false`.

### Changed

- The Weather Forecast module by default displays the &deg; symbol after every numeric value to be consistent with the Current Weather module.

## [2.5.0] - 2018-10-01

### Added

- Romanian translation for "Feels"
- Support multi-line compliments
- Simplified Chinese translation for "Feels"
- Polish translate for "Feels"
- French translate for "Feels"
- Translations for newsfeed module
- Support for toggling news article in fullscreen
- Hungarian translation for "Feels" and "Week"
- Spanish translation for "Feels"
- Add classes instead of inline style to the message from the module Alert
- Support for events having a duration instead of an end
- Support for showing end of events through config parameters showEnd and dateEndFormat

### Fixed

- Fixed gzip encoded calendar loading issue #1400.
- Fixed mixup between german and spanish translation for newsfeed.
- Fixed close dates to be absolute, if no configured in the config.js - module Calendar
- Fixed the updatenotification module message about new commits in the repository, so they can be correctly localized in singular and plural form.
- Fix for weatherforecast rainfall rounding [#1374](https://github.com/MichMich/MagicMirror/issues/1374)
- Fix calendar parsing issue for Midori on RasperryPi Zero w, related to issue #694.
- Fix weather city ID link in sample config
- Fixed issue with clientonly not updating with IP address and port provided on command line.

### Updated

- Updated Simplified Chinese translation
- Swedish translations
- Hungarian translations for the updatenotification module
- Updated Norsk bokmål translation
- Updated Norsk nynorsk translation
- Consider multi days event as full day events

## [2.4.1] - 2018-07-04

### Fixed

- Fix weather parsing issue #1332.

## [2.4.0] - 2018-07-01

⚠️ **Warning:** This release includes an updated version of Electron. This requires a Raspberry Pi configuration change to allow the best performance and prevent the CPU from overheating. Please read the information on the [MagicMirror² Wiki](https://github.com/michmich/magicmirror/wiki/configuring-the-raspberry-pi#enable-the-open-gl-driver-to-decrease-electrons-cpu-usage).

ℹ️ **Note:** This update uses new dependencies. Please update using the following command: `git pull && npm install`

### Added

- Enabled translation of feelsLike for module currentweather
- Added support for on-going calendar events
- Added scroll up in fullscreen newsfeed article view
- Changed fullscreen newsfeed width from 100% to 100vw (better results)
- Added option to calendar module that colors only the symbol instead of the whole line
- Added option for new display format in the calendar module with date headers with times/events below.
- Ability to fetch compliments from a remote server
- Add regex filtering to calendar module
- Customize classes for table
- Added option to newsfeed module to only log error parsing a news article if enabled
- Add update translations for Português Brasileiro

### Changed

- Upgrade to Electron 2.0.0.
- Remove yarn-or-npm which breaks production builds.
- Invoke module suspend even if no dom content. [#1308](https://github.com/MichMich/MagicMirror/issues/1308)

### Fixed

- Fixed issue where wind chill could not be displayed in Fahrenheit. [#1247](https://github.com/MichMich/MagicMirror/issues/1247)
- Fixed issues where a module crashes when it tries to dismiss a non existing alert. [#1240](https://github.com/MichMich/MagicMirror/issues/1240)
- In default module currentWeather/currentWeather.js line 296, 300, self.config.animationSpeed can not be found because the notificationReceived function does not have "self" variable.
- Fixed browser-side code to work on the Midori browser.
- Fixed issue where heat index was reporting incorrect values in Celsius and Fahrenheit. [#1263](https://github.com/MichMich/MagicMirror/issues/1263)
- Fixed weatherforecast to use dt_txt field instead of dt to handle timezones better
- Newsfeed now remembers to show the description when `"ARTICLE_LESS_DETAILS"` is called if the user wants to always show the description. [#1282](https://github.com/MichMich/MagicMirror/issues/1282)
- `clientonly/*.js` is now linted, and one linting error is fixed
- Fix issue #1196 by changing underscore to hyphen in locale id, in align with momentjs.
- Fixed issue where heat index and wind chill were reporting incorrect values in Kelvin. [#1263](https://github.com/MichMich/MagicMirror/issues/1263)

### Updated

- Updated Italian translation
- Updated German translation
- Updated Dutch translation

## [2.3.1] - 2018-04-01

### Fixed

- Downgrade electron to 1.4.15 to solve the black screen issue.[#1243](https://github.com/MichMich/MagicMirror/issues/1243)

## [2.3.0] - 2018-04-01

### Added

- Add new settings in compliments module: setting time intervals for morning and afternoon
- Add system notification `MODULE_DOM_CREATED` for notifying each module when their Dom has been fully loaded.
- Add types for module.
- Implement Danger.js to notify contributors when CHANGELOG.md is missing in PR.
- Allow scrolling in full page article view of default newsfeed module with gesture events from [MMM-Gestures](https://github.com/thobach/MMM-Gestures)
- Changed 'compliments.js' - update DOM if remote compliments are loaded instead of waiting one updateInterval to show custom compliments
- Automated unit tests utils, deprecated, translator, cloneObject(lockstrings)
- Automated integration tests translations
- Add advanced filtering to the excludedEvents configuration of the default calendar module
- New currentweather module config option: `showFeelsLike`: Shows how it actually feels like. (wind chill or heat index)
- New currentweather module config option: `useKMPHwind`: adds an option to see wind speed in Kmph instead of just m/s or Beaufort.
- Add dc:date to parsing in newsfeed module, which allows parsing of more rss feeds.

### Changed

- Add link to GitHub repository which contains the respective Dockerfile.
- Optimized automated unit tests cloneObject, cmpVersions
- Update notifications use now translation templates instead of normal strings.
- Yarn can be used now as an installation tool
- Changed Electron dependency to v1.7.13.

### Fixed

- News article in fullscreen (iframe) is now shown in front of modules.
- Forecast respects maxNumberOfDays regardless of endpoint.
- Fix exception on translation of objects.

## [2.2.2] - 2018-01-02

### Added

- Add missing `package-lock.json`.

### Changed

- Changed Electron dependency to v1.7.10.

## [2.2.1] - 2018-01-01

### Fixed

- Fixed linting errors.

## [2.2.0] - 2018-01-01

**Note:** This update uses new dependencies. Please update using the following command: `git pull && npm install`

### Changed

- Calendar week is now handled with a variable translation in order to move number language specific.
- Reverted the Electron dependency back to 1.4.15 since newer version don't seem to work on the Raspberry Pi very well.

### Added

- Add option to use [Nunjucks](https://mozilla.github.io/nunjucks/) templates in modules. (See `helloworld` module as an example.)
- Add Bulgarian translations for MagicMirror² and Alert module.
- Add graceful shutdown of modules by calling `stop` function of each `node_helper` on SIGINT before exiting.
- Link update subtext to Github diff of current version versus tracking branch.
- Add Catalan translation.
- Add ability to filter out newsfeed items based on prohibited words found in title (resolves #1071)
- Add options to truncate description support of a feed in newsfeed module
- Add reloadInterval option for particular feed in newsfeed module
- Add no-cache entries of HTTP headers in newsfeed module (fetcher)
- Add Czech translation.
- Add option for decimal symbols other than the decimal point for temperature values in both default weather modules: WeatherForecast and CurrentWeather.

### Fixed

- Fixed issue with calendar module showing more than `maximumEntries` allows
- WeatherForecast and CurrentWeather are now using HTTPS instead of HTTP
- Correcting translation for Indonesian language
- Fix issue where calendar icons wouldn't align correctly

## [2.1.3] - 2017-10-01

**Note:** This update uses new dependencies. Please update using the following command: `git pull && npm install`

### Changed

- Remove Roboto fonts files inside `fonts` and these are installed by npm install command.

### Added

- Add `clientonly` script to start only the electron client for a remote server.
- Add symbol and color properties of event when `CALENDAR_EVENTS` notification is broadcasted from `default/calendar` module.
- Add `.vscode/` folder to `.gitignore` to keep custom Visual Studio Code config out of git.
- Add unit test the capitalizeFirstLetter function of newsfeed module.
- Add new unit tests for function `shorten` in calendar module.
- Add new unit tests for function `getLocaleSpecification` in calendar module.
- Add unit test for js/class.js.
- Add unit tests for function `roundValue` in currentweather module.
- Add test e2e showWeek feature in spanish language.
- Add warning Log when is used old authentication method in the calendar module.
- Add test e2e for helloworld module with default config text.
- Add ability for `currentweather` module to display indoor humidity via INDOOR_HUMIDITY notification.
- Add Welsh (Cymraeg) translation.
- Add Slack badge to Readme.

### Updated

- Changed 'default.js' - listen on all attached interfaces by default.
- Add execution of `npm list` after the test are ran in Travis CI.
- Change hooks for the vendors e2e tests.
- Add log when clientonly failed on starting.
- Add warning color when are using full ip whitelist.
- Set version of the `express-ipfilter` on 0.3.1.

### Fixed

- Fixed issue with incorrect alignment of analog clock when displayed in the center column of the MM.
- Fixed ipWhitelist behaviour to make empty whitelist ([]) allow any and all hosts access to the MM.
- Fixed issue with calendar module where 'excludedEvents' count towards 'maximumEntries'.
- Fixed issue with calendar module where global configuration of maximumEntries was not overridden by calendar specific config (see module doc).
- Fixed issue where `this.file(filename)` returns a path with two hashes.
- Workaround for the WeatherForecast API limitation.

## [2.1.2] - 2017-07-01

### Changed

- Revert Docker related changes in favor of [docker-MagicMirror](https://github.com/bastilimbach/docker-MagicMirror). All Docker images are outsourced. ([#856](https://github.com/MichMich/MagicMirror/pull/856))
- Change Docker base image (Debian + Node) to an arm based distro (AlpineARM + Node) ([#846](https://github.com/MichMich/MagicMirror/pull/846))
- Fix the dockerfile to have it running from the first time.

### Added

- Add in option to wrap long calendar events to multiple lines using `wrapEvents` configuration option.
- Add test e2e `show title newsfeed` for newsfeed module.
- Add task to check configuration file.
- Add test check URLs of vendors.
- Add test of match current week number on clock module with showWeek configuration.
- Add test default modules present modules/default/defaultmodules.js.
- Add unit test calendar_modules function capFirst.
- Add test for check if exists the directories present in defaults modules.
- Add support for showing wind direction as an arrow instead of abbreviation in currentWeather module.
- Add support for writing translation functions to support flexible word order
- Add test for check if exits the directories present in defaults modules.
- Add calendar option to set a separate date format for full day events.
- Add ability for `currentweather` module to display indoor temperature via INDOOR_TEMPERATURE notification
- Add ability to change the path of the `custom.css`.
- Add translation Dutch to Alert module.
- Added Romanian translation.

### Updated

- Added missing keys to Polish translation.
- Added missing key to German translation.
- Added better translation with flexible word order to Finnish translation.

### Fixed

- Fix instruction in README for using automatically installer script.
- Bug of duplicated compliments as described in [here](https://forum.magicmirror.builders/topic/2381/compliments-module-stops-cycling-compliments).
- Fix double message about port when server is starting
- Corrected Swedish translations for TODAY/TOMORROW/DAYAFTERTOMORROW.
- Removed unused import from js/electron.js
- Made calendar.js respect config.timeFormat irrespective of locale setting.
- Fixed alignment of analog clock when a large calendar is displayed in the same side bar.

## [2.1.1] - 2017-04-01

**Note:** This update uses new dependencies. Please update using the following command: `git pull && npm install`

### Changed

- Add `anytime` group for Compliments module.
- Compliments module can use remoteFile without default daytime arrays defined.
- Installer: Use init config.js from config.js.sample.
- Switched out `rrule` package for `rrule-alt` and fixes in `ical.js` in order to fix calendar issues. ([#565](https://github.com/MichMich/MagicMirror/issues/565))
- Make mouse events pass through the region fullscreen_above to modules below.
- Scaled the splash screen down to make it a bit more subtle.
- Replace HTML tables with markdown tables in README files.
- Added `DAYAFTERTOMORROW`, `UPDATE_NOTIFICATION` and `UPDATE_NOTIFICATION_MODULE` to Finnish translations.
- Run `npm test` on Travis automatically.
- Show the splash screen image even when is reboot or halted.
- Added some missing translation strings in the sv.json file.
- Run task jsonlint to check translation files.
- Restructured Test Suite.

### Added

- Added Docker support (Pull Request [#673](https://github.com/MichMich/MagicMirror/pull/673)).
- Calendar-specific support for `maximumEntries`, and `maximumNumberOfDays`.
- Add loaded function to modules, providing an async callback.
- Made default newsfeed module aware of gesture events from [MMM-Gestures](https://github.com/thobach/MMM-Gestures)
- Add use pm2 for manager process into Installer RaspberryPi script.
- Russian Translation.
- Afrikaans Translation.
- Add postinstall script to notify user that MagicMirror² installed successfully despite warnings from NPM.
- Init tests using mocha.
- Option to use RegExp in Calendar's titleReplace.
- Hungarian Translation.
- Icelandic Translation.
- Add use a script to prevent when is run by SSH session set DISPLAY environment.
- Enable ability to set configuration file by the environment variable called MM_CONFIG_FILE.
- Option to give each calendar a different color.
- Option for colored min-temp and max-temp.
- Add test e2e helloworld.
- Add test e2e environment.
- Add `chai-as-promised` npm module to devDependencies.
- Basic set of tests for clock module.
- Run e2e test in Travis.
- Estonian Translation.
- Add test for compliments module for parts of day.
- Korean Translation.
- Added console warning on startup when deprecated config options are used.
- Add option to display temperature unit label to the current weather module.
- Added ability to disable wrapping of news items.
- Added in the ability to hide events in the calendar module based on simple string filters.
- Updated Norwegian translation.
- Added hideLoading option for News Feed module.
- Added configurable dateFormat to clock module.
- Added multiple calendar icon support.
- Added tests for Translations, dev argument, version, dev console.
- Added test anytime feature compliments module.
- Added test ipwhitelist configuration directive.
- Added test for calendar module: default, basic-auth, backward compatibility, fail-basic-auth.
- Added meta tags to support fullscreen mode on iOS (for server mode)
- Added `ignoreOldItems` and `ignoreOlderThan` options to the News Feed module
- Added test for MM_PORT environment variable.
- Added a configurable Week section to the clock module.

### Fixed

- Update .gitignore to not ignore default modules folder.
- Remove white flash on boot up.
- Added `update` in Raspberry Pi installation script.
- Fix an issue where the analog clock looked scrambled. ([#611](https://github.com/MichMich/MagicMirror/issues/611))
- If units are set to imperial, the showRainAmount option of weatherforecast will show the correct unit.
- Module currentWeather: check if temperature received from api is defined.
- Fix an issue with module hidden status changing to `true` although lock string prevented showing it.
- Fix newsfeed module bug (removeStartTags)
- Fix when is set MM_PORT environment variable.
- Fixed missing animation on `this.show(speed)` when module is alone in a region.

## [2.1.0] - 2016-12-31

**Note:** This update uses new dependencies. Please update using the following command: `git pull && npm install`

### Added

- Finnish translation.
- Danish translation.
- Turkish translation.
- Option to limit access to certain IP addresses based on the value of `ipWhitelist` in the `config.js`, default is access from localhost only (Issue [#456](https://github.com/MichMich/MagicMirror/issues/456)).
- Added ability to change the point of time when calendar events get relative.
- Add Splash screen on boot.
- Add option to show humidity in currentWeather module.
- Add VSCode IntelliSense support.
- Module API: Add Visibility locking to module system. [See documentation](https://github.com/MichMich/MagicMirror/tree/develop/modules#visibility-locking) for more information.
- Module API: Method to overwrite the module's header. [See documentation](https://github.com/MichMich/MagicMirror/tree/develop/modules#getheader) for more information.
- Module API: Option to define the minimum MagicMirror² version to run a module. [See documentation](https://github.com/MichMich/MagicMirror/tree/develop/modules#requiresversion) for more information.
- Calendar module now broadcasts the event list to all other modules using the notification system. [See documentation](https://github.com/MichMich/MagicMirror/tree/develop/modules/default/calendar) for more information.
- Possibility to use the calendar feed as the source for the weather (currentweather & weatherforecast) location data. [See documentation](https://github.com/MichMich/MagicMirror/tree/develop/modules/default/weatherforecast) for more information.
- Added option to show rain amount in the weatherforecast default module
- Add module `updatenotification` to get an update whenever a new version is available. [See documentation](https://github.com/MichMich/MagicMirror/tree/develop/modules/default/updatenotification) for more information.
- Add the ability to set timezone on the date display in the Clock Module
- Ability to set date format in calendar module
- Possibility to use currentweather for the compliments
- Added option `disabled` for modules.
- Added option `address` to set bind address.
- Added option `onlyTemp` for currentweather module to show only current temperature and weather icon.
- Added option `remoteFile` to compliments module to load compliment array from filesystem.
- Added option `zoom` to scale the whole mirror display with a given factor.
- Added option `roundTemp` for currentweather and weatherforecast modules to display temperatures rounded to nearest integer.
- Added ability set the classes option to compliments module for style and text size of compliments.
- Added ability to configure electronOptions
- Calendar module: option to hide private events
- Add root_path for global vars

### Updated

- Modified translations for Frysk.
- Modified core English translations.
- Updated package.json as a result of Snyk security update.
- Improve object instantiation to prevent reference errors.
- Improve logger. `Log.log()` now accepts multiple arguments.
- Remove extensive logging in newsfeed node helper.
- Calendar times are now uniformly capitalized.
- Modules are now secure, and Helmet is now used to prevent abuse of the Mirror's API.

### Fixed

- Solve an issue where module margins would appear when the first module of a section was hidden.
- Solved visual display errors on chrome, if all modules in one of the right sections are hidden.
- Global and Module default config values are no longer modified when setting config values.
- Hide a region if all modules in a region are hidden. Prevention unwanted margins.
- Replaced `electron-prebuilt` package with `electron` in order to fix issues that would happen after 2017.
- Documentation of alert module

## [2.0.5] - 2016-09-20

### Added

- Added ability to remove tags from the beginning or end of newsfeed items in 'newsfeed.js'.
- Added ability to define "the day after tomorrow" for calendar events (Definition for German and Dutch already included).
- Added CII Badge (we are compliant with the CII Best Practices)
- Add support for doing http basic auth when loading calendars
- Add the ability to turn off and on the date display in the Clock Module

### Fixed

- Fix typo in installer.
- Add message to unsupported Pi error to mention that Pi Zeros must use server only mode, as ARMv6 is unsupported. Closes #374.
- Fix API url for weather API.

### Updated

- Force fullscreen when kioskmode is active.
- Update the .github templates and information with more modern information.
- Update the Gruntfile with a more functional StyleLint implementation.

## [2.0.4] - 2016-08-07

### Added

- Brazilian Portuguese Translation.
- Option to enable Kiosk mode.
- Added ability to start the app with Dev Tools.
- Added ability to turn off the date display in `clock.js` when in analog mode.
- Greek Translation

### Fixed

- Prevent `getModules()` selectors from returning duplicate entries.
- Append endpoints of weather modules with `/` to retrieve the correct data. (Issue [#337](https://github.com/MichMich/MagicMirror/issues/337))
- Corrected grammar in `module.js` from 'suspend' to 'suspended'.
- Fixed openweathermap.org URL in config sample.
- Prevent currentweather module from crashing when received data object is incorrect.
- Fix issue where translation loading prevented the UI start-up when the language was set to 'en'. (Issue [#388](https://github.com/MichMich/MagicMirror/issues/388))

### Updated

- Updated package.json to fix possible vulnerabilities. (Using Snyk)
- Updated weathericons
- Updated default weatherforecast to work with the new icons.
- More detailed error message in case config file couldn't be loaded.

## [2.0.3] - 2016-07-12

### Added

- Add max newsitems parameter to the newsfeed module.
- Translations for Simplified Chinese, Traditional Chinese and Japanese.
- Polish Translation
- Add an analog clock in addition to the digital one.

### Fixed

- Edit Alert Module to display title & message if they are provided in the notification (Issue [#300](https://github.com/MichMich/MagicMirror/issues/300))
- Removed 'null' reference from updateModuleContent(). This fixes recent Edge and Internet Explorer browser displays (Issue [#319](https://github.com/MichMich/MagicMirror/issues/319))

### Changed

- Added default string to calendar titleReplace.

## [2.0.2] - 2016-06-05

### Added

- Norwegian Translations (nb and nn)
- Portuguese Translation
- Swedish Translation

### Fixed

- Added reference to Italian Translation.
- Added the missing NE translation to all languages. [#344](https://github.com/MichMich/MagicMirror/issues/344)
- Added proper User-Agent string to calendar call.

### Changed

- Add option to use locationID in weather modules.

## [2.0.1] - 2016-05-18

### Added

- Changelog
- Italian Translation

### Changed

- Improve the installer by fetching the latest Node.js without any 3rd party interferences.

## [2.0.0] - 2016-05-03

### Initial release of MagicMirror²

It includes (but is not limited to) the following features:

- Modular system allowing 3rd party plugins.
- An Node/Electron based application taking away the need for external servers or browsers.
- A complete development API documentation.
- Small cute fairies that kiss you while you sleep.

## [1.0.0] - 2014-02-16

### Initial release of MagicMirror

This was part of the blogpost: [https://michaelteeuw.nl/post/83916869600/magic-mirror-part-vi-production-of-the](https://michaelteeuw.nl/post/83916869600/magic-mirror-part-vi-production-of-the)<|MERGE_RESOLUTION|>--- conflicted
+++ resolved
@@ -16,13 +16,9 @@
 - The modules get a class hidden added/removed if they get hidden/shown which will also toggle pointer-events.
 - Added new config option `showTitleAsUrl` to newsfeed module. If set, the diplayed title is a link to the article which is useful when running in a browser and you want to read this article.
 - Added internal cors proxy to get weather providers working without public proxies (fixes #2714). The new url `http(s)://address:port/cors?url=https://whatever-to-proxy` can be used in other modules too.
-<<<<<<< HEAD
-- Added a WeatherProvider for Weatherflow
+- Added a WeatherProvider for Weatherflow.
 - Added new env var `ELECTRON_DISABLE_GPU` which disable gpu under electron if set (fixes #2831).
-=======
-- Added a WeatherProvider for Weatherflow.
 - Added missing Czech translations.
->>>>>>> 69b2dd69
 
 ### Updated
 
