# MagicMirror² Change Log
All notable changes to this project will be documented in this file.
This project adheres to [Semantic Versioning](http://semver.org/).

## [2.1.3] - Unreleased

### Changed

### Added
- Add `clientonly` script to start only the electron client for a remote server.
- Add symbol and color properties of event when `CALENDAR_EVENTS` notification is broadcasted from `default/calendar` module.
- Add `.vscode/` folder to `.gitignore` to keep custom Visual Studio Code config out of git

### Updated
- Changed 'default.js' - listen on all attached interfaces by default

### Fixed

- Fixed issue with incorrect allignment of analog clock when displayed in the center column of the MM
- Fixed ipWhitelist behaviour to make empty whitelist ([]) allow any and all hosts access to the MM

## [2.1.2] - 2017-07-01

### Changed
- Revert Docker related changes in favor of [docker-MagicMirror](https://github.com/bastilimbach/docker-MagicMirror). All Docker images are outsourced. ([#856](https://github.com/MichMich/MagicMirror/pull/856))
- Change Docker base image (Debian + Node) to an arm based distro (AlpineARM + Node) ([#846](https://github.com/MichMich/MagicMirror/pull/846))
- Fix the dockerfile to have it running from the first time.

### Added
- Add in option to wrap long calendar events to multiple lines using `wrapEvents` configuration option.
- Add test e2e `show title newsfeed` for newsfeed module.
- Add task to check configuration file.
<<<<<<< HEAD
- Add test e2e showWeek feature in spanish language.
=======
- Add test check URLs of vendors.
- Add test of match current week number on clock module with showWeek configuration.
- Add test default modules present modules/default/defaultmodules.js.
- Add unit test calendar_modules function capFirst.
- Add test for check if exists the directories present in defaults modules.
- Add support for showing wind direction as an arrow instead of abbreviation in currentWeather module.
- Add support for writing translation fucntions to support flexible word order
- Add test for check if exits the directories present in defaults modules.
- Add calendar option to set a separate date format for full day events.
- Add ability for `currentweather` module to display indoor temperature via INDOOR_TEMPERATURE notification
- Add ability to change the path of the `custom.css`.
- Add translation Dutch to Alert module.
- Added Romanian translation.
>>>>>>> bf24ee36

### Updated
- Added missing keys to Polish translation.
- Added missing key to German translation.
- Added better translation with flexible word order to Finnish translation

### Fixed
- Fix instruction in README for using automatically installer script.
- Bug of duplicated compliments as described in [here](https://forum.magicmirror.builders/topic/2381/compliments-module-stops-cycling-compliments).
- Fix double message about port when server is starting
- Corrected Swedish translations for TODAY/TOMORROW/DAYAFTERTOMORROW.
- Removed unused import from js/electron.js
- Made calendar.js respect config.timeFormat irrespecive of locale setting
- Fixed alignment of analog clock when a large calendar is displayed in the same side bar

## [2.1.1] - 2017-04-01

**Note:** This update uses new dependencies. Please update using the following command: `git pull && npm install`

### Changed
- Add `anytime` group for Compliments module.
- Compliments module can use remoteFile without default daytime arrays defined
- Installer: Use init config.js from config.js.sample.
- Switched out `rrule` package for `rrule-alt` and fixes in `ical.js` in order to fix calendar issues. ([#565](https://github.com/MichMich/MagicMirror/issues/565))
- Make mouse events pass through the region fullscreen_above to modules below.
- Scaled the splash screen down to make it a bit more subtle.
- Replace HTML tables with markdown tables in README files.
- Added `DAYAFTERTOMORROW`, `UPDATE_NOTIFICATION` and `UPDATE_NOTIFICATION_MODULE` to Finnish translations.
- Run `npm test` on Travis automatically
- Show the splash screen image even when is reboot or halted.
- Added some missing translaton strings in the sv.json file.
- Run task jsonlint to check translation files.
- Restructured Test Suite

### Added
- Added Docker support (Pull Request [#673](https://github.com/MichMich/MagicMirror/pull/673)).
- Calendar-specific support for `maximumEntries`, and ` maximumNumberOfDays`.
- Add loaded function to modules, providing an async callback.
- Made default newsfeed module aware of gesture events from [MMM-Gestures](https://github.com/thobach/MMM-Gestures)
- Add use pm2 for manager process into Installer RaspberryPi script.
- Russian Translation.
- Afrikaans Translation.
- Add postinstall script to notify user that MagicMirror installed successfully despite warnings from NPM.
- Init tests using mocha.
- Option to use RegExp in Calendar's titleReplace.
- Hungarian Translation.
- Icelandic Translation.
- Add use a script to prevent when is run by SSH session set DISPLAY enviroment.
- Enable ability to set configuration file by the enviroment variable called MM_CONFIG_FILE.
- Option to give each calendar a different color.
- Option for colored min-temp and max-temp.
- Add test e2e helloworld.
- Add test e2e enviroment.
- Add `chai-as-promised` npm module to devDependencies.
- Basic set of tests for clock module.
- Run e2e test in Travis.
- Estonian Translation.
- Add test for compliments module for parts of day.
- Korean Translation.
- Added console warning on startup when deprecated config options are used.
- Add option to display temperature unit label to the current weather module.
- Added ability to disable wrapping of news items.
- Added in the ability to hide events in the calendar module based on simple string filters.
- Updated Norwegian translation.
- Added hideLoading option for News Feed module.
- Added configurable dateFormat to clock module.
- Added multiple calendar icon support.
- Added tests for Translations, dev argument, version, dev console.
- Added test anytime feature compliments module.
- Added test ipwhitelist configuration directive.
- Added test for calendar module: default, basic-auth, backward compability, fail-basic-auth.
- Added meta tags to support fullscreen mode on iOS (for server mode)
- Added `ignoreOldItems` and `ignoreOlderThan` options to the News Feed module
- Added test for MM_PORT enviroment variable.
- Added a configurable Week section to the clock module.

### Fixed
- Update .gitignore to not ignore default modules folder.
- Remove white flash on boot up.
- Added `update` in Raspberry Pi installation script.
- Fix an issue where the analog clock looked scrambled. ([#611](https://github.com/MichMich/MagicMirror/issues/611))
- If units is set to imperial, the showRainAmount option of weatherforecast will show the correct unit.
- Module currentWeather: check if temperature received from api is defined.
- Fix an issue with module hidden status changing to `true` although lock string prevented showing it.
- Fix newsfeed module bug (removeStartTags)
- Fix when is set MM_PORT enviroment variable.
- Fixed missing animation on `this.show(speed)` when module is alone in a region.

## [2.1.0] - 2016-12-31

**Note:** This update uses new dependencies. Please update using the following command: `git pull && npm install`

### Added
- Finnish translation.
- Danish translation.
- Turkish translation.
- Option to limit access to certain IP addresses based on the value of `ipWhitelist` in the `config.js`, default is access from localhost only (Issue [#456](https://github.com/MichMich/MagicMirror/issues/456)).
- Added ability to change the point of time when calendar events get relative.
- Add Splash screen on boot.
- Add option to show humidity in currentWeather module.
- Add VSCode IntelliSense support.
- Module API: Add Visibility locking to module system. [See documentation](https://github.com/MichMich/MagicMirror/tree/develop/modules#visibility-locking) for more information.
- Module API: Method to overwrite the module's header. [See documentation](https://github.com/MichMich/MagicMirror/tree/develop/modules#getheader) for more information.
- Module API: Option to define the minimum MagicMirror version to run a module. [See documentation](https://github.com/MichMich/MagicMirror/tree/develop/modules#requiresversion) for more information.
- Calendar module now broadcasts the event list to all other modules using the notification system. [See documentation](https://github.com/MichMich/MagicMirror/tree/develop/modules/default/calendar) for more information.
- Possibility to use the the calendar feed as the source for the weather (currentweather & weatherforecast) location data. [See documentation](https://github.com/MichMich/MagicMirror/tree/develop/modules/default/weatherforecast) for more information.
- Added option to show rain amount in the weatherforecast default module
- Add module `updatenotification` to get an update whenever a new version is availabe. [See documentation](https://github.com/MichMich/MagicMirror/tree/develop/modules/default/updatenotification) for more information.
- Add the abilty to set timezone on the date display in the Clock Module
- Ability to set date format in calendar module
- Possibility to use currentweather for the compliments
- Added option `disabled` for modules.
- Added option `address` to set bind address.
- Added option `onlyTemp` for currentweather module to show show only current temperature and weather icon.
- Added option `remoteFile` to compliments module to load compliment array from filesystem.
- Added option `zoom` to scale the whole mirror display with a given factor.
- Added option `roundTemp` for currentweather and weatherforecast modules to display temperatures rounded to nearest integer.
- Added abilty set the classes option to compliments module for style and text size of compliments.
- Added ability to configure electronOptions
- Calendar module: option to hide private events
- Add root_path for global vars

### Updated
- Modified translations for Frysk.
- Modified core English translations.
- Updated package.json as a result of Snyk security update.
- Improve object instantiation to prevent reference errors.
- Improve logger. `Log.log()` now accepts multiple arguments.
- Remove extensive logging in newsfeed node helper.
- Calendar times are now uniformly capitalized.
- Modules are now secure, and Helmet is now used to prevent abuse of the Mirror's API.

### Fixed
- Solve an issue where module margins would appear when the first module of a section was hidden.
- Solved visual display errors on chrome, if all modules in one of the right sections are hidden.
- Global and Module default config values are no longer modified when setting config values.
- Hide a region if all modules in a region are hidden. Prevention unwanted margins.
- Replaced `electron-prebuilt` package with `electron` in order to fix issues that would happen after 2017.
- Documentation of alert module

## [2.0.5] - 2016-09-20

### Added
- Added ability to remove tags from the beginning or end of newsfeed items in 'newsfeed.js'.
- Added ability to define "the day after tomorrow" for calendar events (Definition for German and Dutch already included).
- Added CII Badge (we are compliant with the CII Best Practices)
- Add support for doing http basic auth when loading calendars
- Add the abilty to turn off and on the date display in the Clock Module

### Fixed
- Fix typo in installer.
- Add message to unsupported Pi error to mention that Pi Zeros must use server only mode, as ARMv6 is unsupported. Closes #374.
- Fix API url for weather API.

### Updated
- Force fullscreen when kioskmode is active.
- Update the .github templates and information with more modern information.
- Update the Gruntfile with a more functional StyleLint implementation.

## [2.0.4] - 2016-08-07

### Added
- Brazilian Portuguese Translation.
- Option to enable Kiosk mode.
- Added ability to start the app with Dev Tools.
- Added ability to turn off the date display in `clock.js` when in analog mode.
- Greek Translation

### Fixed
- Prevent `getModules()` selectors from returning duplicate entries.
- Append endpoints of weather modules with `/` to retreive the correct data. (Issue [#337](https://github.com/MichMich/MagicMirror/issues/337))
- Corrected grammer in `module.js` from 'suspend' to 'suspended'.
- Fixed openweathermap.org URL in config sample.
- Prevent currentweather module from crashing when received data object is incorrect.
- Fix issue where translation loading prevented the UI start-up when the language was set to 'en'. (Issue [#388](https://github.com/MichMich/MagicMirror/issues/388))

### Updated
- Updated package.json to fix possible vulnerabilities. (Using Snyk)
- Updated weathericons
- Updated default weatherforecast to work with the new icons.
- More detailed error message in case config file couldn't be loaded.

## [2.0.3] - 2016-07-12
### Added
- Add max newsitems parameter to the newsfeed module.
- Translations for Simplified Chinese, Traditional Chinese and Japanese.
- Polish Translation
- Add an analog clock in addition to the digital one.

### Fixed
- Edit Alert Module to display title & message if they are provided in the notification (Issue [#300](https://github.com/MichMich/MagicMirror/issues/300))
- Removed 'null' reference from updateModuleContent(). This fixes recent Edge and Internet Explorer browser displays (Issue [#319](https://github.com/MichMich/MagicMirror/issues/319))

### Changed
- Added default string to calendar titleReplace.

## [2.0.2] - 2016-06-05
### Added
- Norwegian Translations (nb and nn)
- Portuguese Translation
- Swedish Translation

### Fixed
- Added reference to Italian Translation.
- Added the missing NE translation to all languages. [#344](https://github.com/MichMich/MagicMirror/issues/344)
- Added proper User-Agent string to calendar call.

### Changed
- Add option to use locationID in weather modules.

## [2.0.1] - 2016-05-18
### Added
- Changelog
- Italian Translation

### Changed
- Improve the installer by fetching the latest Node.js without any 3rd party interferences.

## [2.0.0] - 2016-05-03
### Initial release of MagicMirror²
It includes (but is not limited to) the following features:
- Modular system allowing 3rd party plugins.
- An Node/Electron based application taking away the need for external servers or browsers.
- A complete development API documentation.
- Small cute fairies that kiss you while you sleep.

## [1.0.0] - 2014-02-16
### Initial release of MagicMirror.
This was part of the blogpost: [http://michaelteeuw.nl/post/83916869600/magic-mirror-part-vi-production-of-the](http://michaelteeuw.nl/post/83916869600/magic-mirror-part-vi-production-of-the)<|MERGE_RESOLUTION|>--- conflicted
+++ resolved
@@ -10,6 +10,7 @@
 - Add `clientonly` script to start only the electron client for a remote server.
 - Add symbol and color properties of event when `CALENDAR_EVENTS` notification is broadcasted from `default/calendar` module.
 - Add `.vscode/` folder to `.gitignore` to keep custom Visual Studio Code config out of git
+- Add test e2e showWeek feature in spanish language.
 
 ### Updated
 - Changed 'default.js' - listen on all attached interfaces by default
@@ -30,9 +31,6 @@
 - Add in option to wrap long calendar events to multiple lines using `wrapEvents` configuration option.
 - Add test e2e `show title newsfeed` for newsfeed module.
 - Add task to check configuration file.
-<<<<<<< HEAD
-- Add test e2e showWeek feature in spanish language.
-=======
 - Add test check URLs of vendors.
 - Add test of match current week number on clock module with showWeek configuration.
 - Add test default modules present modules/default/defaultmodules.js.
@@ -46,7 +44,6 @@
 - Add ability to change the path of the `custom.css`.
 - Add translation Dutch to Alert module.
 - Added Romanian translation.
->>>>>>> bf24ee36
 
 ### Updated
 - Added missing keys to Polish translation.
