# MagicMirror² Change Log

All notable changes to this project will be documented in this file.
This project adheres to [Semantic Versioning](https://semver.org/).

❤️ **Donate:** Enjoying MagicMirror²? [Please consider a donation!](https://magicmirror.builders/donate) With your help we can continue to improve the MagicMirror²

## [2.14.0] - Unreleased (Develop Branch)

_This release is scheduled to be released on 2021-01-01._

### Added

- Added new log level "debug" to the logger.

- Added Hindi & Gujarati translation.
- Chuvash translation.

### Updated

- Weather module - forecast now show TODAY and TOMORROW instead of weekday, to make it easier to understand.
- Update dependencies to latest versions.

### Deleted

### Fixed

- JSON Parse translation files with comments crashing UI. (#2149)
- Calendar parsing where RRULE bug returns wrong date, add Windows timezone name support. (#2145, #2151)
- Wrong node-ical version installed (package.json) requested version. (#2153)
- Fix calendar fetcher subsequent timing (#2160)
- Rename Greek translation to correct ISO 639-1 alpha-2 code (gr > el). (#2155)
- Add a space after icons of sunrise and sunset (#2169)
- Fix calendar when no DTEND record found in event, startDate overlay when endDate set (#2177)
- Fix calendar full day event east of UTC start time (#2200)
<<<<<<< HEAD
- Fix non-fullday recurring rule processing (#2216)
=======
>>>>>>> 6c3100e2

## [2.13.0] - 2020-10-01

Special thanks to the following contributors: @bryanzzhu, @bugsounet, @chamakura, @cjbrunner, @easyas314, @larryare, @oemel09, @rejas, @sdetweil & @sthuber90.

ℹ️ **Note:** This update uses new dependencies. Please update using the following command: `git pull && npm install`.

### Added

- `--dry-run` option adde in fetch call within updatenotification node_helper. This is to prevent
  MagicMirror from consuming any fetch result. Causes conflict with MMPM when attempting to check
  for updates to MagicMirror and/or MagicMirror modules.
- Test coverage with Istanbul, run it with `npm run test:coverage`.
- Add lithuanian language.
- Added support in weatherforecast for OpenWeather onecall API.
- Added config option to calendar-icons for recurring- and fullday-events.
- Added current, hourly (max 48), and daily (max 7) weather forecasts to weather module via OpenWeatherMap One Call API.
- Added eslint-plugin for jsdoc comments.
- Added new configDeepMerge option for module developers.

### Updated

- Change incorrect weather.js default properties.
- Cleaned up newsfeed module.
- Cleaned up jsdoc comments.
- Cleaned up clock tests.
- Move lodash into devDependencies, update other dependencies.
- Switch from ical to node-ical library.

### Fixed

- Fix backward compatibility issues for Safari < 11.
- Fix the use of "maxNumberOfDays" in the module "weatherforecast depending on the endpoint (forecast/daily or forecast)". [#2018](https://github.com/MichMich/MagicMirror/issues/2018)
- Fix calendar display. Account for current timezone. [#2068](https://github.com/MichMich/MagicMirror/issues/2068)
- Fix logLevel being set before loading config.
- Fix incorrect namespace links in svg clockfaces. [#2072](https://github.com/MichMich/MagicMirror/issues/2072)
- Fix weather/providers/weathergov for API guidelines. [#2045](https://github.com/MichMich/MagicMirror/issues/2045)
- Fix "undefined" in weather modules header. [#1985](https://github.com/MichMich/MagicMirror/issues/1985)
- Fix #2110, #2111, #2118: Recurring full day events should not use timezone adjustment. Just compare month/day.

## [2.12.0] - 2020-07-01

Special thanks to the following contributors: @AndreKoepke, @andrezibaia, @bryanzzhu, @chamakura, @DarthBrento, @Ekristoffe, @khassel, @Legion2, @ndom91, @radokristof, @rejas, @XBCreepinJesus & @ZoneMR.

ℹ️ **Note:** This update uses new dependencies. Please update using the following command: `git pull && npm install`.

### Added

- Added option to config the level of logging.
- Added prettier for an even cleaner codebase.
- Hide Sunrise/Sunset in Weather module.
- Hide Sunrise/Sunset in Current Weather module.
- Added Met Office DataHub (UK) provider.

### Updated

- Cleaned up alert module code.
- Cleaned up check_config code.
- Replaced grunt-based linters with their non-grunt equivalents.
- Switch to most of the eslint:recommended rules and fix warnings.
- Replaced insecure links with https ones.
- Cleaned up all "no-undef" warnings from eslint.
- Added location title wrapping for calendar module.
- Updated the BG translation.

### Deleted

- Removed truetype (ttf) fonts.

### Fixed

- The broken modules due to Socket.io change from last release. [#1973](https://github.com/MichMich/MagicMirror/issues/1973)
- Add backward compatibility for old module code in socketclient.js. [#1973](https://github.com/MichMich/MagicMirror/issues/1973)
- Support multiple instances of calendar module with different config. [#1109](https://github.com/MichMich/MagicMirror/issues/1109)
- Fix the use of "maxNumberOfDays" in the module "weatherforecast". [#2018](https://github.com/MichMich/MagicMirror/issues/2018)
- Throw error when check_config fails. [#1928](https://github.com/MichMich/MagicMirror/issues/1928)
- Bug fix related to 'maxEntries' not displaying Calendar events. [#2050](https://github.com/MichMich/MagicMirror/issues/2050)
- Updated ical library to latest version. [#1926](https://github.com/MichMich/MagicMirror/issues/1926)
- Fix config check after merge of prettier [#2109](https://github.com/MichMich/MagicMirror/issues/2109)

## [2.11.0] - 2020-04-01

🚨 READ THIS BEFORE UPDATING 🚨

In the past years the project has grown a lot. This came with a huge downside: poor maintainability. If I let the project continue the way it was, it would eventually crash and burn. More important: I would completely lose the drive and interest to continue the project. Because of this the decision was made to simplify the core by removing all side features like automatic installers and support for exotic platforms. This release (2.11.0) is the first real release that will reflect (parts) of these changes. As a result of this, some things might break. So before you continue make sure to backup your installation. Your config, your modules or better yet: your full MagicMirror folder. In other words: update at your own risk.

For more information regarding this major change, please check issue [#1860](https://github.com/MichMich/MagicMirror/issues/1860).

### Deleted

- Remove installers.
- Remove externalized scripts.
- Remove jshint dependency, instead eslint checks your config file now

### Added

- Brazilian translation for "FEELS".
- Ukrainian translation.
- Finnish translation for "PRECIP", "UPDATE_INFO_MULTIPLE" and "UPDATE_INFO_SINGLE".
- Added the ability to hide the temp label and weather icon in the `currentweather` module to allow showing only information such as wind and sunset/rise.
- The `clock` module now optionally displays sun and moon data, including rise/set times, remaining daylight, and percent of moon illumination.
- Added Hebrew translation.
- Add HTTPS support and update config.js.sample
- Run tests on long term support and latest stable version of nodejs
- Added the ability to configure a list of modules that shouldn't be update checked.
- Run linters on git commits
- Added date functionality to compliments: display birthday wishes or celebrate an anniversary
- Add HTTPS support for clientonly-mode.

### Fixed

- Force declaration of public ip address in config file (ISSUE #1852)
- Fixes `run-start.sh`: If running in docker-container, don't check the environment, just start electron (ISSUE #1859)
- Fix calendar time offset for recurring events crossing Daylight Savings Time (ISSUE #1798)
- Fix regression in currentweather module causing 'undefined' to show up when config.hideTemp is false
- Fix FEELS translation for Croatian
- Fixed weather tests [#1840](https://github.com/MichMich/MagicMirror/issues/1840)
- Fixed Socket.io can't be used with Reverse Proxy in serveronly mode [#1934](https://github.com/MichMich/MagicMirror/issues/1934)
- Fix update checking skipping 3rd party modules the first time

### Changed

- Remove documentation from core repository and link to new dedicated docs site: [docs.magicmirror.builders](https://docs.magicmirror.builders).
- Updated config.js.sample: Corrected some grammar on `config.js.sample` comment section.
- Removed `run-start.sh` script and update start commands:
  - To start using electron, use `npm run start`.
  - To start in server only mode, use `npm run server`.
- Remove redundant logging from modules.
- Timestamp in log output now also contains the date
- Turkish translation.
- Option to configure the size of the currentweather module.
- Changed "Gevoelstemperatuur" to "Voelt als" shorter text.

## [2.10.1] - 2020-01-10

### Changed

- Updated README.md: Added links to the official documentation website and remove links to broken installer.

## [2.10.0] - 2020-01-01

Special thanks to @sdetweil for all his great contributions!

ℹ️ **Note:** This update uses new dependencies. Please update using the following command: `git pull && npm install`.

### Added

- Timestamps in log output.
- Padding in dateheader mode of the calendar module.
- New upgrade script to help users consume regular updates installers/upgrade-script.sh.
- New script to help setup pm2, without install installers/fixuppm2.sh.

### Updated

- Updated lower bound of `lodash` and `helmet` dependencies for security patches.
- Updated compliments.js to handle newline in text, as textfields to not interpolate contents.
- Updated raspberry.sh installer script to handle new platform issues, split node/npm, pm2, and screen saver changes.
- Improve handling for armv6l devices, where electron support has gone away, add optional serveronly config option.
- Improved run-start.sh to handle for serveronly mode, by choice, or when electron not available.
- Only check for xwindows running if not on macOS.

### Fixed

- Fixed issue in weatherforecast module where predicted amount of rain was not using the decimal symbol specified in config.js.
- Module header now updates correctly, if a module need to dynamically show/hide its header based on a condition.
- Fix handling of config.js for serverOnly mode commented out.
- Fixed issue in calendar module where the debug script didn't work correctly with authentication.
- Fixed issue that some full day events were not correctly recognized as such.
- Display full day events lasting multiple days as happening today instead of some days ago if they are still ongoing.

## [2.9.0] - 2019-10-01

ℹ️ **Note:** This update uses new dependencies. Please update using the following command: `git pull && npm install`. If you are having issues running Electron, make sure your [Raspbian is up to date](https://www.raspberrypi.org/documentation/raspbian/updating.md).

### Added

- Spanish translation for "PRECIP".
- Adding a Malay (Malaysian) translation for MagicMirror².
- Add test check URLs of vendors 200 and 404 HTTP CODE.
- Add tests for new weather module and helper to stub ajax requests.

### Updated

- Updatenotification module: Display update notification for a limited (configurable) time.
- Enabled e2e/vendor_spec.js tests.
- The css/custom.css will be renamed after the next release. We've added into `run-start.sh` an instruction by GIT to ignore with `--skip-worktree` and `rm --cached`. [#1540](https://github.com/MichMich/MagicMirror/issues/1540)
- Disable sending of notification CLOCK_SECOND when displaySeconds is false.

### Fixed

- Updatenotification module: Properly handle race conditions, prevent crash.
- Send `NEWS_FEED` notification also for the first news messages which are shown.
- Fixed issue where weather module would not refresh data after a network or API outage. [#1722](https://github.com/MichMich/MagicMirror/issues/1722)
- Fixed weatherforecast module not displaying rain amount on fallback endpoint.
- Notifications CLOCK_SECOND & CLOCK_MINUTE being from startup instead of matched against the clock and avoid drifting.

## [2.8.0] - 2019-07-01

ℹ️ **Note:** This update uses new dependencies. Please update using the following command: `git pull && npm install`. If you are having issues running Electron, make sure your [Raspbian is up to date](https://www.raspberrypi.org/documentation/raspbian/updating.md).

### Added

- Option to show event location in calendar
- Finnish translation for "Feels" and "Weeks"
- Russian translation for "Feels"
- Calendar module: added `nextDaysRelative` config option
- Add `broadcastPastEvents` config option for calendars to include events from the past `maximumNumberOfDays` in event broadcasts
- Added feature to broadcast news feed items `NEWS_FEED` and updated news items `NEWS_FEED_UPDATED` in default [newsfeed](https://github.com/MichMich/MagicMirror/tree/develop/modules/default/newsfeed) module (when news is updated) with documented default and `config.js` options in [README.md](https://github.com/MichMich/MagicMirror/blob/develop/modules/default/newsfeed/README.md)
- Added notifications to default `clock` module broadcasting `CLOCK_SECOND` and `CLOCK_MINUTE` for the respective time elapsed.
- Added UK Met Office Datapoint feed as a provider in the default weather module.
- Added new provider class
- Added suncalc.js dependency to calculate sun times (not provided in UK Met Office feed)
- Added "tempUnits" and "windUnits" to allow, for example, temp in metric (i.e. celsius) and wind in imperial (i.e. mph). These will override "units" if specified, otherwise the "units" value will be used.
- Use Feels Like temp from feed if present
- Optionally display probability of precipitation (PoP) in current weather (UK Met Office data)
- Automatically try to fix eslint errors by passing `--fix` option to it
- Added sunrise and sunset times to weathergov weather provider [#1705](https://github.com/MichMich/MagicMirror/issues/1705)
- Added "useLocationAsHeader" to display "location" in `config.js` as header when location name is not returned
- Added to `newsfeed.js`: in order to design the news article better with css, three more class-names were introduced: newsfeed-desc, newsfeed-desc, newsfeed-desc

### Updated

- English translation for "Feels" to "Feels like"
- Fixed the example calendar url in `config.js.sample`
- Update `ical.js` to solve various calendar issues.
- Update weather city list url [#1676](https://github.com/MichMich/MagicMirror/issues/1676)
- Only update clock once per minute when seconds aren't shown

### Fixed

- Fixed uncaught exception, race condition on module update
- Fixed issue [#1696](https://github.com/MichMich/MagicMirror/issues/1696), some ical files start date to not parse to date type
- Allowance HTML5 autoplay-policy (policy is changed from Chrome 66 updates)
- Handle SIGTERM messages
- Fixes sliceMultiDayEvents so it respects maximumNumberOfDays
- Minor types in default NewsFeed [README.md](https://github.com/MichMich/MagicMirror/blob/develop/modules/default/newsfeed/README.md)
- Fix typos and small syntax errors, cleanup dependencies, remove multiple-empty-lines, add semi-rule
- Fixed issues with calendar not displaying one-time changes to repeating events
- Updated the fetchedLocationName variable in currentweather.js so that city shows up in the header

### Updated installer

- give non-pi2+ users (pi0, odroid, jetson nano, mac, windows, ...) option to continue install
- use current username vs hardcoded 'pi' to support non-pi install
- check for npm installed. node install doesn't do npm anymore
- check for mac as part of PM2 install, add install option string
- update pm2 config with current username instead of hard coded 'pi'
- check for screen saver config, "/etc/xdg/lxsession", bypass if not setup

## [2.7.1] - 2019-04-02

Fixed `package.json` version number.

## [2.7.0] - 2019-04-01

ℹ️ **Note:** This update uses new dependencies. Please update using the following command: `git pull && npm install`. If you are having issues running Electron, make sure your [Raspbian is up to date](https://www.raspberrypi.org/documentation/raspbian/updating.md).

### Added

- Italian translation for "Feels"
- Basic Klingon (tlhIngan Hol) translations
- Disabled the screensaver on raspbian with installation script
- Added option to truncate the number of vertical lines a calendar item can span if `wrapEvents` is enabled.
- Danish translation for "Feels" and "Weeks"
- Added option to split multiple day events in calendar to separate numbered events
- Slovakian translation
- Alerts now can contain Font Awesome icons
- Notifications display time can be set in request
- Newsfeed: added support for `ARTICLE_INFO_REQUEST` notification
- Add `name` config option for calendars to be sent along with event broadcasts

### Updated

- Bumped the Electron dependency to v3.0.13 to support the most recent Raspbian. [#1500](https://github.com/MichMich/MagicMirror/issues/1500)
- Updated modernizr code in alert module, fixed a small typo there too
- More verbose error message on console if the config is malformed
- Updated installer script to install Node.js version 10.x

### Fixed

- Fixed temperature displays in currentweather and weatherforecast modules [#1503](https://github.com/MichMich/MagicMirror/issues/1503), [#1511](https://github.com/MichMich/MagicMirror/issues/1511).
- Fixed unhandled error on bad git data in updatenotification module [#1285](https://github.com/MichMich/MagicMirror/issues/1285).
- Weather forecast now works with openweathermap in new weather module. Daily data are displayed, see issue [#1504](https://github.com/MichMich/MagicMirror/issues/1504).
- Fixed analogue clock border display issue where non-black backgrounds used (previous fix for issue 611)
- Fixed compatibility issues caused when modules request different versions of Font Awesome, see issue [#1522](https://github.com/MichMich/MagicMirror/issues/1522). MagicMirror now uses [Font Awesome 5 with v4 shims included for backwards compatibility](https://fontawesome.com/how-to-use/on-the-web/setup/upgrading-from-version-4#shims).
- Installation script problems with raspbian
- Calendar: only show repeating count if the event is actually repeating [#1534](https://github.com/MichMich/MagicMirror/pull/1534)
- Calendar: Fix exdate handling when multiple values are specified (comma separated)
- Calendar: Fix relative date handling for fulldate events, calculate difference always from start of day [#1572](https://github.com/MichMich/MagicMirror/issues/1572)
- Fix null dereference in moduleNeedsUpdate when the module isn't visible
- Calendar: Fixed event end times by setting default calendarEndTime to "LT" (Local time format). [#1479]
- Calendar: Fixed missing calendar fetchers after server process restarts [#1589](https://github.com/MichMich/MagicMirror/issues/1589)
- Notification: fixed background color (was white text on white background)
- Use getHeader instead of data.header when creating the DOM so overwriting the function also propagates into it
- Fix documentation of `useKMPHwind` option in currentweather

### New weather module

- Fixed weather forecast table display [#1499](https://github.com/MichMich/MagicMirror/issues/1499).
- Dimmed loading indicator for weather forecast.
- Implemented config option `decimalSymbol` [#1499](https://github.com/MichMich/MagicMirror/issues/1499).
- Aligned indoor values in current weather vertical [#1499](https://github.com/MichMich/MagicMirror/issues/1499).
- Added humidity support to nunjuck unit filter.
- Do not display degree symbol for temperature in Kelvin [#1503](https://github.com/MichMich/MagicMirror/issues/1503).
- Weather forecast now works with openweathermap for both, `/forecast` and `/forecast/daily`, in new weather module. If you use the `/forecast`-weatherEndpoint, the hourly data are converted to daily data, see issues [#1504](https://github.com/MichMich/MagicMirror/issues/1504), [#1513](https://github.com/MichMich/MagicMirror/issues/1513).
- Added fade, fadePoint and maxNumberOfDays properties to the forecast mode [#1516](https://github.com/MichMich/MagicMirror/issues/1516)
- Fixed Loading string and decimalSymbol string replace [#1538](https://github.com/MichMich/MagicMirror/issues/1538)
- Show Snow amounts in new weather module [#1545](https://github.com/MichMich/MagicMirror/issues/1545)
- Added weather.gov as a new weather provider for US locations

## [2.6.0] - 2019-01-01

ℹ️ **Note:** This update uses new dependencies. Please update using the following command: `git pull && npm install`. If you are having issues updating, make sure you are running the latest version of Node.

### ✨ Experimental ✨

- New default [module weather](modules/default/weather). This module will eventually replace the current `currentweather` and `weatherforecast` modules. The new module is still pretty experimental, but it's included so you can give it a try and help us improve this module. Please give us you feedback using [this forum post](https://forum.magicmirror.builders/topic/9335/default-weather-module-refactoring).

A huge, huge, huge thanks to user @fewieden for all his hard work on the new `weather` module!

### Added

- Possibility to add classes to the cell of symbol, title and time of the events of calendar.
- Font-awesome 5, still has 4 for backwards compatibility.
- Missing `showEnd` in calendar documentation
- Screenshot for the new feed module
- Screenshot for the compliments module
- Screenshot for the clock module
- Screenshot for the current weather
- Screenshot for the weather forecast module
- Portuguese translation for "Feels"
- Croatian translation
- Fading for dateheaders timeFormat in Calendar [#1464](https://github.com/MichMich/MagicMirror/issues/1464)
- Documentation for the existing `scale` option in the Weather Forecast module.

### Fixed

- Allow parsing recurring calendar events where the start date is before 1900
- Fixed Polish translation for Single Update Info
- Ignore entries with unparseable details in the calendar module
- Bug showing FullDayEvents one day too long in calendar fixed
- Bug in newsfeed when `removeStartTags` is used on the description [#1478](https://github.com/MichMich/MagicMirror/issues/1478)

### Updated

- The default calendar setting `showEnd` is changed to `false`.

### Changed

- The Weather Forecast module by default displays the &deg; symbol after every numeric value to be consistent with the Current Weather module.

## [2.5.0] - 2018-10-01

### Added

- Romanian translation for "Feels"
- Support multi-line compliments
- Simplified Chinese translation for "Feels"
- Polish translate for "Feels"
- French translate for "Feels"
- Translations for newsfeed module
- Support for toggling news article in fullscreen
- Hungarian translation for "Feels" and "Week"
- Spanish translation for "Feels"
- Add classes instead of inline style to the message from the module Alert
- Support for events having a duration instead of an end
- Support for showing end of events through config parameters showEnd and dateEndFormat

### Fixed

- Fixed gzip encoded calendar loading issue #1400.
- Mixup between german and spanish translation for newsfeed.
- Fixed close dates to be absolute, if no configured in the config.js - module Calendar
- Fixed the updatenotification module message about new commits in the repository, so they can be correctly localized in singular and plural form.
- Fix for weatherforecast rainfall rounding [#1374](https://github.com/MichMich/MagicMirror/issues/1374)
- Fix calendar parsing issue for Midori on RasperryPi Zero w, related to issue #694.
- Fix weather city ID link in sample config
- Fixed issue with clientonly not updating with IP address and port provided on command line.

### Updated

- Updated Simplified Chinese translation
- Swedish translations
- Hungarian translations for the updatenotification module
- Updated Norsk bokmål translation
- Updated Norsk nynorsk translation
- Consider multi days event as full day events

## [2.4.1] - 2018-07-04

### Fixed

- Fix weather parsing issue #1332.

## [2.4.0] - 2018-07-01

⚠️ **Warning:** This release includes an updated version of Electron. This requires a Raspberry Pi configuration change to allow the best performance and prevent the CPU from overheating. Please read the information on the [MagicMirror Wiki](https://github.com/michmich/magicmirror/wiki/configuring-the-raspberry-pi#enable-the-open-gl-driver-to-decrease-electrons-cpu-usage).

ℹ️ **Note:** This update uses new dependencies. Please update using the following command: `git pull && npm install`

### Added

- Enabled translation of feelsLike for module currentweather
- Added support for on-going calendar events
- Added scroll up in fullscreen newsfeed article view
- Changed fullscreen newsfeed width from 100% to 100vw (better results)
- Added option to calendar module that colors only the symbol instead of the whole line
- Added option for new display format in the calendar module with date headers with times/events below.
- Ability to fetch compliments from a remote server
- Add regex filtering to calendar module
- Customize classes for table
- Added option to newsfeed module to only log error parsing a news article if enabled
- Add update translations for Português Brasileiro

### Changed

- Upgrade to Electron 2.0.0.
- Remove yarn-or-npm which breaks production builds.
- Invoke module suspend even if no dom content. [#1308](https://github.com/MichMich/MagicMirror/issues/1308)

### Fixed

- Fixed issue where wind chill could not be displayed in Fahrenheit. [#1247](https://github.com/MichMich/MagicMirror/issues/1247)
- Fixed issues where a module crashes when it tries to dismiss a non existing alert. [#1240](https://github.com/MichMich/MagicMirror/issues/1240)
- In default module currentWeather/currentWeather.js line 296, 300, self.config.animationSpeed can not be found because the notificationReceived function does not have "self" variable.
- Fixed browser-side code to work on the Midori browser.
- Fixed issue where heat index was reporting incorrect values in Celsius and Fahrenheit. [#1263](https://github.com/MichMich/MagicMirror/issues/1263)
- Fixed weatherforecast to use dt_txt field instead of dt to handle timezones better
- Newsfeed now remembers to show the description when `"ARTICLE_LESS_DETAILS"` is called if the user wants to always show the description. [#1282](https://github.com/MichMich/MagicMirror/issues/1282)
- `clientonly/*.js` is now linted, and one linting error is fixed
- Fix issue #1196 by changing underscore to hyphen in locale id, in align with momentjs.
- Fixed issue where heat index and wind chill were reporting incorrect values in Kelvin. [#1263](https://github.com/MichMich/MagicMirror/issues/1263)

### Updated

- Updated Italian translation
- Updated German translation
- Updated Dutch translation

## [2.3.1] - 2018-04-01

### Fixed

- Downgrade electron to 1.4.15 to solve the black screen issue.[#1243](https://github.com/MichMich/MagicMirror/issues/1243)

## [2.3.0] - 2018-04-01

### Added

- Add new settings in compliments module: setting time intervals for morning and afternoon
- Add system notification `MODULE_DOM_CREATED` for notifying each module when their Dom has been fully loaded.
- Add types for module.
- Implement Danger.js to notify contributors when CHANGELOG.md is missing in PR.
- Allow scrolling in full page article view of default newsfeed module with gesture events from [MMM-Gestures](https://github.com/thobach/MMM-Gestures)
- Changed 'compliments.js' - update DOM if remote compliments are loaded instead of waiting one updateInterval to show custom compliments
- Automated unit tests utils, deprecated, translator, cloneObject(lockstrings)
- Automated integration tests translations
- Add advanced filtering to the excludedEvents configuration of the default calendar module
- New currentweather module config option: `showFeelsLike`: Shows how it actually feels like. (wind chill or heat index)
- New currentweather module config option: `useKMPHwind`: adds an option to see wind speed in Kmph instead of just m/s or Beaufort.
- Add dc:date to parsing in newsfeed module, which allows parsing of more rss feeds.

### Changed

- Add link to GitHub repository which contains the respective Dockerfile.
- Optimized automated unit tests cloneObject, cmpVersions
- Update notifications use now translation templates instead of normal strings.
- Yarn can be used now as an installation tool
- Changed Electron dependency to v1.7.13.

### Fixed

- News article in fullscreen (iframe) is now shown in front of modules.
- Forecast respects maxNumberOfDays regardless of endpoint.
- Fix exception on translation of objects.

## [2.2.2] - 2018-01-02

### Added

- Add missing `package-lock.json`.

### Changed

- Changed Electron dependency to v1.7.10.

## [2.2.1] - 2018-01-01

### Fixed

- Fixed linting errors.

## [2.2.0] - 2018-01-01

**Note:** This update uses new dependencies. Please update using the following command: `git pull && npm install`

### Changed

- Calendar week is now handled with a variable translation in order to move number language specific.
- Reverted the Electron dependency back to 1.4.15 since newer version don't seem to work on the Raspberry Pi very well.

### Added

- Add option to use [Nunjucks](https://mozilla.github.io/nunjucks/) templates in modules. (See `helloworld` module as an example.)
- Add Bulgarian translations for MagicMirror² and Alert module.
- Add graceful shutdown of modules by calling `stop` function of each `node_helper` on SIGINT before exiting.
- Link update subtext to Github diff of current version versus tracking branch.
- Add Catalan translation.
- Add ability to filter out newsfeed items based on prohibited words found in title (resolves #1071)
- Add options to truncate description support of a feed in newsfeed module
- Add reloadInterval option for particular feed in newsfeed module
- Add no-cache entries of HTTP headers in newsfeed module (fetcher)
- Add Czech translation.
- Add option for decimal symbols other than the decimal point for temperature values in both default weather modules: WeatherForecast and CurrentWeather.

### Fixed

- Fixed issue with calendar module showing more than `maximumEntries` allows
- WeatherForecast and CurrentWeather are now using HTTPS instead of HTTP
- Correcting translation for Indonesian language
- Fix issue where calendar icons wouldn't align correctly

## [2.1.3] - 2017-10-01

**Note:** This update uses new dependencies. Please update using the following command: `git pull && npm install`

### Changed

- Remove Roboto fonts files inside `fonts` and these are installed by npm install command.

### Added

- Add `clientonly` script to start only the electron client for a remote server.
- Add symbol and color properties of event when `CALENDAR_EVENTS` notification is broadcasted from `default/calendar` module.
- Add `.vscode/` folder to `.gitignore` to keep custom Visual Studio Code config out of git.
- Add unit test the capitalizeFirstLetter function of newsfeed module.
- Add new unit tests for function `shorten` in calendar module.
- Add new unit tests for function `getLocaleSpecification` in calendar module.
- Add unit test for js/class.js.
- Add unit tests for function `roundValue` in currentweather module.
- Add test e2e showWeek feature in spanish language.
- Add warning Log when is used old authentication method in the calendar module.
- Add test e2e for helloworld module with default config text.
- Add ability for `currentweather` module to display indoor humidity via INDOOR_HUMIDITY notification.
- Add Welsh (Cymraeg) translation.
- Add Slack badge to Readme.

### Updated

- Changed 'default.js' - listen on all attached interfaces by default.
- Add execution of `npm list` after the test are ran in Travis CI.
- Change hooks for the vendors e2e tests.
- Add log when clientonly failed on starting.
- Add warning color when are using full ip whitelist.
- Set version of the `express-ipfilter` on 0.3.1.

### Fixed

- Fixed issue with incorrect alignment of analog clock when displayed in the center column of the MM.
- Fixed ipWhitelist behaviour to make empty whitelist ([]) allow any and all hosts access to the MM.
- Fixed issue with calendar module where 'excludedEvents' count towards 'maximumEntries'.
- Fixed issue with calendar module where global configuration of maximumEntries was not overridden by calendar specific config (see module doc).
- Fixed issue where `this.file(filename)` returns a path with two hashes.
- Workaround for the WeatherForecast API limitation.

## [2.1.2] - 2017-07-01

### Changed

- Revert Docker related changes in favor of [docker-MagicMirror](https://github.com/bastilimbach/docker-MagicMirror). All Docker images are outsourced. ([#856](https://github.com/MichMich/MagicMirror/pull/856))
- Change Docker base image (Debian + Node) to an arm based distro (AlpineARM + Node) ([#846](https://github.com/MichMich/MagicMirror/pull/846))
- Fix the dockerfile to have it running from the first time.

### Added

- Add in option to wrap long calendar events to multiple lines using `wrapEvents` configuration option.
- Add test e2e `show title newsfeed` for newsfeed module.
- Add task to check configuration file.
- Add test check URLs of vendors.
- Add test of match current week number on clock module with showWeek configuration.
- Add test default modules present modules/default/defaultmodules.js.
- Add unit test calendar_modules function capFirst.
- Add test for check if exists the directories present in defaults modules.
- Add support for showing wind direction as an arrow instead of abbreviation in currentWeather module.
- Add support for writing translation functions to support flexible word order
- Add test for check if exits the directories present in defaults modules.
- Add calendar option to set a separate date format for full day events.
- Add ability for `currentweather` module to display indoor temperature via INDOOR_TEMPERATURE notification
- Add ability to change the path of the `custom.css`.
- Add translation Dutch to Alert module.
- Added Romanian translation.

### Updated

- Added missing keys to Polish translation.
- Added missing key to German translation.
- Added better translation with flexible word order to Finnish translation.

### Fixed

- Fix instruction in README for using automatically installer script.
- Bug of duplicated compliments as described in [here](https://forum.magicmirror.builders/topic/2381/compliments-module-stops-cycling-compliments).
- Fix double message about port when server is starting
- Corrected Swedish translations for TODAY/TOMORROW/DAYAFTERTOMORROW.
- Removed unused import from js/electron.js
- Made calendar.js respect config.timeFormat irrespective of locale setting.
- Fixed alignment of analog clock when a large calendar is displayed in the same side bar.

## [2.1.1] - 2017-04-01

**Note:** This update uses new dependencies. Please update using the following command: `git pull && npm install`

### Changed

- Add `anytime` group for Compliments module.
- Compliments module can use remoteFile without default daytime arrays defined.
- Installer: Use init config.js from config.js.sample.
- Switched out `rrule` package for `rrule-alt` and fixes in `ical.js` in order to fix calendar issues. ([#565](https://github.com/MichMich/MagicMirror/issues/565))
- Make mouse events pass through the region fullscreen_above to modules below.
- Scaled the splash screen down to make it a bit more subtle.
- Replace HTML tables with markdown tables in README files.
- Added `DAYAFTERTOMORROW`, `UPDATE_NOTIFICATION` and `UPDATE_NOTIFICATION_MODULE` to Finnish translations.
- Run `npm test` on Travis automatically.
- Show the splash screen image even when is reboot or halted.
- Added some missing translation strings in the sv.json file.
- Run task jsonlint to check translation files.
- Restructured Test Suite.

### Added

- Added Docker support (Pull Request [#673](https://github.com/MichMich/MagicMirror/pull/673)).
- Calendar-specific support for `maximumEntries`, and `maximumNumberOfDays`.
- Add loaded function to modules, providing an async callback.
- Made default newsfeed module aware of gesture events from [MMM-Gestures](https://github.com/thobach/MMM-Gestures)
- Add use pm2 for manager process into Installer RaspberryPi script.
- Russian Translation.
- Afrikaans Translation.
- Add postinstall script to notify user that MagicMirror installed successfully despite warnings from NPM.
- Init tests using mocha.
- Option to use RegExp in Calendar's titleReplace.
- Hungarian Translation.
- Icelandic Translation.
- Add use a script to prevent when is run by SSH session set DISPLAY environment.
- Enable ability to set configuration file by the environment variable called MM_CONFIG_FILE.
- Option to give each calendar a different color.
- Option for colored min-temp and max-temp.
- Add test e2e helloworld.
- Add test e2e environment.
- Add `chai-as-promised` npm module to devDependencies.
- Basic set of tests for clock module.
- Run e2e test in Travis.
- Estonian Translation.
- Add test for compliments module for parts of day.
- Korean Translation.
- Added console warning on startup when deprecated config options are used.
- Add option to display temperature unit label to the current weather module.
- Added ability to disable wrapping of news items.
- Added in the ability to hide events in the calendar module based on simple string filters.
- Updated Norwegian translation.
- Added hideLoading option for News Feed module.
- Added configurable dateFormat to clock module.
- Added multiple calendar icon support.
- Added tests for Translations, dev argument, version, dev console.
- Added test anytime feature compliments module.
- Added test ipwhitelist configuration directive.
- Added test for calendar module: default, basic-auth, backward compatibility, fail-basic-auth.
- Added meta tags to support fullscreen mode on iOS (for server mode)
- Added `ignoreOldItems` and `ignoreOlderThan` options to the News Feed module
- Added test for MM_PORT environment variable.
- Added a configurable Week section to the clock module.

### Fixed

- Update .gitignore to not ignore default modules folder.
- Remove white flash on boot up.
- Added `update` in Raspberry Pi installation script.
- Fix an issue where the analog clock looked scrambled. ([#611](https://github.com/MichMich/MagicMirror/issues/611))
- If units are set to imperial, the showRainAmount option of weatherforecast will show the correct unit.
- Module currentWeather: check if temperature received from api is defined.
- Fix an issue with module hidden status changing to `true` although lock string prevented showing it.
- Fix newsfeed module bug (removeStartTags)
- Fix when is set MM_PORT environment variable.
- Fixed missing animation on `this.show(speed)` when module is alone in a region.

## [2.1.0] - 2016-12-31

**Note:** This update uses new dependencies. Please update using the following command: `git pull && npm install`

### Added

- Finnish translation.
- Danish translation.
- Turkish translation.
- Option to limit access to certain IP addresses based on the value of `ipWhitelist` in the `config.js`, default is access from localhost only (Issue [#456](https://github.com/MichMich/MagicMirror/issues/456)).
- Added ability to change the point of time when calendar events get relative.
- Add Splash screen on boot.
- Add option to show humidity in currentWeather module.
- Add VSCode IntelliSense support.
- Module API: Add Visibility locking to module system. [See documentation](https://github.com/MichMich/MagicMirror/tree/develop/modules#visibility-locking) for more information.
- Module API: Method to overwrite the module's header. [See documentation](https://github.com/MichMich/MagicMirror/tree/develop/modules#getheader) for more information.
- Module API: Option to define the minimum MagicMirror version to run a module. [See documentation](https://github.com/MichMich/MagicMirror/tree/develop/modules#requiresversion) for more information.
- Calendar module now broadcasts the event list to all other modules using the notification system. [See documentation](https://github.com/MichMich/MagicMirror/tree/develop/modules/default/calendar) for more information.
- Possibility to use the calendar feed as the source for the weather (currentweather & weatherforecast) location data. [See documentation](https://github.com/MichMich/MagicMirror/tree/develop/modules/default/weatherforecast) for more information.
- Added option to show rain amount in the weatherforecast default module
- Add module `updatenotification` to get an update whenever a new version is available. [See documentation](https://github.com/MichMich/MagicMirror/tree/develop/modules/default/updatenotification) for more information.
- Add the ability to set timezone on the date display in the Clock Module
- Ability to set date format in calendar module
- Possibility to use currentweather for the compliments
- Added option `disabled` for modules.
- Added option `address` to set bind address.
- Added option `onlyTemp` for currentweather module to show only current temperature and weather icon.
- Added option `remoteFile` to compliments module to load compliment array from filesystem.
- Added option `zoom` to scale the whole mirror display with a given factor.
- Added option `roundTemp` for currentweather and weatherforecast modules to display temperatures rounded to nearest integer.
- Added ability set the classes option to compliments module for style and text size of compliments.
- Added ability to configure electronOptions
- Calendar module: option to hide private events
- Add root_path for global vars

### Updated

- Modified translations for Frysk.
- Modified core English translations.
- Updated package.json as a result of Snyk security update.
- Improve object instantiation to prevent reference errors.
- Improve logger. `Log.log()` now accepts multiple arguments.
- Remove extensive logging in newsfeed node helper.
- Calendar times are now uniformly capitalized.
- Modules are now secure, and Helmet is now used to prevent abuse of the Mirror's API.

### Fixed

- Solve an issue where module margins would appear when the first module of a section was hidden.
- Solved visual display errors on chrome, if all modules in one of the right sections are hidden.
- Global and Module default config values are no longer modified when setting config values.
- Hide a region if all modules in a region are hidden. Prevention unwanted margins.
- Replaced `electron-prebuilt` package with `electron` in order to fix issues that would happen after 2017.
- Documentation of alert module

## [2.0.5] - 2016-09-20

### Added

- Added ability to remove tags from the beginning or end of newsfeed items in 'newsfeed.js'.
- Added ability to define "the day after tomorrow" for calendar events (Definition for German and Dutch already included).
- Added CII Badge (we are compliant with the CII Best Practices)
- Add support for doing http basic auth when loading calendars
- Add the ability to turn off and on the date display in the Clock Module

### Fixed

- Fix typo in installer.
- Add message to unsupported Pi error to mention that Pi Zeros must use server only mode, as ARMv6 is unsupported. Closes #374.
- Fix API url for weather API.

### Updated

- Force fullscreen when kioskmode is active.
- Update the .github templates and information with more modern information.
- Update the Gruntfile with a more functional StyleLint implementation.

## [2.0.4] - 2016-08-07

### Added

- Brazilian Portuguese Translation.
- Option to enable Kiosk mode.
- Added ability to start the app with Dev Tools.
- Added ability to turn off the date display in `clock.js` when in analog mode.
- Greek Translation

### Fixed

- Prevent `getModules()` selectors from returning duplicate entries.
- Append endpoints of weather modules with `/` to retrieve the correct data. (Issue [#337](https://github.com/MichMich/MagicMirror/issues/337))
- Corrected grammar in `module.js` from 'suspend' to 'suspended'.
- Fixed openweathermap.org URL in config sample.
- Prevent currentweather module from crashing when received data object is incorrect.
- Fix issue where translation loading prevented the UI start-up when the language was set to 'en'. (Issue [#388](https://github.com/MichMich/MagicMirror/issues/388))

### Updated

- Updated package.json to fix possible vulnerabilities. (Using Snyk)
- Updated weathericons
- Updated default weatherforecast to work with the new icons.
- More detailed error message in case config file couldn't be loaded.

## [2.0.3] - 2016-07-12

### Added

- Add max newsitems parameter to the newsfeed module.
- Translations for Simplified Chinese, Traditional Chinese and Japanese.
- Polish Translation
- Add an analog clock in addition to the digital one.

### Fixed

- Edit Alert Module to display title & message if they are provided in the notification (Issue [#300](https://github.com/MichMich/MagicMirror/issues/300))
- Removed 'null' reference from updateModuleContent(). This fixes recent Edge and Internet Explorer browser displays (Issue [#319](https://github.com/MichMich/MagicMirror/issues/319))

### Changed

- Added default string to calendar titleReplace.

## [2.0.2] - 2016-06-05

### Added

- Norwegian Translations (nb and nn)
- Portuguese Translation
- Swedish Translation

### Fixed

- Added reference to Italian Translation.
- Added the missing NE translation to all languages. [#344](https://github.com/MichMich/MagicMirror/issues/344)
- Added proper User-Agent string to calendar call.

### Changed

- Add option to use locationID in weather modules.

## [2.0.1] - 2016-05-18

### Added

- Changelog
- Italian Translation

### Changed

- Improve the installer by fetching the latest Node.js without any 3rd party interferences.

## [2.0.0] - 2016-05-03

### Initial release of MagicMirror²

It includes (but is not limited to) the following features:

- Modular system allowing 3rd party plugins.
- An Node/Electron based application taking away the need for external servers or browsers.
- A complete development API documentation.
- Small cute fairies that kiss you while you sleep.

## [1.0.0] - 2014-02-16

### Initial release of MagicMirror.

This was part of the blogpost: [https://michaelteeuw.nl/post/83916869600/magic-mirror-part-vi-production-of-the](https://michaelteeuw.nl/post/83916869600/magic-mirror-part-vi-production-of-the)<|MERGE_RESOLUTION|>--- conflicted
+++ resolved
@@ -33,10 +33,8 @@
 - Add a space after icons of sunrise and sunset (#2169)
 - Fix calendar when no DTEND record found in event, startDate overlay when endDate set (#2177)
 - Fix calendar full day event east of UTC start time (#2200)
-<<<<<<< HEAD
 - Fix non-fullday recurring rule processing (#2216)
-=======
->>>>>>> 6c3100e2
+
 
 ## [2.13.0] - 2020-10-01
 
