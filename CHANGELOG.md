# MagicMirror² Change Log
All notable changes to this project will be documented in this file.
This project adheres to [Semantic Versioning](http://semver.org/).

## [2.1.2] - Unreleased

### Changed
- Revert Docker related changes in favor of [docker-MagicMirror](https://github.com/bastilimbach/docker-MagicMirror). All Docker images are outsourced. ([#856](https://github.com/MichMich/MagicMirror/pull/856))
- Change Docker base image (Debian + Node) to an arm based distro (AlpineARM + Node) ([#846](https://github.com/MichMich/MagicMirror/pull/846))
- Fix the dockerfile to have it running from the first time.

### Added
- Add in option to wrap long calendar events to multiple lines using `wrapEvents` configuration option.
- Add test e2e `show title newsfeed` for newsfeed module.
- Add task to check configuration file.
- Add test check URLs of vendors.
- Add test of match current week number on clock module with showWeek configuration.
- Add test default modules present modules/default/defaultmodules.js.
- Add unit test calendar_modules function capFirst.
- Add test for check if exists the directories present in defaults modules.
- Add support for showing wind direction as an arrow instead of abbreviation in currentWeather module.
- Add support for writing translation fucntions to support flexible word order
<<<<<<< HEAD
- Add test for check if exits the directories present in defaults modules.
- Add calendar option to set a separate date format for full day events.
=======
>>>>>>> 6fd2a6ef
- Add ability for `currentweather` module to display indoor temperature via INDOOR_TEMPERATURE notification

### Updated
- Added missing keys to Polish translation.
- Added missing key to German translation.
- Added better translation with flexible word order to Finnish translation

### Fixed
- Fix instruction in README for using automatically installer script.
- Bug of duplicated compliments as described in [here](https://forum.magicmirror.builders/topic/2381/compliments-module-stops-cycling-compliments).
- Fix double message about port when server is starting

## [2.1.1] - 2017-04-01

**Note:** This update uses new dependencies. Please update using the following command: `git pull && npm install`

### Changed
- Add `anytime` group for Compliments module.
- Compliments module can use remoteFile without default daytime arrays defined
- Installer: Use init config.js from config.js.sample.
- Switched out `rrule` package for `rrule-alt` and fixes in `ical.js` in order to fix calendar issues. ([#565](https://github.com/MichMich/MagicMirror/issues/565))
- Make mouse events pass through the region fullscreen_above to modules below.
- Scaled the splash screen down to make it a bit more subtle.
- Replace HTML tables with markdown tables in README files.
- Added `DAYAFTERTOMORROW`, `UPDATE_NOTIFICATION` and `UPDATE_NOTIFICATION_MODULE` to Finnish translations.
- Run `npm test` on Travis automatically
- Show the splash screen image even when is reboot or halted.
- Added some missing translaton strings in the sv.json file.
- Run task jsonlint to check translation files.
- Restructured Test Suite

### Added
- Added Docker support (Pull Request [#673](https://github.com/MichMich/MagicMirror/pull/673)).
- Calendar-specific support for `maximumEntries`, and ` maximumNumberOfDays`.
- Add loaded function to modules, providing an async callback.
- Made default newsfeed module aware of gesture events from [MMM-Gestures](https://github.com/thobach/MMM-Gestures)
- Add use pm2 for manager process into Installer RaspberryPi script.
- Russian Translation.
- Afrikaans Translation.
- Add postinstall script to notify user that MagicMirror installed successfully despite warnings from NPM.
- Init tests using mocha.
- Option to use RegExp in Calendar's titleReplace.
- Hungarian Translation.
- Icelandic Translation.
- Add use a script to prevent when is run by SSH session set DISPLAY enviroment.
- Enable ability to set configuration file by the enviroment variable called MM_CONFIG_FILE.
- Option to give each calendar a different color.
- Option for colored min-temp and max-temp.
- Add test e2e helloworld.
- Add test e2e enviroment.
- Add `chai-as-promised` npm module to devDependencies.
- Basic set of tests for clock module.
- Run e2e test in Travis.
- Estonian Translation.
- Add test for compliments module for parts of day.
- Korean Translation.
- Added console warning on startup when deprecated config options are used.
- Add option to display temperature unit label to the current weather module.
- Added ability to disable wrapping of news items.
- Added in the ability to hide events in the calendar module based on simple string filters.
- Updated Norwegian translation.
- Added hideLoading option for News Feed module.
- Added configurable dateFormat to clock module.
- Added multiple calendar icon support.
- Added tests for Translations, dev argument, version, dev console.
- Added test anytime feature compliments module.
- Added test ipwhitelist configuration directive.
- Added test for calendar module: default, basic-auth, backward compability, fail-basic-auth.
- Added meta tags to support fullscreen mode on iOS (for server mode)
- Added `ignoreOldItems` and `ignoreOlderThan` options to the News Feed module
- Added test for MM_PORT enviroment variable.
- Added a configurable Week section to the clock module.

### Fixed
- Update .gitignore to not ignore default modules folder.
- Remove white flash on boot up.
- Added `update` in Raspberry Pi installation script.
- Fix an issue where the analog clock looked scrambled. ([#611](https://github.com/MichMich/MagicMirror/issues/611))
- If units is set to imperial, the showRainAmount option of weatherforecast will show the correct unit.
- Module currentWeather: check if temperature received from api is defined.
- Fix an issue with module hidden status changing to `true` although lock string prevented showing it.
- Fix newsfeed module bug (removeStartTags)
- Fix when is set MM_PORT enviroment variable.
- Fixed missing animation on `this.show(speed)` when module is alone in a region.

## [2.1.0] - 2016-12-31

**Note:** This update uses new dependencies. Please update using the following command: `git pull && npm install`

### Added
- Finnish translation.
- Danish translation.
- Turkish translation.
- Option to limit access to certain IP addresses based on the value of `ipWhitelist` in the `config.js`, default is access from localhost only (Issue [#456](https://github.com/MichMich/MagicMirror/issues/456)).
- Added ability to change the point of time when calendar events get relative.
- Add Splash screen on boot.
- Add option to show humidity in currentWeather module.
- Add VSCode IntelliSense support.
- Module API: Add Visibility locking to module system. [See documentation](https://github.com/MichMich/MagicMirror/tree/develop/modules#visibility-locking) for more information.
- Module API: Method to overwrite the module's header. [See documentation](https://github.com/MichMich/MagicMirror/tree/develop/modules#getheader) for more information.
- Module API: Option to define the minimum MagicMirror version to run a module. [See documentation](https://github.com/MichMich/MagicMirror/tree/develop/modules#requiresversion) for more information.
- Calendar module now broadcasts the event list to all other modules using the notification system. [See documentation](https://github.com/MichMich/MagicMirror/tree/develop/modules/default/calendar) for more information.
- Possibility to use the the calendar feed as the source for the weather (currentweather & weatherforecast) location data. [See documentation](https://github.com/MichMich/MagicMirror/tree/develop/modules/default/weatherforecast) for more information.
- Added option to show rain amount in the weatherforecast default module
- Add module `updatenotification` to get an update whenever a new version is availabe. [See documentation](https://github.com/MichMich/MagicMirror/tree/develop/modules/default/updatenotification) for more information.
- Add the abilty to set timezone on the date display in the Clock Module
- Ability to set date format in calendar module
- Possibility to use currentweather for the compliments
- Added option `disabled` for modules.
- Added option `address` to set bind address.
- Added option `onlyTemp` for currentweather module to show show only current temperature and weather icon.
- Added option `remoteFile` to compliments module to load compliment array from filesystem.
- Added option `zoom` to scale the whole mirror display with a given factor.
- Added option `roundTemp` for currentweather and weatherforecast modules to display temperatures rounded to nearest integer.
- Added abilty set the classes option to compliments module for style and text size of compliments.
- Added ability to configure electronOptions
- Calendar module: option to hide private events
- Add root_path for global vars

### Updated
- Modified translations for Frysk.
- Modified core English translations.
- Updated package.json as a result of Snyk security update.
- Improve object instantiation to prevent reference errors.
- Improve logger. `Log.log()` now accepts multiple arguments.
- Remove extensive logging in newsfeed node helper.
- Calendar times are now uniformly capitalized.
- Modules are now secure, and Helmet is now used to prevent abuse of the Mirror's API.

### Fixed
- Solve an issue where module margins would appear when the first module of a section was hidden.
- Solved visual display errors on chrome, if all modules in one of the right sections are hidden.
- Global and Module default config values are no longer modified when setting config values.
- Hide a region if all modules in a region are hidden. Prevention unwanted margins.
- Replaced `electron-prebuilt` package with `electron` in order to fix issues that would happen after 2017.
- Documentation of alert module

## [2.0.5] - 2016-09-20

### Added
- Added ability to remove tags from the beginning or end of newsfeed items in 'newsfeed.js'.
- Added ability to define "the day after tomorrow" for calendar events (Definition for German and Dutch already included).
- Added CII Badge (we are compliant with the CII Best Practices)
- Add support for doing http basic auth when loading calendars
- Add the abilty to turn off and on the date display in the Clock Module

### Fixed
- Fix typo in installer.
- Add message to unsupported Pi error to mention that Pi Zeros must use server only mode, as ARMv6 is unsupported. Closes #374.
- Fix API url for weather API.

### Updated
- Force fullscreen when kioskmode is active.
- Update the .github templates and information with more modern information.
- Update the Gruntfile with a more functional StyleLint implementation.

## [2.0.4] - 2016-08-07

### Added
- Brazilian Portuguese Translation.
- Option to enable Kiosk mode.
- Added ability to start the app with Dev Tools.
- Added ability to turn off the date display in `clock.js` when in analog mode.
- Greek Translation

### Fixed
- Prevent `getModules()` selectors from returning duplicate entries.
- Append endpoints of weather modules with `/` to retreive the correct data. (Issue [#337](https://github.com/MichMich/MagicMirror/issues/337))
- Corrected grammer in `module.js` from 'suspend' to 'suspended'.
- Fixed openweathermap.org URL in config sample.
- Prevent currentweather module from crashing when received data object is incorrect.
- Fix issue where translation loading prevented the UI start-up when the language was set to 'en'. (Issue [#388](https://github.com/MichMich/MagicMirror/issues/388))

### Updated
- Updated package.json to fix possible vulnerabilities. (Using Snyk)
- Updated weathericons
- Updated default weatherforecast to work with the new icons.
- More detailed error message in case config file couldn't be loaded.

## [2.0.3] - 2016-07-12
### Added
- Add max newsitems parameter to the newsfeed module.
- Translations for Simplified Chinese, Traditional Chinese and Japanese.
- Polish Translation
- Add an analog clock in addition to the digital one.

### Fixed
- Edit Alert Module to display title & message if they are provided in the notification (Issue [#300](https://github.com/MichMich/MagicMirror/issues/300))
- Removed 'null' reference from updateModuleContent(). This fixes recent Edge and Internet Explorer browser displays (Issue [#319](https://github.com/MichMich/MagicMirror/issues/319))

### Changed
- Added default string to calendar titleReplace.

## [2.0.2] - 2016-06-05
### Added
- Norwegian Translations (nb and nn)
- Portuguese Translation
- Swedish Translation

### Fixed
- Added reference to Italian Translation.
- Added the missing NE translation to all languages. [#344](https://github.com/MichMich/MagicMirror/issues/344)
- Added proper User-Agent string to calendar call.

### Changed
- Add option to use locationID in weather modules.

## [2.0.1] - 2016-05-18
### Added
- Changelog
- Italian Translation

### Changed
- Improve the installer by fetching the latest Node.js without any 3rd party interferences.

## [2.0.0] - 2016-05-03
### Initial release of MagicMirror²
It includes (but is not limited to) the following features:
- Modular system allowing 3rd party plugins.
- An Node/Electron based application taking away the need for external servers or browsers.
- A complete development API documentation.
- Small cute fairies that kiss you while you sleep.

## [1.0.0] - 2014-02-16
### Initial release of MagicMirror.
This was part of the blogpost: [http://michaelteeuw.nl/post/83916869600/magic-mirror-part-vi-production-of-the](http://michaelteeuw.nl/post/83916869600/magic-mirror-part-vi-production-of-the)<|MERGE_RESOLUTION|>--- conflicted
+++ resolved
@@ -20,11 +20,8 @@
 - Add test for check if exists the directories present in defaults modules.
 - Add support for showing wind direction as an arrow instead of abbreviation in currentWeather module.
 - Add support for writing translation fucntions to support flexible word order
-<<<<<<< HEAD
 - Add test for check if exits the directories present in defaults modules.
 - Add calendar option to set a separate date format for full day events.
-=======
->>>>>>> 6fd2a6ef
 - Add ability for `currentweather` module to display indoor temperature via INDOOR_TEMPERATURE notification
 
 ### Updated
