--- conflicted
+++ resolved
@@ -33,12 +33,9 @@
 - Added default log levels to stop calendar log spamming.
 - Fix socket.io cors errors, see [breaking change since socket.io v3](https://socket.io/docs/v3/handling-cors/)
 - Fix Issue with weather forecast icons due to fixed day start and end time (#2221)
-<<<<<<< HEAD
-- Fix issue with unencoded characters in translated strings when using nunjuck template (`Loading &hellip;` as an example)
-=======
 - Fix empty directory for each module's main javascript file in the inspector
 - Fix Issue with weather forecast icons unit tests with different timezones (#2221)
->>>>>>> b1565e40
+- Fix issue with unencoded characters in translated strings when using nunjuck template (`Loading &hellip;` as an example)
 
 ## [2.14.0] - 2021-01-01
 
