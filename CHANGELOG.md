# MagicMirror² Change Log
All notable changes to this project will be documented in this file.
This project adheres to [Semantic Versioning](http://semver.org/).

<<<<<<< HEAD
## [2.1.1] - 2017-01-31

### Added
- Added Docker support (Pull Request [#673](https://github.com/MichMich/MagicMirror/pull/673))
=======
## [2.1.1] - Unreleased

**Note:** This update uses new dependencies. Please update using the following command: `git pull && npm install`

### Changed
- Installer: Use init config.js from config.js.sample.
- Switched out `rrule` package for `rrule-alt` and fixes in `ical.js` in order to fix calendar issues. ([#565](https://github.com/MichMich/MagicMirror/issues/565))
- Make mouse events pass through the region fullscreen_above to modules below.
- Scaled the splash screen down to make it a bit more subtle.
- Replace HTML tables with markdown tables in README files.
- Added `DAYAFTERTOMORROW`, `UPDATE_NOTIFICATION` and `UPDATE_NOTIFICATION_MODULE` to Finnish translations.
- Run `npm test` on Travis automatically
- Show the splash screen image even when is reboot or halted.
- Added some missing translaton strings in the sv.json file.
- Run task jsonlint to check translation files.

### Added
- Calendar-specific support for `maximumEntries`, and ` maximumNumberOfDays`
- Add loaded function to modules, providing an async callback.
- Made default newsfeed module aware of gesture events from [MMM-Gestures](https://github.com/thobach/MMM-Gestures)
- Add use pm2 for manager process into Installer RaspberryPi script
- Russian Translation
- Afrikaans Translation
- Add postinstall script to notify user that MagicMirror installed successfully despite warnings from NPM.
- Init tests using mocha.
- Option to use RegExp in Calendar's titleReplace.
- Hungarian Translation.
- Icelandic Translation.
- Add use a script to prevent when is run by SSH session set DISPLAY enviroment.
- Enable ability to set configuration file by the enviroment variable called MM_CONFIG_FILE.
- Option to give each calendar a different color
- Option for colored min-temp and max-temp
- Add test e2e helloworld
- Add test e2e enviroment
- Add `chai-as-promised` npm module to devDependencies

### Fixed
- Update .gitignore to not ignore default modules folder.
- Remove white flash on boot up.
- Added `update` in Raspberry Pi installation script.
- Fix an issue where the analog clock looked scrambled. ([#611](https://github.com/MichMich/MagicMirror/issues/611))
- If units is set to imperial, the showRainAmount option of weatherforecast will show the correct unit.
- Module currentWeather: check if temperature received from api is defined.
- Fix an issue with module hidden status changing to `true` although lock string prevented showing it
>>>>>>> ce6cd6ac

## [2.1.0] - 2016-12-31

**Note:** This update uses new dependencies. Please update using the following command: `git pull && npm install`

### Added
- Finnish translation.
- Danish translation.
- Turkish translation.
- Option to limit access to certain IP addresses based on the value of `ipWhitelist` in the `config.js`, default is access from localhost only (Issue [#456](https://github.com/MichMich/MagicMirror/issues/456)).
- Added ability to change the point of time when calendar events get relative.
- Add Splash screen on boot.
- Add option to show humidity in currentWeather module.
- Add VSCode IntelliSense support.
- Module API: Add Visibility locking to module system. [See documentation](https://github.com/MichMich/MagicMirror/tree/develop/modules#visibility-locking) for more information.
- Module API: Method to overwrite the module's header. [See documentation](https://github.com/MichMich/MagicMirror/tree/develop/modules#getheader) for more information.
- Module API: Option to define the minimum MagicMirror version to run a module. [See documentation](https://github.com/MichMich/MagicMirror/tree/develop/modules#requiresversion) for more information.
- Calendar module now broadcasts the event list to all other modules using the notification system. [See documentation](https://github.com/MichMich/MagicMirror/tree/develop/modules/default/calendar) for more information.
- Possibility to use the the calendar feed as the source for the weather (currentweather & weatherforecast) location data. [See documentation](https://github.com/MichMich/MagicMirror/tree/develop/modules/default/weatherforecast) for more information.
- Added option to show rain amount in the weatherforecast default module
- Add module `updatenotification` to get an update whenever a new version is availabe. [See documentation](https://github.com/MichMich/MagicMirror/tree/develop/modules/default/updatenotification) for more information.
- Add the abilty to set timezone on the date display in the Clock Module
- Ability to set date format in calendar module
- Possibility to use currentweather for the compliments
- Added option `disabled` for modules.
- Added option `address` to set bind address.
- Added option `onlyTemp` for currentweather module to show show only current temperature and weather icon.
- Added option `remoteFile` to compliments module to load compliment array from filesystem.
- Added option `zoom` to scale the whole mirror display with a given factor.
- Added option `roundTemp` for currentweather and weatherforecast modules to display temperatures rounded to nearest integer.
- Added abilty set the classes option to compliments module for style and text size of compliments.
- Added ability to configure electronOptions
- Calendar module: option to hide private events
- Add root_path for global vars

### Updated
- Modified translations for Frysk.
- Modified core English translations.
- Updated package.json as a result of Snyk security update.
- Improve object instantiation to prevent reference errors.
- Improve logger. `Log.log()` now accepts multiple arguments.
- Remove extensive logging in newsfeed node helper.
- Calendar times are now uniformly capitalized.
- Modules are now secure, and Helmet is now used to prevent abuse of the Mirror's API.

### Fixed
- Solve an issue where module margins would appear when the first module of a section was hidden.
- Solved visual display errors on chrome, if all modules in one of the right sections are hidden.
- Global and Module default config values are no longer modified when setting config values.
- Hide a region if all modules in a region are hidden. Prevention unwanted margins.
- Replaced `electron-prebuilt` package with `electron` in order to fix issues that would happen after 2017.
- Documentation of alert module

## [2.0.5] - 2016-09-20

### Added
- Added ability to remove tags from the beginning or end of newsfeed items in 'newsfeed.js'.
- Added ability to define "the day after tomorrow" for calendar events (Definition for German and Dutch already included).
- Added CII Badge (we are compliant with the CII Best Practices)
- Add support for doing http basic auth when loading calendars
- Add the abilty to turn off and on the date display in the Clock Module

### Fixed
- Fix typo in installer.
- Add message to unsupported Pi error to mention that Pi Zeros must use server only mode, as ARMv6 is unsupported. Closes #374.
- Fix API url for weather API.

### Updated
- Force fullscreen when kioskmode is active.
- Update the .github templates and information with more modern information.
- Update the Gruntfile with a more functional StyleLint implementation.

## [2.0.4] - 2016-08-07

### Added
- Brazilian Portuguese Translation.
- Option to enable Kiosk mode.
- Added ability to start the app with Dev Tools.
- Added ability to turn off the date display in `clock.js` when in analog mode.
- Greek Translation

### Fixed
- Prevent `getModules()` selectors from returning duplicate entries.
- Append endpoints of weather modules with `/` to retreive the correct data. (Issue [#337](https://github.com/MichMich/MagicMirror/issues/337))
- Corrected grammer in `module.js` from 'suspend' to 'suspended'.
- Fixed openweathermap.org URL in config sample.
- Prevent currentweather module from crashing when received data object is incorrect.
- Fix issue where translation loading prevented the UI start-up when the language was set to 'en'. (Issue [#388](https://github.com/MichMich/MagicMirror/issues/388))

### Updated
- Updated package.json to fix possible vulnerabilities. (Using Snyk)
- Updated weathericons
- Updated default weatherforecast to work with the new icons.
- More detailed error message in case config file couldn't be loaded.

## [2.0.3] - 2016-07-12
### Added
- Add max newsitems parameter to the newsfeed module.
- Translations for Simplified Chinese, Traditional Chinese and Japanese.
- Polish Translation
- Add an analog clock in addition to the digital one.

### Fixed
- Edit Alert Module to display title & message if they are provided in the notification (Issue [#300](https://github.com/MichMich/MagicMirror/issues/300))
- Removed 'null' reference from updateModuleContent(). This fixes recent Edge and Internet Explorer browser displays (Issue [#319](https://github.com/MichMich/MagicMirror/issues/319))

### Changed
- Added default string to calendar titleReplace.

## [2.0.2] - 2016-06-05
### Added
- Norwegian Translations (nb and nn)
- Portuguese Translation
- Swedish Translation

### Fixed
- Added reference to Italian Translation.
- Added the missing NE translation to all languages. [#344](https://github.com/MichMich/MagicMirror/issues/344)
- Added proper User-Agent string to calendar call.

### Changed
- Add option to use locationID in weather modules.

## [2.0.1] - 2016-05-18
### Added
- Changelog
- Italian Translation

### Changed
- Improve the installer by fetching the latest Node.js without any 3rd party interferences.

## [2.0.0] - 2016-05-03
### Initial release of MagicMirror²
It includes (but is not limited to) the following features:
- Modular system allowing 3rd party plugins.
- An Node/Electron based application taking away the need for external servers or browsers.
- A complete development API documentation.
- Small cute fairies that kiss you while you sleep.

## [1.0.0] - 2014-02-16
### Initial release of MagicMirror.
This was part of the blogpost: [http://michaelteeuw.nl/post/83916869600/magic-mirror-part-vi-production-of-the](http://michaelteeuw.nl/post/83916869600/magic-mirror-part-vi-production-of-the)<|MERGE_RESOLUTION|>--- conflicted
+++ resolved
@@ -2,12 +2,7 @@
 All notable changes to this project will be documented in this file.
 This project adheres to [Semantic Versioning](http://semver.org/).
 
-<<<<<<< HEAD
-## [2.1.1] - 2017-01-31
 
-### Added
-- Added Docker support (Pull Request [#673](https://github.com/MichMich/MagicMirror/pull/673))
-=======
 ## [2.1.1] - Unreleased
 
 **Note:** This update uses new dependencies. Please update using the following command: `git pull && npm install`
@@ -25,6 +20,7 @@
 - Run task jsonlint to check translation files.
 
 ### Added
+- Added Docker support (Pull Request [#673](https://github.com/MichMich/MagicMirror/pull/673))
 - Calendar-specific support for `maximumEntries`, and ` maximumNumberOfDays`
 - Add loaded function to modules, providing an async callback.
 - Made default newsfeed module aware of gesture events from [MMM-Gestures](https://github.com/thobach/MMM-Gestures)
@@ -52,7 +48,6 @@
 - If units is set to imperial, the showRainAmount option of weatherforecast will show the correct unit.
 - Module currentWeather: check if temperature received from api is defined.
 - Fix an issue with module hidden status changing to `true` although lock string prevented showing it
->>>>>>> ce6cd6ac
 
 ## [2.1.0] - 2016-12-31
 
