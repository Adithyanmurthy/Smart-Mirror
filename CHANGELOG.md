# MagicMirror² Change Log
All notable changes to this project will be documented in this file.
This project adheres to [Semantic Versioning](http://semver.org/).


## [2.1.1] - Unreleased

**Note:** This update uses new dependencies. Please update using the following command: `git pull && npm install`

### Changed
- Add `anytime` group for Compliments module.
- Compliments module can use remoteFile without default daytime arrays defined
- Installer: Use init config.js from config.js.sample.
- Switched out `rrule` package for `rrule-alt` and fixes in `ical.js` in order to fix calendar issues. ([#565](https://github.com/MichMich/MagicMirror/issues/565))
- Make mouse events pass through the region fullscreen_above to modules below.
- Scaled the splash screen down to make it a bit more subtle.
- Replace HTML tables with markdown tables in README files.
- Added `DAYAFTERTOMORROW`, `UPDATE_NOTIFICATION` and `UPDATE_NOTIFICATION_MODULE` to Finnish translations.
- Run `npm test` on Travis automatically
- Show the splash screen image even when is reboot or halted.
- Added some missing translaton strings in the sv.json file.
- Run task jsonlint to check translation files.
- Restructured Test Suite

### Added
- Added Docker support (Pull Request [#673](https://github.com/MichMich/MagicMirror/pull/673))
- Calendar-specific support for `maximumEntries`, and ` maximumNumberOfDays`
- Add loaded function to modules, providing an async callback.
- Made default newsfeed module aware of gesture events from [MMM-Gestures](https://github.com/thobach/MMM-Gestures)
- Add use pm2 for manager process into Installer RaspberryPi script
- Russian Translation
- Afrikaans Translation
- Add postinstall script to notify user that MagicMirror installed successfully despite warnings from NPM.
- Init tests using mocha.
- Option to use RegExp in Calendar's titleReplace.
- Hungarian Translation.
- Icelandic Translation.
- Add use a script to prevent when is run by SSH session set DISPLAY enviroment.
- Enable ability to set configuration file by the enviroment variable called MM_CONFIG_FILE.
- Option to give each calendar a different color
- Option for colored min-temp and max-temp
- Add test e2e helloworld
- Add test e2e enviroment
- Add `chai-as-promised` npm module to devDependencies
- Basic set of tests for clock module
- Run e2e test in Travis
<<<<<<< HEAD
- Estonian Translation.

=======
- Add  test for compliments module for parts of day
>>>>>>> 7869f472

### Fixed
- Update .gitignore to not ignore default modules folder.
- Remove white flash on boot up.
- Added `update` in Raspberry Pi installation script.
- Fix an issue where the analog clock looked scrambled. ([#611](https://github.com/MichMich/MagicMirror/issues/611))
- If units is set to imperial, the showRainAmount option of weatherforecast will show the correct unit.
- Module currentWeather: check if temperature received from api is defined.
- Fix an issue with module hidden status changing to `true` although lock string prevented showing it
- Fix newsfeed module bug (removeStartTags)

## [2.1.0] - 2016-12-31

**Note:** This update uses new dependencies. Please update using the following command: `git pull && npm install`

### Added
- Finnish translation.
- Danish translation.
- Turkish translation.
- Option to limit access to certain IP addresses based on the value of `ipWhitelist` in the `config.js`, default is access from localhost only (Issue [#456](https://github.com/MichMich/MagicMirror/issues/456)).
- Added ability to change the point of time when calendar events get relative.
- Add Splash screen on boot.
- Add option to show humidity in currentWeather module.
- Add VSCode IntelliSense support.
- Module API: Add Visibility locking to module system. [See documentation](https://github.com/MichMich/MagicMirror/tree/develop/modules#visibility-locking) for more information.
- Module API: Method to overwrite the module's header. [See documentation](https://github.com/MichMich/MagicMirror/tree/develop/modules#getheader) for more information.
- Module API: Option to define the minimum MagicMirror version to run a module. [See documentation](https://github.com/MichMich/MagicMirror/tree/develop/modules#requiresversion) for more information.
- Calendar module now broadcasts the event list to all other modules using the notification system. [See documentation](https://github.com/MichMich/MagicMirror/tree/develop/modules/default/calendar) for more information.
- Possibility to use the the calendar feed as the source for the weather (currentweather & weatherforecast) location data. [See documentation](https://github.com/MichMich/MagicMirror/tree/develop/modules/default/weatherforecast) for more information.
- Added option to show rain amount in the weatherforecast default module
- Add module `updatenotification` to get an update whenever a new version is availabe. [See documentation](https://github.com/MichMich/MagicMirror/tree/develop/modules/default/updatenotification) for more information.
- Add the abilty to set timezone on the date display in the Clock Module
- Ability to set date format in calendar module
- Possibility to use currentweather for the compliments
- Added option `disabled` for modules.
- Added option `address` to set bind address.
- Added option `onlyTemp` for currentweather module to show show only current temperature and weather icon.
- Added option `remoteFile` to compliments module to load compliment array from filesystem.
- Added option `zoom` to scale the whole mirror display with a given factor.
- Added option `roundTemp` for currentweather and weatherforecast modules to display temperatures rounded to nearest integer.
- Added abilty set the classes option to compliments module for style and text size of compliments.
- Added ability to configure electronOptions
- Calendar module: option to hide private events
- Add root_path for global vars

### Updated
- Modified translations for Frysk.
- Modified core English translations.
- Updated package.json as a result of Snyk security update.
- Improve object instantiation to prevent reference errors.
- Improve logger. `Log.log()` now accepts multiple arguments.
- Remove extensive logging in newsfeed node helper.
- Calendar times are now uniformly capitalized.
- Modules are now secure, and Helmet is now used to prevent abuse of the Mirror's API.

### Fixed
- Solve an issue where module margins would appear when the first module of a section was hidden.
- Solved visual display errors on chrome, if all modules in one of the right sections are hidden.
- Global and Module default config values are no longer modified when setting config values.
- Hide a region if all modules in a region are hidden. Prevention unwanted margins.
- Replaced `electron-prebuilt` package with `electron` in order to fix issues that would happen after 2017.
- Documentation of alert module

## [2.0.5] - 2016-09-20

### Added
- Added ability to remove tags from the beginning or end of newsfeed items in 'newsfeed.js'.
- Added ability to define "the day after tomorrow" for calendar events (Definition for German and Dutch already included).
- Added CII Badge (we are compliant with the CII Best Practices)
- Add support for doing http basic auth when loading calendars
- Add the abilty to turn off and on the date display in the Clock Module

### Fixed
- Fix typo in installer.
- Add message to unsupported Pi error to mention that Pi Zeros must use server only mode, as ARMv6 is unsupported. Closes #374.
- Fix API url for weather API.

### Updated
- Force fullscreen when kioskmode is active.
- Update the .github templates and information with more modern information.
- Update the Gruntfile with a more functional StyleLint implementation.

## [2.0.4] - 2016-08-07

### Added
- Brazilian Portuguese Translation.
- Option to enable Kiosk mode.
- Added ability to start the app with Dev Tools.
- Added ability to turn off the date display in `clock.js` when in analog mode.
- Greek Translation

### Fixed
- Prevent `getModules()` selectors from returning duplicate entries.
- Append endpoints of weather modules with `/` to retreive the correct data. (Issue [#337](https://github.com/MichMich/MagicMirror/issues/337))
- Corrected grammer in `module.js` from 'suspend' to 'suspended'.
- Fixed openweathermap.org URL in config sample.
- Prevent currentweather module from crashing when received data object is incorrect.
- Fix issue where translation loading prevented the UI start-up when the language was set to 'en'. (Issue [#388](https://github.com/MichMich/MagicMirror/issues/388))

### Updated
- Updated package.json to fix possible vulnerabilities. (Using Snyk)
- Updated weathericons
- Updated default weatherforecast to work with the new icons.
- More detailed error message in case config file couldn't be loaded.

## [2.0.3] - 2016-07-12
### Added
- Add max newsitems parameter to the newsfeed module.
- Translations for Simplified Chinese, Traditional Chinese and Japanese.
- Polish Translation
- Add an analog clock in addition to the digital one.

### Fixed
- Edit Alert Module to display title & message if they are provided in the notification (Issue [#300](https://github.com/MichMich/MagicMirror/issues/300))
- Removed 'null' reference from updateModuleContent(). This fixes recent Edge and Internet Explorer browser displays (Issue [#319](https://github.com/MichMich/MagicMirror/issues/319))

### Changed
- Added default string to calendar titleReplace.

## [2.0.2] - 2016-06-05
### Added
- Norwegian Translations (nb and nn)
- Portuguese Translation
- Swedish Translation

### Fixed
- Added reference to Italian Translation.
- Added the missing NE translation to all languages. [#344](https://github.com/MichMich/MagicMirror/issues/344)
- Added proper User-Agent string to calendar call.

### Changed
- Add option to use locationID in weather modules.

## [2.0.1] - 2016-05-18
### Added
- Changelog
- Italian Translation

### Changed
- Improve the installer by fetching the latest Node.js without any 3rd party interferences.

## [2.0.0] - 2016-05-03
### Initial release of MagicMirror²
It includes (but is not limited to) the following features:
- Modular system allowing 3rd party plugins.
- An Node/Electron based application taking away the need for external servers or browsers.
- A complete development API documentation.
- Small cute fairies that kiss you while you sleep.

## [1.0.0] - 2014-02-16
### Initial release of MagicMirror.
This was part of the blogpost: [http://michaelteeuw.nl/post/83916869600/magic-mirror-part-vi-production-of-the](http://michaelteeuw.nl/post/83916869600/magic-mirror-part-vi-production-of-the)<|MERGE_RESOLUTION|>--- conflicted
+++ resolved
@@ -44,12 +44,9 @@
 - Add `chai-as-promised` npm module to devDependencies
 - Basic set of tests for clock module
 - Run e2e test in Travis
-<<<<<<< HEAD
 - Estonian Translation.
-
-=======
 - Add  test for compliments module for parts of day
->>>>>>> 7869f472
+
 
 ### Fixed
 - Update .gitignore to not ignore default modules folder.
