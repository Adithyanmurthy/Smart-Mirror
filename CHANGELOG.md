--- conflicted
+++ resolved
@@ -10,9 +10,7 @@
 *This release is scheduled to be released on 2018-10-01.*
 
 ### Added
-<<<<<<< HEAD
 - Possibility to add classes to the cell of symbol, title and time of the events of calendar.
-=======
 - Font-awesome 5, still has 4 for backwards compatibility.
 - Missing `showEnd` in calendar documentation
 - Screenshot for the new feed module
@@ -20,7 +18,6 @@
 - Screenshot for the clock module
 - Screenshot for the current weather
 - Screenshot for the weather forecast module
->>>>>>> 03b1389e
 
 ### Fixed
 - Fixed Polish translation for Single Update Info
