# MagicMirror² Change Log
All notable changes to this project will be documented in this file.
This project adheres to [Semantic Versioning](http://semver.org/).


## [2.1.1] - Unreleased

**Note:** This update uses new dependencies. Please update using the following command: `git pull && npm install`

### Changed
- Add `anytime` group for Compliments module.
- Compliments module can use remoteFile without default daytime arrays defined
- Installer: Use init config.js from config.js.sample.
- Switched out `rrule` package for `rrule-alt` and fixes in `ical.js` in order to fix calendar issues. ([#565](https://github.com/MichMich/MagicMirror/issues/565))
- Make mouse events pass through the region fullscreen_above to modules below.
- Scaled the splash screen down to make it a bit more subtle.
- Replace HTML tables with markdown tables in README files.
- Added `DAYAFTERTOMORROW`, `UPDATE_NOTIFICATION` and `UPDATE_NOTIFICATION_MODULE` to Finnish translations.
- Run `npm test` on Travis automatically
- Show the splash screen image even when is reboot or halted.
- Added some missing translaton strings in the sv.json file.
- Run task jsonlint to check translation files.
- Restructured Test Suite

### Added
- Added Docker support (Pull Request [#673](https://github.com/MichMich/MagicMirror/pull/673))
- Calendar-specific support for `maximumEntries`, and ` maximumNumberOfDays`
- Add loaded function to modules, providing an async callback.
- Made default newsfeed module aware of gesture events from [MMM-Gestures](https://github.com/thobach/MMM-Gestures)
- Add use pm2 for manager process into Installer RaspberryPi script
- Russian Translation
- Afrikaans Translation
- Add postinstall script to notify user that MagicMirror installed successfully despite warnings from NPM.
- Init tests using mocha.
- Option to use RegExp in Calendar's titleReplace.
- Hungarian Translation.
- Icelandic Translation.
- Add use a script to prevent when is run by SSH session set DISPLAY enviroment.
- Enable ability to set configuration file by the enviroment variable called MM_CONFIG_FILE.
- Option to give each calendar a different color
- Option for colored min-temp and max-temp
- Add test e2e helloworld
- Add test e2e enviroment
- Add `chai-as-promised` npm module to devDependencies
- Basic set of tests for clock module
- Run e2e test in Travis
- Estonian Translation.
- Add  test for compliments module for parts of day
- Korean Translation.
- Added console warning on startup when deprecated config options are used
<<<<<<< HEAD
- Add option to display temperature unit label to the current weather module
- Added ability to disable wrapping of news items
=======
- Added `DAYAFTERTOMORROW`, `UPDATE_NOTIFICATION`, `UPDATE_NOTIFICATION_MODULE`, `UPDATE_INFO` to Norwegian translations (`nn` and `nb`).
- Added hideLoading option for News Feed module
>>>>>>> 1f5ea40b

### Fixed
- Update .gitignore to not ignore default modules folder.
- Remove white flash on boot up.
- Added `update` in Raspberry Pi installation script.
- Fix an issue where the analog clock looked scrambled. ([#611](https://github.com/MichMich/MagicMirror/issues/611))
- If units is set to imperial, the showRainAmount option of weatherforecast will show the correct unit.
- Module currentWeather: check if temperature received from api is defined.
- Fix an issue with module hidden status changing to `true` although lock string prevented showing it
- Fix newsfeed module bug (removeStartTags)

## [2.1.0] - 2016-12-31

**Note:** This update uses new dependencies. Please update using the following command: `git pull && npm install`

### Added
- Finnish translation.
- Danish translation.
- Turkish translation.
- Option to limit access to certain IP addresses based on the value of `ipWhitelist` in the `config.js`, default is access from localhost only (Issue [#456](https://github.com/MichMich/MagicMirror/issues/456)).
- Added ability to change the point of time when calendar events get relative.
- Add Splash screen on boot.
- Add option to show humidity in currentWeather module.
- Add VSCode IntelliSense support.
- Module API: Add Visibility locking to module system. [See documentation](https://github.com/MichMich/MagicMirror/tree/develop/modules#visibility-locking) for more information.
- Module API: Method to overwrite the module's header. [See documentation](https://github.com/MichMich/MagicMirror/tree/develop/modules#getheader) for more information.
- Module API: Option to define the minimum MagicMirror version to run a module. [See documentation](https://github.com/MichMich/MagicMirror/tree/develop/modules#requiresversion) for more information.
- Calendar module now broadcasts the event list to all other modules using the notification system. [See documentation](https://github.com/MichMich/MagicMirror/tree/develop/modules/default/calendar) for more information.
- Possibility to use the the calendar feed as the source for the weather (currentweather & weatherforecast) location data. [See documentation](https://github.com/MichMich/MagicMirror/tree/develop/modules/default/weatherforecast) for more information.
- Added option to show rain amount in the weatherforecast default module
- Add module `updatenotification` to get an update whenever a new version is availabe. [See documentation](https://github.com/MichMich/MagicMirror/tree/develop/modules/default/updatenotification) for more information.
- Add the abilty to set timezone on the date display in the Clock Module
- Ability to set date format in calendar module
- Possibility to use currentweather for the compliments
- Added option `disabled` for modules.
- Added option `address` to set bind address.
- Added option `onlyTemp` for currentweather module to show show only current temperature and weather icon.
- Added option `remoteFile` to compliments module to load compliment array from filesystem.
- Added option `zoom` to scale the whole mirror display with a given factor.
- Added option `roundTemp` for currentweather and weatherforecast modules to display temperatures rounded to nearest integer.
- Added abilty set the classes option to compliments module for style and text size of compliments.
- Added ability to configure electronOptions
- Calendar module: option to hide private events
- Add root_path for global vars

### Updated
- Modified translations for Frysk.
- Modified core English translations.
- Updated package.json as a result of Snyk security update.
- Improve object instantiation to prevent reference errors.
- Improve logger. `Log.log()` now accepts multiple arguments.
- Remove extensive logging in newsfeed node helper.
- Calendar times are now uniformly capitalized.
- Modules are now secure, and Helmet is now used to prevent abuse of the Mirror's API.

### Fixed
- Solve an issue where module margins would appear when the first module of a section was hidden.
- Solved visual display errors on chrome, if all modules in one of the right sections are hidden.
- Global and Module default config values are no longer modified when setting config values.
- Hide a region if all modules in a region are hidden. Prevention unwanted margins.
- Replaced `electron-prebuilt` package with `electron` in order to fix issues that would happen after 2017.
- Documentation of alert module

## [2.0.5] - 2016-09-20

### Added
- Added ability to remove tags from the beginning or end of newsfeed items in 'newsfeed.js'.
- Added ability to define "the day after tomorrow" for calendar events (Definition for German and Dutch already included).
- Added CII Badge (we are compliant with the CII Best Practices)
- Add support for doing http basic auth when loading calendars
- Add the abilty to turn off and on the date display in the Clock Module

### Fixed
- Fix typo in installer.
- Add message to unsupported Pi error to mention that Pi Zeros must use server only mode, as ARMv6 is unsupported. Closes #374.
- Fix API url for weather API.

### Updated
- Force fullscreen when kioskmode is active.
- Update the .github templates and information with more modern information.
- Update the Gruntfile with a more functional StyleLint implementation.

## [2.0.4] - 2016-08-07

### Added
- Brazilian Portuguese Translation.
- Option to enable Kiosk mode.
- Added ability to start the app with Dev Tools.
- Added ability to turn off the date display in `clock.js` when in analog mode.
- Greek Translation

### Fixed
- Prevent `getModules()` selectors from returning duplicate entries.
- Append endpoints of weather modules with `/` to retreive the correct data. (Issue [#337](https://github.com/MichMich/MagicMirror/issues/337))
- Corrected grammer in `module.js` from 'suspend' to 'suspended'.
- Fixed openweathermap.org URL in config sample.
- Prevent currentweather module from crashing when received data object is incorrect.
- Fix issue where translation loading prevented the UI start-up when the language was set to 'en'. (Issue [#388](https://github.com/MichMich/MagicMirror/issues/388))

### Updated
- Updated package.json to fix possible vulnerabilities. (Using Snyk)
- Updated weathericons
- Updated default weatherforecast to work with the new icons.
- More detailed error message in case config file couldn't be loaded.

## [2.0.3] - 2016-07-12
### Added
- Add max newsitems parameter to the newsfeed module.
- Translations for Simplified Chinese, Traditional Chinese and Japanese.
- Polish Translation
- Add an analog clock in addition to the digital one.

### Fixed
- Edit Alert Module to display title & message if they are provided in the notification (Issue [#300](https://github.com/MichMich/MagicMirror/issues/300))
- Removed 'null' reference from updateModuleContent(). This fixes recent Edge and Internet Explorer browser displays (Issue [#319](https://github.com/MichMich/MagicMirror/issues/319))

### Changed
- Added default string to calendar titleReplace.

## [2.0.2] - 2016-06-05
### Added
- Norwegian Translations (nb and nn)
- Portuguese Translation
- Swedish Translation

### Fixed
- Added reference to Italian Translation.
- Added the missing NE translation to all languages. [#344](https://github.com/MichMich/MagicMirror/issues/344)
- Added proper User-Agent string to calendar call.

### Changed
- Add option to use locationID in weather modules.

## [2.0.1] - 2016-05-18
### Added
- Changelog
- Italian Translation

### Changed
- Improve the installer by fetching the latest Node.js without any 3rd party interferences.

## [2.0.0] - 2016-05-03
### Initial release of MagicMirror²
It includes (but is not limited to) the following features:
- Modular system allowing 3rd party plugins.
- An Node/Electron based application taking away the need for external servers or browsers.
- A complete development API documentation.
- Small cute fairies that kiss you while you sleep.

## [1.0.0] - 2014-02-16
### Initial release of MagicMirror.
This was part of the blogpost: [http://michaelteeuw.nl/post/83916869600/magic-mirror-part-vi-production-of-the](http://michaelteeuw.nl/post/83916869600/magic-mirror-part-vi-production-of-the)<|MERGE_RESOLUTION|>--- conflicted
+++ resolved
@@ -48,13 +48,10 @@
 - Add  test for compliments module for parts of day
 - Korean Translation.
 - Added console warning on startup when deprecated config options are used
-<<<<<<< HEAD
 - Add option to display temperature unit label to the current weather module
 - Added ability to disable wrapping of news items
-=======
 - Added `DAYAFTERTOMORROW`, `UPDATE_NOTIFICATION`, `UPDATE_NOTIFICATION_MODULE`, `UPDATE_INFO` to Norwegian translations (`nn` and `nb`).
 - Added hideLoading option for News Feed module
->>>>>>> 1f5ea40b
 
 ### Fixed
 - Update .gitignore to not ignore default modules folder.
