--- conflicted
+++ resolved
@@ -49,11 +49,8 @@
 - Korean Translation.
 - Added console warning on startup when deprecated config options are used
 - Add option to display temperature unit label to the current weather module
-<<<<<<< HEAD
+- Added ability to disable wrapping of news items
 - Added in the ability to hide events in the calendar module based on simple string filters.
-=======
-- Added ability to disable wrapping of news items
->>>>>>> 28eb0be4
 
 ### Fixed
 - Update .gitignore to not ignore default modules folder.
