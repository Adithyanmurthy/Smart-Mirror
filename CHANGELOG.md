--- conflicted
+++ resolved
@@ -41,11 +41,8 @@
 - Fixed electron tests with retry.
 - Fixed Calendar recurring cross timezone error (add/subtract a day, not just offset hours) (#2632)
 - Fixed Calendar showEnd and Full Date overlay (#2629)
-<<<<<<< HEAD
+- Fixed regression on #2632, #2752
 - Broadcast custom symbols in CALENDAR_EVENTS
-=======
-- Fixed regression on #2632, #2752
->>>>>>> c4d2a7b4
 
 ## [2.17.1] - 2021-10-01
 
