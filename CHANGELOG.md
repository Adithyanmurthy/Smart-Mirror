# MagicMirror² Change Log
All notable changes to this project will be documented in this file.
This project adheres to [Semantic Versioning](http://semver.org/).

## [2.1.2] - Unreleased

### Changed
- Revert Docker related changes in favor of [docker-MagicMirror](https://github.com/bastilimbach/docker-MagicMirror). All Docker images are outsourced. ([#856](https://github.com/MichMich/MagicMirror/pull/856))
- Change Docker base image (Debian + Node) to an arm based distro (AlpineARM + Node) ([#846](https://github.com/MichMich/MagicMirror/pull/846))
- Fix the dockerfile to have it running from the first time.

### Added
- Add in option to wrap long calendar events to multiple lines using `wrapEvents` configuration option.
- Add test e2e `show title newsfeed` for newsfeed module.
- Add task to check configuration file.
- Add test check URLs of vendors.
- Add test of match current week number on clock module with showWeek configuration.
- Add test default modules present modules/default/defaultmodules.js.
- Add unit test calendar_modules function capFirst.

### Updated
- Added missing keys to Polish translation.
- Added missing key to German translation.

### Fixed
- Fix instruction in README for using automatically installer script.
<<<<<<< HEAD
- Bug of duplicated compliments as described in [here](https://forum.magicmirror.builders/topic/2381/compliments-module-stops-cycling-compliments).
=======
- Fix double message about port when server is starting
>>>>>>> 19bbe0fc

## [2.1.1] - 2017-04-01

**Note:** This update uses new dependencies. Please update using the following command: `git pull && npm install`

### Changed
- Add `anytime` group for Compliments module.
- Compliments module can use remoteFile without default daytime arrays defined
- Installer: Use init config.js from config.js.sample.
- Switched out `rrule` package for `rrule-alt` and fixes in `ical.js` in order to fix calendar issues. ([#565](https://github.com/MichMich/MagicMirror/issues/565))
- Make mouse events pass through the region fullscreen_above to modules below.
- Scaled the splash screen down to make it a bit more subtle.
- Replace HTML tables with markdown tables in README files.
- Added `DAYAFTERTOMORROW`, `UPDATE_NOTIFICATION` and `UPDATE_NOTIFICATION_MODULE` to Finnish translations.
- Run `npm test` on Travis automatically
- Show the splash screen image even when is reboot or halted.
- Added some missing translaton strings in the sv.json file.
- Run task jsonlint to check translation files.
- Restructured Test Suite

### Added
- Added Docker support (Pull Request [#673](https://github.com/MichMich/MagicMirror/pull/673)).
- Calendar-specific support for `maximumEntries`, and ` maximumNumberOfDays`.
- Add loaded function to modules, providing an async callback.
- Made default newsfeed module aware of gesture events from [MMM-Gestures](https://github.com/thobach/MMM-Gestures)
- Add use pm2 for manager process into Installer RaspberryPi script.
- Russian Translation.
- Afrikaans Translation.
- Add postinstall script to notify user that MagicMirror installed successfully despite warnings from NPM.
- Init tests using mocha.
- Option to use RegExp in Calendar's titleReplace.
- Hungarian Translation.
- Icelandic Translation.
- Add use a script to prevent when is run by SSH session set DISPLAY enviroment.
- Enable ability to set configuration file by the enviroment variable called MM_CONFIG_FILE.
- Option to give each calendar a different color.
- Option for colored min-temp and max-temp.
- Add test e2e helloworld.
- Add test e2e enviroment.
- Add `chai-as-promised` npm module to devDependencies.
- Basic set of tests for clock module.
- Run e2e test in Travis.
- Estonian Translation.
- Add test for compliments module for parts of day.
- Korean Translation.
- Added console warning on startup when deprecated config options are used.
- Add option to display temperature unit label to the current weather module.
- Added ability to disable wrapping of news items.
- Added in the ability to hide events in the calendar module based on simple string filters.
- Updated Norwegian translation.
- Added hideLoading option for News Feed module.
- Added configurable dateFormat to clock module.
- Added multiple calendar icon support.
- Added tests for Translations, dev argument, version, dev console.
- Added test anytime feature compliments module.
- Added test ipwhitelist configuration directive.
- Added test for calendar module: default, basic-auth, backward compability, fail-basic-auth.
- Added meta tags to support fullscreen mode on iOS (for server mode)
- Added `ignoreOldItems` and `ignoreOlderThan` options to the News Feed module
- Added test for MM_PORT enviroment variable.
- Added a configurable Week section to the clock module.

### Fixed
- Update .gitignore to not ignore default modules folder.
- Remove white flash on boot up.
- Added `update` in Raspberry Pi installation script.
- Fix an issue where the analog clock looked scrambled. ([#611](https://github.com/MichMich/MagicMirror/issues/611))
- If units is set to imperial, the showRainAmount option of weatherforecast will show the correct unit.
- Module currentWeather: check if temperature received from api is defined.
- Fix an issue with module hidden status changing to `true` although lock string prevented showing it.
- Fix newsfeed module bug (removeStartTags)
- Fix when is set MM_PORT enviroment variable.
- Fixed missing animation on `this.show(speed)` when module is alone in a region.

## [2.1.0] - 2016-12-31

**Note:** This update uses new dependencies. Please update using the following command: `git pull && npm install`

### Added
- Finnish translation.
- Danish translation.
- Turkish translation.
- Option to limit access to certain IP addresses based on the value of `ipWhitelist` in the `config.js`, default is access from localhost only (Issue [#456](https://github.com/MichMich/MagicMirror/issues/456)).
- Added ability to change the point of time when calendar events get relative.
- Add Splash screen on boot.
- Add option to show humidity in currentWeather module.
- Add VSCode IntelliSense support.
- Module API: Add Visibility locking to module system. [See documentation](https://github.com/MichMich/MagicMirror/tree/develop/modules#visibility-locking) for more information.
- Module API: Method to overwrite the module's header. [See documentation](https://github.com/MichMich/MagicMirror/tree/develop/modules#getheader) for more information.
- Module API: Option to define the minimum MagicMirror version to run a module. [See documentation](https://github.com/MichMich/MagicMirror/tree/develop/modules#requiresversion) for more information.
- Calendar module now broadcasts the event list to all other modules using the notification system. [See documentation](https://github.com/MichMich/MagicMirror/tree/develop/modules/default/calendar) for more information.
- Possibility to use the the calendar feed as the source for the weather (currentweather & weatherforecast) location data. [See documentation](https://github.com/MichMich/MagicMirror/tree/develop/modules/default/weatherforecast) for more information.
- Added option to show rain amount in the weatherforecast default module
- Add module `updatenotification` to get an update whenever a new version is availabe. [See documentation](https://github.com/MichMich/MagicMirror/tree/develop/modules/default/updatenotification) for more information.
- Add the abilty to set timezone on the date display in the Clock Module
- Ability to set date format in calendar module
- Possibility to use currentweather for the compliments
- Added option `disabled` for modules.
- Added option `address` to set bind address.
- Added option `onlyTemp` for currentweather module to show show only current temperature and weather icon.
- Added option `remoteFile` to compliments module to load compliment array from filesystem.
- Added option `zoom` to scale the whole mirror display with a given factor.
- Added option `roundTemp` for currentweather and weatherforecast modules to display temperatures rounded to nearest integer.
- Added abilty set the classes option to compliments module for style and text size of compliments.
- Added ability to configure electronOptions
- Calendar module: option to hide private events
- Add root_path for global vars

### Updated
- Modified translations for Frysk.
- Modified core English translations.
- Updated package.json as a result of Snyk security update.
- Improve object instantiation to prevent reference errors.
- Improve logger. `Log.log()` now accepts multiple arguments.
- Remove extensive logging in newsfeed node helper.
- Calendar times are now uniformly capitalized.
- Modules are now secure, and Helmet is now used to prevent abuse of the Mirror's API.

### Fixed
- Solve an issue where module margins would appear when the first module of a section was hidden.
- Solved visual display errors on chrome, if all modules in one of the right sections are hidden.
- Global and Module default config values are no longer modified when setting config values.
- Hide a region if all modules in a region are hidden. Prevention unwanted margins.
- Replaced `electron-prebuilt` package with `electron` in order to fix issues that would happen after 2017.
- Documentation of alert module

## [2.0.5] - 2016-09-20

### Added
- Added ability to remove tags from the beginning or end of newsfeed items in 'newsfeed.js'.
- Added ability to define "the day after tomorrow" for calendar events (Definition for German and Dutch already included).
- Added CII Badge (we are compliant with the CII Best Practices)
- Add support for doing http basic auth when loading calendars
- Add the abilty to turn off and on the date display in the Clock Module

### Fixed
- Fix typo in installer.
- Add message to unsupported Pi error to mention that Pi Zeros must use server only mode, as ARMv6 is unsupported. Closes #374.
- Fix API url for weather API.

### Updated
- Force fullscreen when kioskmode is active.
- Update the .github templates and information with more modern information.
- Update the Gruntfile with a more functional StyleLint implementation.

## [2.0.4] - 2016-08-07

### Added
- Brazilian Portuguese Translation.
- Option to enable Kiosk mode.
- Added ability to start the app with Dev Tools.
- Added ability to turn off the date display in `clock.js` when in analog mode.
- Greek Translation

### Fixed
- Prevent `getModules()` selectors from returning duplicate entries.
- Append endpoints of weather modules with `/` to retreive the correct data. (Issue [#337](https://github.com/MichMich/MagicMirror/issues/337))
- Corrected grammer in `module.js` from 'suspend' to 'suspended'.
- Fixed openweathermap.org URL in config sample.
- Prevent currentweather module from crashing when received data object is incorrect.
- Fix issue where translation loading prevented the UI start-up when the language was set to 'en'. (Issue [#388](https://github.com/MichMich/MagicMirror/issues/388))

### Updated
- Updated package.json to fix possible vulnerabilities. (Using Snyk)
- Updated weathericons
- Updated default weatherforecast to work with the new icons.
- More detailed error message in case config file couldn't be loaded.

## [2.0.3] - 2016-07-12
### Added
- Add max newsitems parameter to the newsfeed module.
- Translations for Simplified Chinese, Traditional Chinese and Japanese.
- Polish Translation
- Add an analog clock in addition to the digital one.

### Fixed
- Edit Alert Module to display title & message if they are provided in the notification (Issue [#300](https://github.com/MichMich/MagicMirror/issues/300))
- Removed 'null' reference from updateModuleContent(). This fixes recent Edge and Internet Explorer browser displays (Issue [#319](https://github.com/MichMich/MagicMirror/issues/319))

### Changed
- Added default string to calendar titleReplace.

## [2.0.2] - 2016-06-05
### Added
- Norwegian Translations (nb and nn)
- Portuguese Translation
- Swedish Translation

### Fixed
- Added reference to Italian Translation.
- Added the missing NE translation to all languages. [#344](https://github.com/MichMich/MagicMirror/issues/344)
- Added proper User-Agent string to calendar call.

### Changed
- Add option to use locationID in weather modules.

## [2.0.1] - 2016-05-18
### Added
- Changelog
- Italian Translation

### Changed
- Improve the installer by fetching the latest Node.js without any 3rd party interferences.

## [2.0.0] - 2016-05-03
### Initial release of MagicMirror²
It includes (but is not limited to) the following features:
- Modular system allowing 3rd party plugins.
- An Node/Electron based application taking away the need for external servers or browsers.
- A complete development API documentation.
- Small cute fairies that kiss you while you sleep.

## [1.0.0] - 2014-02-16
### Initial release of MagicMirror.
This was part of the blogpost: [http://michaelteeuw.nl/post/83916869600/magic-mirror-part-vi-production-of-the](http://michaelteeuw.nl/post/83916869600/magic-mirror-part-vi-production-of-the)<|MERGE_RESOLUTION|>--- conflicted
+++ resolved
@@ -24,11 +24,8 @@
 
 ### Fixed
 - Fix instruction in README for using automatically installer script.
-<<<<<<< HEAD
 - Bug of duplicated compliments as described in [here](https://forum.magicmirror.builders/topic/2381/compliments-module-stops-cycling-compliments).
-=======
 - Fix double message about port when server is starting
->>>>>>> 19bbe0fc
 
 ## [2.1.1] - 2017-04-01
 
