# MagicMirror² Change Log

All notable changes to this project will be documented in this file.
This project adheres to [Semantic Versioning](https://semver.org/).

❤️ **Donate:** Enjoying MagicMirror²? [Please consider a donation!](https://magicmirror.builders/donate) With your help we can continue to improve the MagicMirror²

## [2.16.0] - Unreleased (Develop Branch)

_This release is scheduled to be released on 2021-04-01._

### Added

<<<<<<< HEAD
- Added `custom.css.sample` file for improved styling experience
=======
- Added French translations for "MODULE_CONFIG_ERROR" and "PRECIP".
- Added German translation for "PRECIP".
- Added first test for Alert module.
- Added support for `dateFormat` when not using `timeFormat: "absolute"`
>>>>>>> ac27d05f

### Updated

- Bump node-ical to v0.13.0 (now last runtime dependency using deprecated `request` package is removed).
- Cleaned up CSS

### Removed

### Fixed

- Fix calendar start function logging inconsistency.
- Fix updatenotification start function logging inconsistency.
- Checks and applies the showDescription setting for the newsfeed module again
- Fix tests in weather module and add one for decimalPoint in forecast
- Fix decimalSymbol in the forcast part of the new weather module #2530
- Fix wrong treatment of `appendLocationNameToHeader` when using `ukmetofficedatahub`
- Fix alert not recognizing multiple alerts (#2522)

## [2.15.0] - 2021-04-01

Special thanks to the following contributors: @EdgardosReis, @MystaraTheGreat, @TheDuffman85, @ashishtank, @buxxi, @codac, @fewieden, @khassel, @klaernie, @qu1que, @rejas, @sdetweil & @thomasrockhu.

ℹ️ **Note:** This update uses new dependencies. Please update using the following command: `git pull && npm install`.

### Added

- Added Galician language.
- Added GitHub workflows for automated testing and changelog enforcement.
- Added CodeCov badge to Readme.
- Added CURRENTWEATHER_TYPE notification to currentweather and weather module, use it in compliments module.
- Added `start:dev` command to the npm scripts for starting electron with devTools open.
- Added logging when using deprecated modules weatherforecast or currentweather.
- Added Portuguese translations for "MODULE_CONFIG_CHANGED" and "PRECIP".
- Respect parameter ColoredSymbolOnly also for custom events.
- Added a new parameter to hide time portion on relative times.
- `module.show` has now the option for a callback on error.
- Added locale to sample config file.
- Added support for self-signed certificates for the default calendar module (#466).
- Added hiddenOnStartup flag to module config (#2475).

### Updated

- Updated markdown files for github.
- Cleaned up old code on server side.
- Convert `-0` to `0` when displaying temperature.
- Code cleanup for FEELS like and added {DEGREE} placeholder for FEELSLIKE for each language.
- Converted newsfeed module to use templates.
- Updated documentation and help screen about invalid config files.
- Moving weather provider specific code and configuration into each provider and making hourly part of the interface.
- Bump electron to v11 and enable contextIsolation.
- Don't update the DOM when a module is not displayed.
- Cleaned up jsdoc and tests.
- Exposed logger as node module for easier access for 3rd party modules.
- Replaced deprecated `request` package with `node-fetch` and `digest-fetch`.
- Refactored calendar fetcher.
- Cleaned up newsfeed module.
- Cleaned up translations and translator code.

### Removed

- Removed danger.js library.
- Removed `ical` which was substituted by `node-ical` in release `v2.13.0`. Module developers must install this dependency themselves in the module folder if needed.
- Removed valid-url library.

### Fixed

- Added default log levels to stop calendar log spamming.
- Fix socket.io cors errors, see [breaking change since socket.io v3](https://socket.io/docs/v3/handling-cors/).
- Fix Issue with weather forecast icons due to fixed day start and end time (#2221).
- Fix empty directory for each module's main javascript file in the inspector.
- Fix Issue with weather forecast icons unit tests with different timezones (#2221).
- Fix issue with unencoded characters in translated strings when using nunjuck template (`Loading &hellip;` as an example).
- Fix socket.io backward compatibility with socket v2 clients.
- Fix 3rd party module language loading if language is English.
- Fix e2e tests after spectron update.
- Fix updatenotification creating zombie processes by setting a timeout for the git process.
- Fix weather module openweathermap not loading if lat and lon set without onecall.
- Fix calendar daylight savings offset calculation if recurring start date before 2007.
- Fix calendar time/date adjustment when time with GMT offset is different day (#2488).
- Fix calendar daylight savings offset calculation if recurring FULL DAY start date before 2007 (#2483).
- Fix newsreaders template, for wrong test for nowrap in 2 places (should be if not).

## [2.14.0] - 2021-01-01

Special thanks to the following contributors: @Alvinger, @AndyPoms, @ashishtank, @bluemanos, @flopp999, @jakemulley, @jakobsarwary1, @marvai-vgtu, @mirontoli, @rejas, @sdetweil, @Snille & @Sub028.

ℹ️ **Note:** This update uses new dependencies. Please update using the following command: `git pull && npm install`.

### Added

- Added new log level "debug" to the logger.
- Added new parameter "useKmh" to weather module for displaying wind speed as kmh.
- Added Chuvash translation.
- Added Weatherbit as a provider to Weather module.
- Added SMHI as a provider to Weather module.
- Added Hindi & Gujarati translation.
- Added optional support for DEGREE position in Feels like translation.
- Added support for variables in nunjucks templates for translate filter.
- Added Chuvash translation.
- Added new option "limitDays" - limit the number of discreet days displayed.
- Added new option "customEvents" - use custom symbol/color based on keyword in event title.

### Updated

- Merging .gitignore in the config-folder with the .gitignore in the root-folder.
- Weather module - forecast now show TODAY and TOMORROW instead of weekday, to make it easier to understand.
- Update dependencies to latest versions.
- Update dependencies eslint, feedme, simple-git and socket.io to latest versions.
- Update lithuanian translation.
- Update config sample.
- Highlight required version mismatch.
- No select Text for TouchScreen use.
- Corrected logic for timeFormat "relative" and "absolute".
- Added missing function call in module.show()
- Translator variables can have falsy values (e.g. empty string)
- Fix issue with weather module with DEGREE label in FEELS like

### Deleted

- Removed Travis CI integration.

### Fixed

- JSON Parse translation files with comments crashing UI. (#2149)
- Calendar parsing where RRULE bug returns wrong date, add Windows timezone name support. (#2145, #2151)
- Wrong node-ical version installed (package.json) requested version. (#2153)
- Fix calendar fetcher subsequent timing. (#2160)
- Rename Greek translation to correct ISO 639-1 alpha-2 code (gr > el). (#2155)
- Add a space after icons of sunrise and sunset. (#2169)
- Fix calendar when no DTEND record found in event, startDate overlay when endDate set. (#2177)
- Fix windspeed convertion error in ukmetoffice weather provider. (#2189)
- Fix console.debug not having timestamps. (#2199)
- Fix calendar full day event east of UTC start time. (#2200)
- Fix non-fullday recurring rule processing. (#2216)
- Catch errors when parsing calendar data with ical. (#2022)
- Fix Default Alert Module does not hide black overlay when alert is dismissed manually. (#2228)
- Weather module - Always displays night icons when local is other than English. (#2221)
- Update node-ical 0.12.4, fix invalid RRULE format in cal entries
- Fix package.json for optional electron dependency (2378)
- Update node-ical version again, 0.12.5, change RRULE fix (#2371, #2379)
- Remove undefined objects from modules array (#2382)
- Update node-ical version again, 0.12.7, change RRULE fix (#2371, #2379), node-ical now throws error (which we catch)
- Update simple-git version to 2.31 unhandled promise rejection (#2383)

## [2.13.0] - 2020-10-01

Special thanks to the following contributors: @bryanzzhu, @bugsounet, @chamakura, @cjbrunner, @easyas314, @larryare, @oemel09, @rejas, @sdetweil & @sthuber90.

ℹ️ **Note:** This update uses new dependencies. Please update using the following command: `git pull && npm install`.

### Added

- `--dry-run` Added option in fetch call within updatenotification node_helper. This is to prevent
  MagicMirror from consuming any fetch result. Causes conflict with MMPM when attempting to check
  for updates to MagicMirror and/or MagicMirror modules.
- Test coverage with Istanbul, run it with `npm run test:coverage`.
- Added lithuanian language.
- Added support in weatherforecast for OpenWeather onecall API.
- Added config option to calendar-icons for recurring- and fullday-events.
- Added current, hourly (max 48), and daily (max 7) weather forecasts to weather module via OpenWeatherMap One Call API.
- Added eslint-plugin for jsdoc comments.
- Added new configDeepMerge option for module developers.

### Updated

- Change incorrect weather.js default properties.
- Cleaned up newsfeed module.
- Cleaned up jsdoc comments.
- Cleaned up clock tests.
- Move lodash into devDependencies, update other dependencies.
- Switch from ical to node-ical library.

### Fixed

- Fix backward compatibility issues for Safari < 11.
- Fix the use of "maxNumberOfDays" in the module "weatherforecast depending on the endpoint (forecast/daily or forecast)". [#2018](https://github.com/MichMich/MagicMirror/issues/2018)
- Fix calendar display. Account for current timezone. [#2068](https://github.com/MichMich/MagicMirror/issues/2068)
- Fix logLevel being set before loading config.
- Fix incorrect namespace links in svg clockfaces. [#2072](https://github.com/MichMich/MagicMirror/issues/2072)
- Fix weather/providers/weathergov for API guidelines. [#2045](https://github.com/MichMich/MagicMirror/issues/2045)
- Fix "undefined" in weather modules header. [#1985](https://github.com/MichMich/MagicMirror/issues/1985)
- Fix #2110, #2111, #2118: Recurring full day events should not use timezone adjustment. Just compare month/day.

## [2.12.0] - 2020-07-01

Special thanks to the following contributors: @AndreKoepke, @andrezibaia, @bryanzzhu, @chamakura, @DarthBrento, @Ekristoffe, @khassel, @Legion2, @ndom91, @radokristof, @rejas, @XBCreepinJesus & @ZoneMR.

ℹ️ **Note:** This update uses new dependencies. Please update using the following command: `git pull && npm install`.

### Added

- Added option to config the level of logging.
- Added prettier for an even cleaner codebase.
- Hide Sunrise/Sunset in Weather module.
- Hide Sunrise/Sunset in Current Weather module.
- Added Met Office DataHub (UK) provider.

### Updated

- Cleaned up alert module code.
- Cleaned up check_config code.
- Replaced grunt-based linters with their non-grunt equivalents.
- Switch to most of the eslint:recommended rules and fix warnings.
- Replaced insecure links with https ones.
- Cleaned up all "no-undef" warnings from eslint.
- Added location title wrapping for calendar module.
- Updated the BG translation.

### Deleted

- Removed truetype (ttf) fonts.

### Fixed

- The broken modules due to Socket.io change from last release. [#1973](https://github.com/MichMich/MagicMirror/issues/1973)
- Add backward compatibility for old module code in socketclient.js. [#1973](https://github.com/MichMich/MagicMirror/issues/1973)
- Support multiple instances of calendar module with different config. [#1109](https://github.com/MichMich/MagicMirror/issues/1109)
- Fix the use of "maxNumberOfDays" in the module "weatherforecast". [#2018](https://github.com/MichMich/MagicMirror/issues/2018)
- Throw error when check_config fails. [#1928](https://github.com/MichMich/MagicMirror/issues/1928)
- Bug fix related to 'maxEntries' not displaying Calendar events. [#2050](https://github.com/MichMich/MagicMirror/issues/2050)
- Updated ical library to the latest version. [#1926](https://github.com/MichMich/MagicMirror/issues/1926)
- Fix config check after merge of prettier [#2109](https://github.com/MichMich/MagicMirror/issues/2109)

## [2.11.0] - 2020-04-01

🚨 READ THIS BEFORE UPDATING 🚨

In the past years the project has grown a lot. This came with a huge downside: poor maintainability. If I let the project continue the way it was, it would eventually crash and burn. More important: I would completely lose the drive and interest to continue the project. Because of this the decision was made to simplify the core by removing all side features like automatic installers and support for exotic platforms. This release (2.11.0) is the first real release that will reflect (parts) of these changes. As a result of this, some things might break. So before you continue make sure to backup your installation. Your config, your modules or better yet: your full MagicMirror folder. In other words: update at your own risk.

For more information regarding this major change, please check issue [#1860](https://github.com/MichMich/MagicMirror/issues/1860).

### Deleted

- Remove installers.
- Remove externalized scripts.
- Remove jshint dependency, instead eslint checks your config file now

### Added

- Brazilian translation for "FEELS".
- Ukrainian translation.
- Finnish translation for "PRECIP", "UPDATE_INFO_MULTIPLE" and "UPDATE_INFO_SINGLE".
- Added the ability to hide the temp label and weather icon in the `currentweather` module to allow showing only information such as wind and sunset/rise.
- The `clock` module now optionally displays sun and moon data, including rise/set times, remaining daylight, and percent of moon illumination.
- Added Hebrew translation.
- Add HTTPS support and update config.js.sample
- Run tests on long term support and latest stable version of nodejs
- Added the ability to configure a list of modules that shouldn't be update checked.
- Run linters on git commits
- Added date functionality to compliments: display birthday wishes or celebrate an anniversary
- Add HTTPS support for clientonly-mode.

### Fixed

- Force declaration of public ip address in config file (ISSUE #1852)
- Fixes `run-start.sh`: If running in docker-container, don't check the environment, just start electron (ISSUE #1859)
- Fix calendar time offset for recurring events crossing Daylight Savings Time (ISSUE #1798)
- Fix regression in currentweather module causing 'undefined' to show up when config.hideTemp is false
- Fix FEELS translation for Croatian
- Fixed weather tests [#1840](https://github.com/MichMich/MagicMirror/issues/1840)
- Fixed Socket.io can't be used with Reverse Proxy in serveronly mode [#1934](https://github.com/MichMich/MagicMirror/issues/1934)
- Fix update checking skipping 3rd party modules the first time

### Changed

- Remove documentation from core repository and link to new dedicated docs site: [docs.magicmirror.builders](https://docs.magicmirror.builders).
- Updated config.js.sample: Corrected some grammar on `config.js.sample` comment section.
- Removed `run-start.sh` script and update start commands:
  - To start using electron, use `npm run start`.
  - To start in server only mode, use `npm run server`.
- Remove redundant logging from modules.
- Timestamp in log output now also contains the date
- Turkish translation.
- Option to configure the size of the currentweather module.
- Changed "Gevoelstemperatuur" to "Voelt als" shorter text.

## [2.10.1] - 2020-01-10

### Changed

- Updated README.md: Added links to the official documentation website and remove links to broken installer.

## [2.10.0] - 2020-01-01

Special thanks to @sdetweil for all his great contributions!

ℹ️ **Note:** This update uses new dependencies. Please update using the following command: `git pull && npm install`.

### Added

- Timestamps in log output.
- Padding in dateheader mode of the calendar module.
- New upgrade script to help users consume regular updates installers/upgrade-script.sh.
- New script to help setup pm2, without install installers/fixuppm2.sh.

### Updated

- Updated lower bound of `lodash` and `helmet` dependencies for security patches.
- Updated compliments.js to handle newline in text, as textfields to not interpolate contents.
- Updated raspberry.sh installer script to handle new platform issues, split node/npm, pm2, and screen saver changes.
- Improve handling for armv6l devices, where electron support has gone away, add optional serveronly config option.
- Improved run-start.sh to handle for serveronly mode, by choice, or when electron not available.
- Only check for xwindows running if not on macOS.

### Fixed

- Fixed issue in weatherforecast module where predicted amount of rain was not using the decimal symbol specified in config.js.
- Module header now updates correctly, if a module need to dynamically show/hide its header based on a condition.
- Fix handling of config.js for serverOnly mode commented out.
- Fixed issue in calendar module where the debug script didn't work correctly with authentication.
- Fixed issue that some full day events were not correctly recognized as such.
- Display full day events lasting multiple days as happening today instead of some days ago if they are still ongoing.

## [2.9.0] - 2019-10-01

ℹ️ **Note:** This update uses new dependencies. Please update using the following command: `git pull && npm install`. If you are having issues running Electron, make sure your [Raspbian is up to date](https://www.raspberrypi.org/documentation/raspbian/updating.md).

### Added

- Spanish translation for "PRECIP".
- Adding a Malay (Malaysian) translation for MagicMirror².
- Add test check URLs of vendors 200 and 404 HTTP CODE.
- Add tests for new weather module and helper to stub ajax requests.

### Updated

- Updatenotification module: Display update notification for a limited (configurable) time.
- Enabled e2e/vendor_spec.js tests.
- The css/custom.css will be renamed after the next release. We've added into `run-start.sh` an instruction by GIT to ignore with `--skip-worktree` and `rm --cached`. [#1540](https://github.com/MichMich/MagicMirror/issues/1540)
- Disable sending of notification CLOCK_SECOND when displaySeconds is false.

### Fixed

- Updatenotification module: Properly handle race conditions, prevent crash.
- Send `NEWS_FEED` notification also for the first news messages which are shown.
- Fixed issue where weather module would not refresh data after a network or API outage. [#1722](https://github.com/MichMich/MagicMirror/issues/1722)
- Fixed weatherforecast module not displaying rain amount on fallback endpoint.
- Notifications CLOCK_SECOND & CLOCK_MINUTE being from startup instead of matched against the clock and avoid drifting.

## [2.8.0] - 2019-07-01

ℹ️ **Note:** This update uses new dependencies. Please update using the following command: `git pull && npm install`. If you are having issues running Electron, make sure your [Raspbian is up to date](https://www.raspberrypi.org/documentation/raspbian/updating.md).

### Added

- Option to show event location in calendar
- Finnish translation for "Feels" and "Weeks"
- Russian translation for “Feels”
- Calendar module: added `nextDaysRelative` config option
- Add `broadcastPastEvents` config option for calendars to include events from the past `maximumNumberOfDays` in event broadcasts
- Added feature to broadcast news feed items `NEWS_FEED` and updated news items `NEWS_FEED_UPDATED` in default [newsfeed](https://github.com/MichMich/MagicMirror/tree/develop/modules/default/newsfeed) module (when news is updated) with documented default and `config.js` options in [README.md](https://github.com/MichMich/MagicMirror/blob/develop/modules/default/newsfeed/README.md)
- Added notifications to default `clock` module broadcasting `CLOCK_SECOND` and `CLOCK_MINUTE` for the respective time elapsed.
- Added UK Met Office Datapoint feed as a provider in the default weather module.
- Added new provider class
- Added suncalc.js dependency to calculate sun times (not provided in UK Met Office feed)
- Added "tempUnits" and "windUnits" to allow, for example, temp in metric (i.e. celsius) and wind in imperial (i.e. mph). These will override "units" if specified, otherwise the "units" value will be used.
- Use Feels Like temp from feed if present
- Optionally display probability of precipitation (PoP) in current weather (UK Met Office data)
- Automatically try to fix eslint errors by passing `--fix` option to it
- Added sunrise and sunset times to weathergov weather provider [#1705](https://github.com/MichMich/MagicMirror/issues/1705)
- Added "useLocationAsHeader" to display "location" in `config.js` as header when location name is not returned
- Added to `newsfeed.js`: in order to design the news article better with css, three more class-names were introduced: newsfeed-desc, newsfeed-desc, newsfeed-desc

### Updated

- English translation for "Feels" to "Feels like"
- Fixed the example calendar url in `config.js.sample`
- Update `ical.js` to solve various calendar issues.
- Update weather city list url [#1676](https://github.com/MichMich/MagicMirror/issues/1676)
- Only update clock once per minute when seconds aren't shown

### Fixed

- Fixed uncaught exception, race condition on module update
- Fixed issue [#1696](https://github.com/MichMich/MagicMirror/issues/1696), some ical files start date to not parse to date type
- Allowance HTML5 autoplay-policy (policy is changed from Chrome 66 updates)
- Handle SIGTERM messages
- Fixes sliceMultiDayEvents so it respects maximumNumberOfDays
- Minor types in default NewsFeed [README.md](https://github.com/MichMich/MagicMirror/blob/develop/modules/default/newsfeed/README.md)
- Fix typos and small syntax errors, cleanup dependencies, remove multiple-empty-lines, add semi-rule
- Fixed issues with calendar not displaying one-time changes to repeating events
- Updated the fetchedLocationName variable in currentweather.js so that city shows up in the header

### Updated installer

- give non-pi2+ users (pi0, odroid, jetson nano, mac, windows, ...) option to continue install
- use current username vs hardcoded 'pi' to support non-pi install
- check for npm installed. node install doesn't do npm anymore
- check for mac as part of PM2 install, add install option string
- update pm2 config with current username instead of hard coded 'pi'
- check for screen saver config, "/etc/xdg/lxsession", bypass if not setup

## [2.7.1] - 2019-04-02

Fixed `package.json` version number.

## [2.7.0] - 2019-04-01

ℹ️ **Note:** This update uses new dependencies. Please update using the following command: `git pull && npm install`. If you are having issues running Electron, make sure your [Raspbian is up to date](https://www.raspberrypi.org/documentation/raspbian/updating.md).

### Added

- Italian translation for "Feels"
- Basic Klingon (tlhIngan Hol) translations
- Disabled the screensaver on raspbian with installation script
- Added option to truncate the number of vertical lines a calendar item can span if `wrapEvents` is enabled.
- Danish translation for "Feels" and "Weeks"
- Added option to split multiple day events in calendar to separate numbered events
- Slovakian translation
- Alerts now can contain Font Awesome icons
- Notifications display time can be set in request
- Newsfeed: added support for `ARTICLE_INFO_REQUEST` notification
- Add `name` config option for calendars to be sent along with event broadcasts

### Updated

- Bumped the Electron dependency to v3.0.13 to support the most recent Raspbian. [#1500](https://github.com/MichMich/MagicMirror/issues/1500)
- Updated modernizr code in alert module, fixed a small typo there too
- More verbose error message on console if the config is malformed
- Updated installer script to install Node.js version 10.x

### Fixed

- Fixed temperature displays in currentweather and weatherforecast modules [#1503](https://github.com/MichMich/MagicMirror/issues/1503), [#1511](https://github.com/MichMich/MagicMirror/issues/1511).
- Fixed unhandled error on bad git data in updatenotification module [#1285](https://github.com/MichMich/MagicMirror/issues/1285).
- Weather forecast now works with openweathermap in new weather module. Daily data are displayed, see issue [#1504](https://github.com/MichMich/MagicMirror/issues/1504).
- Fixed analogue clock border display issue where non-black backgrounds used (previous fix for issue 611)
- Fixed compatibility issues caused when modules request different versions of Font Awesome, see issue [#1522](https://github.com/MichMich/MagicMirror/issues/1522). MagicMirror now uses [Font Awesome 5 with v4 shims included for backwards compatibility](https://fontawesome.com/how-to-use/on-the-web/setup/upgrading-from-version-4#shims).
- Installation script problems with raspbian
- Calendar: only show repeating count if the event is actually repeating [#1534](https://github.com/MichMich/MagicMirror/pull/1534)
- Calendar: Fix exdate handling when multiple values are specified (comma separated)
- Calendar: Fix relative date handling for fulldate events, calculate difference always from start of day [#1572](https://github.com/MichMich/MagicMirror/issues/1572)
- Fix null dereference in moduleNeedsUpdate when the module isn't visible
- Calendar: Fixed event end times by setting default calendarEndTime to "LT" (Local time format). [#1479]
- Calendar: Fixed missing calendar fetchers after server process restarts [#1589](https://github.com/MichMich/MagicMirror/issues/1589)
- Notification: fixed background color (was white text on white background)
- Use getHeader instead of data.header when creating the DOM so overwriting the function also propagates into it
- Fix documentation of `useKMPHwind` option in currentweather

### New weather module

- Fixed weather forecast table display [#1499](https://github.com/MichMich/MagicMirror/issues/1499).
- Dimmed loading indicator for weather forecast.
- Implemented config option `decimalSymbol` [#1499](https://github.com/MichMich/MagicMirror/issues/1499).
- Aligned indoor values in current weather vertical [#1499](https://github.com/MichMich/MagicMirror/issues/1499).
- Added humidity support to nunjuck unit filter.
- Do not display degree symbol for temperature in Kelvin [#1503](https://github.com/MichMich/MagicMirror/issues/1503).
- Weather forecast now works with openweathermap for both, `/forecast` and `/forecast/daily`, in new weather module. If you use the `/forecast`-weatherEndpoint, the hourly data are converted to daily data, see issues [#1504](https://github.com/MichMich/MagicMirror/issues/1504), [#1513](https://github.com/MichMich/MagicMirror/issues/1513).
- Added fade, fadePoint and maxNumberOfDays properties to the forecast mode [#1516](https://github.com/MichMich/MagicMirror/issues/1516)
- Fixed Loading string and decimalSymbol string replace [#1538](https://github.com/MichMich/MagicMirror/issues/1538)
- Show Snow amounts in new weather module [#1545](https://github.com/MichMich/MagicMirror/issues/1545)
- Added weather.gov as a new weather provider for US locations

## [2.6.0] - 2019-01-01

ℹ️ **Note:** This update uses new dependencies. Please update using the following command: `git pull && npm install`. If you are having issues updating, make sure you are running the latest version of Node.

### ✨ Experimental ✨

- New default [module weather](modules/default/weather). This module will eventually replace the current `currentweather` and `weatherforecast` modules. The new module is still pretty experimental, but it's included so you can give it a try and help us improve this module. Please give us you feedback using [this forum post](https://forum.magicmirror.builders/topic/9335/default-weather-module-refactoring).

A huge, huge, huge thanks to user @fewieden for all his hard work on the new `weather` module!

### Added

- Possibility to add classes to the cell of symbol, title and time of the events of calendar.
- Font-awesome 5, still has 4 for backwards compatibility.
- Missing `showEnd` in calendar documentation
- Screenshot for the new feed module
- Screenshot for the compliments module
- Screenshot for the clock module
- Screenshot for the current weather
- Screenshot for the weather forecast module
- Portuguese translation for "Feels"
- Croatian translation
- Fading for dateheaders timeFormat in Calendar [#1464](https://github.com/MichMich/MagicMirror/issues/1464)
- Documentation for the existing `scale` option in the Weather Forecast module.

### Fixed

- Allow parsing recurring calendar events where the start date is before 1900
- Fixed Polish translation for Single Update Info
- Ignore entries with unparseable details in the calendar module
- Bug showing FullDayEvents one day too long in calendar fixed
- Bug in newsfeed when `removeStartTags` is used on the description [#1478](https://github.com/MichMich/MagicMirror/issues/1478)

### Updated

- The default calendar setting `showEnd` is changed to `false`.

### Changed

- The Weather Forecast module by default displays the &deg; symbol after every numeric value to be consistent with the Current Weather module.

## [2.5.0] - 2018-10-01

### Added

- Romanian translation for "Feels"
- Support multi-line compliments
- Simplified Chinese translation for "Feels"
- Polish translate for "Feels"
- French translate for "Feels"
- Translations for newsfeed module
- Support for toggling news article in fullscreen
- Hungarian translation for "Feels" and "Week"
- Spanish translation for "Feels"
- Add classes instead of inline style to the message from the module Alert
- Support for events having a duration instead of an end
- Support for showing end of events through config parameters showEnd and dateEndFormat

### Fixed

- Fixed gzip encoded calendar loading issue #1400.
- Fixed mixup between german and spanish translation for newsfeed.
- Fixed close dates to be absolute, if no configured in the config.js - module Calendar
- Fixed the updatenotification module message about new commits in the repository, so they can be correctly localized in singular and plural form.
- Fix for weatherforecast rainfall rounding [#1374](https://github.com/MichMich/MagicMirror/issues/1374)
- Fix calendar parsing issue for Midori on RasperryPi Zero w, related to issue #694.
- Fix weather city ID link in sample config
- Fixed issue with clientonly not updating with IP address and port provided on command line.

### Updated

- Updated Simplified Chinese translation
- Swedish translations
- Hungarian translations for the updatenotification module
- Updated Norsk bokmål translation
- Updated Norsk nynorsk translation
- Consider multi days event as full day events

## [2.4.1] - 2018-07-04

### Fixed

- Fix weather parsing issue #1332.

## [2.4.0] - 2018-07-01

⚠️ **Warning:** This release includes an updated version of Electron. This requires a Raspberry Pi configuration change to allow the best performance and prevent the CPU from overheating. Please read the information on the [MagicMirror Wiki](https://github.com/michmich/magicmirror/wiki/configuring-the-raspberry-pi#enable-the-open-gl-driver-to-decrease-electrons-cpu-usage).

ℹ️ **Note:** This update uses new dependencies. Please update using the following command: `git pull && npm install`

### Added

- Enabled translation of feelsLike for module currentweather
- Added support for on-going calendar events
- Added scroll up in fullscreen newsfeed article view
- Changed fullscreen newsfeed width from 100% to 100vw (better results)
- Added option to calendar module that colors only the symbol instead of the whole line
- Added option for new display format in the calendar module with date headers with times/events below.
- Ability to fetch compliments from a remote server
- Add regex filtering to calendar module
- Customize classes for table
- Added option to newsfeed module to only log error parsing a news article if enabled
- Add update translations for Português Brasileiro

### Changed

- Upgrade to Electron 2.0.0.
- Remove yarn-or-npm which breaks production builds.
- Invoke module suspend even if no dom content. [#1308](https://github.com/MichMich/MagicMirror/issues/1308)

### Fixed

- Fixed issue where wind chill could not be displayed in Fahrenheit. [#1247](https://github.com/MichMich/MagicMirror/issues/1247)
- Fixed issues where a module crashes when it tries to dismiss a non existing alert. [#1240](https://github.com/MichMich/MagicMirror/issues/1240)
- In default module currentWeather/currentWeather.js line 296, 300, self.config.animationSpeed can not be found because the notificationReceived function does not have "self" variable.
- Fixed browser-side code to work on the Midori browser.
- Fixed issue where heat index was reporting incorrect values in Celsius and Fahrenheit. [#1263](https://github.com/MichMich/MagicMirror/issues/1263)
- Fixed weatherforecast to use dt_txt field instead of dt to handle timezones better
- Newsfeed now remembers to show the description when `"ARTICLE_LESS_DETAILS"` is called if the user wants to always show the description. [#1282](https://github.com/MichMich/MagicMirror/issues/1282)
- `clientonly/*.js` is now linted, and one linting error is fixed
- Fix issue #1196 by changing underscore to hyphen in locale id, in align with momentjs.
- Fixed issue where heat index and wind chill were reporting incorrect values in Kelvin. [#1263](https://github.com/MichMich/MagicMirror/issues/1263)

### Updated

- Updated Italian translation
- Updated German translation
- Updated Dutch translation

## [2.3.1] - 2018-04-01

### Fixed

- Downgrade electron to 1.4.15 to solve the black screen issue.[#1243](https://github.com/MichMich/MagicMirror/issues/1243)

## [2.3.0] - 2018-04-01

### Added

- Add new settings in compliments module: setting time intervals for morning and afternoon
- Add system notification `MODULE_DOM_CREATED` for notifying each module when their Dom has been fully loaded.
- Add types for module.
- Implement Danger.js to notify contributors when CHANGELOG.md is missing in PR.
- Allow scrolling in full page article view of default newsfeed module with gesture events from [MMM-Gestures](https://github.com/thobach/MMM-Gestures)
- Changed 'compliments.js' - update DOM if remote compliments are loaded instead of waiting one updateInterval to show custom compliments
- Automated unit tests utils, deprecated, translator, cloneObject(lockstrings)
- Automated integration tests translations
- Add advanced filtering to the excludedEvents configuration of the default calendar module
- New currentweather module config option: `showFeelsLike`: Shows how it actually feels like. (wind chill or heat index)
- New currentweather module config option: `useKMPHwind`: adds an option to see wind speed in Kmph instead of just m/s or Beaufort.
- Add dc:date to parsing in newsfeed module, which allows parsing of more rss feeds.

### Changed

- Add link to GitHub repository which contains the respective Dockerfile.
- Optimized automated unit tests cloneObject, cmpVersions
- Update notifications use now translation templates instead of normal strings.
- Yarn can be used now as an installation tool
- Changed Electron dependency to v1.7.13.

### Fixed

- News article in fullscreen (iframe) is now shown in front of modules.
- Forecast respects maxNumberOfDays regardless of endpoint.
- Fix exception on translation of objects.

## [2.2.2] - 2018-01-02

### Added

- Add missing `package-lock.json`.

### Changed

- Changed Electron dependency to v1.7.10.

## [2.2.1] - 2018-01-01

### Fixed

- Fixed linting errors.

## [2.2.0] - 2018-01-01

**Note:** This update uses new dependencies. Please update using the following command: `git pull && npm install`

### Changed

- Calendar week is now handled with a variable translation in order to move number language specific.
- Reverted the Electron dependency back to 1.4.15 since newer version don't seem to work on the Raspberry Pi very well.

### Added

- Add option to use [Nunjucks](https://mozilla.github.io/nunjucks/) templates in modules. (See `helloworld` module as an example.)
- Add Bulgarian translations for MagicMirror² and Alert module.
- Add graceful shutdown of modules by calling `stop` function of each `node_helper` on SIGINT before exiting.
- Link update subtext to Github diff of current version versus tracking branch.
- Add Catalan translation.
- Add ability to filter out newsfeed items based on prohibited words found in title (resolves #1071)
- Add options to truncate description support of a feed in newsfeed module
- Add reloadInterval option for particular feed in newsfeed module
- Add no-cache entries of HTTP headers in newsfeed module (fetcher)
- Add Czech translation.
- Add option for decimal symbols other than the decimal point for temperature values in both default weather modules: WeatherForecast and CurrentWeather.

### Fixed

- Fixed issue with calendar module showing more than `maximumEntries` allows
- WeatherForecast and CurrentWeather are now using HTTPS instead of HTTP
- Correcting translation for Indonesian language
- Fix issue where calendar icons wouldn't align correctly

## [2.1.3] - 2017-10-01

**Note:** This update uses new dependencies. Please update using the following command: `git pull && npm install`

### Changed

- Remove Roboto fonts files inside `fonts` and these are installed by npm install command.

### Added

- Add `clientonly` script to start only the electron client for a remote server.
- Add symbol and color properties of event when `CALENDAR_EVENTS` notification is broadcasted from `default/calendar` module.
- Add `.vscode/` folder to `.gitignore` to keep custom Visual Studio Code config out of git.
- Add unit test the capitalizeFirstLetter function of newsfeed module.
- Add new unit tests for function `shorten` in calendar module.
- Add new unit tests for function `getLocaleSpecification` in calendar module.
- Add unit test for js/class.js.
- Add unit tests for function `roundValue` in currentweather module.
- Add test e2e showWeek feature in spanish language.
- Add warning Log when is used old authentication method in the calendar module.
- Add test e2e for helloworld module with default config text.
- Add ability for `currentweather` module to display indoor humidity via INDOOR_HUMIDITY notification.
- Add Welsh (Cymraeg) translation.
- Add Slack badge to Readme.

### Updated

- Changed 'default.js' - listen on all attached interfaces by default.
- Add execution of `npm list` after the test are ran in Travis CI.
- Change hooks for the vendors e2e tests.
- Add log when clientonly failed on starting.
- Add warning color when are using full ip whitelist.
- Set version of the `express-ipfilter` on 0.3.1.

### Fixed

- Fixed issue with incorrect alignment of analog clock when displayed in the center column of the MM.
- Fixed ipWhitelist behaviour to make empty whitelist ([]) allow any and all hosts access to the MM.
- Fixed issue with calendar module where 'excludedEvents' count towards 'maximumEntries'.
- Fixed issue with calendar module where global configuration of maximumEntries was not overridden by calendar specific config (see module doc).
- Fixed issue where `this.file(filename)` returns a path with two hashes.
- Workaround for the WeatherForecast API limitation.

## [2.1.2] - 2017-07-01

### Changed

- Revert Docker related changes in favor of [docker-MagicMirror](https://github.com/bastilimbach/docker-MagicMirror). All Docker images are outsourced. ([#856](https://github.com/MichMich/MagicMirror/pull/856))
- Change Docker base image (Debian + Node) to an arm based distro (AlpineARM + Node) ([#846](https://github.com/MichMich/MagicMirror/pull/846))
- Fix the dockerfile to have it running from the first time.

### Added

- Add in option to wrap long calendar events to multiple lines using `wrapEvents` configuration option.
- Add test e2e `show title newsfeed` for newsfeed module.
- Add task to check configuration file.
- Add test check URLs of vendors.
- Add test of match current week number on clock module with showWeek configuration.
- Add test default modules present modules/default/defaultmodules.js.
- Add unit test calendar_modules function capFirst.
- Add test for check if exists the directories present in defaults modules.
- Add support for showing wind direction as an arrow instead of abbreviation in currentWeather module.
- Add support for writing translation functions to support flexible word order
- Add test for check if exits the directories present in defaults modules.
- Add calendar option to set a separate date format for full day events.
- Add ability for `currentweather` module to display indoor temperature via INDOOR_TEMPERATURE notification
- Add ability to change the path of the `custom.css`.
- Add translation Dutch to Alert module.
- Added Romanian translation.

### Updated

- Added missing keys to Polish translation.
- Added missing key to German translation.
- Added better translation with flexible word order to Finnish translation.

### Fixed

- Fix instruction in README for using automatically installer script.
- Bug of duplicated compliments as described in [here](https://forum.magicmirror.builders/topic/2381/compliments-module-stops-cycling-compliments).
- Fix double message about port when server is starting
- Corrected Swedish translations for TODAY/TOMORROW/DAYAFTERTOMORROW.
- Removed unused import from js/electron.js
- Made calendar.js respect config.timeFormat irrespective of locale setting.
- Fixed alignment of analog clock when a large calendar is displayed in the same side bar.

## [2.1.1] - 2017-04-01

**Note:** This update uses new dependencies. Please update using the following command: `git pull && npm install`

### Changed

- Add `anytime` group for Compliments module.
- Compliments module can use remoteFile without default daytime arrays defined.
- Installer: Use init config.js from config.js.sample.
- Switched out `rrule` package for `rrule-alt` and fixes in `ical.js` in order to fix calendar issues. ([#565](https://github.com/MichMich/MagicMirror/issues/565))
- Make mouse events pass through the region fullscreen_above to modules below.
- Scaled the splash screen down to make it a bit more subtle.
- Replace HTML tables with markdown tables in README files.
- Added `DAYAFTERTOMORROW`, `UPDATE_NOTIFICATION` and `UPDATE_NOTIFICATION_MODULE` to Finnish translations.
- Run `npm test` on Travis automatically.
- Show the splash screen image even when is reboot or halted.
- Added some missing translation strings in the sv.json file.
- Run task jsonlint to check translation files.
- Restructured Test Suite.

### Added

- Added Docker support (Pull Request [#673](https://github.com/MichMich/MagicMirror/pull/673)).
- Calendar-specific support for `maximumEntries`, and `maximumNumberOfDays`.
- Add loaded function to modules, providing an async callback.
- Made default newsfeed module aware of gesture events from [MMM-Gestures](https://github.com/thobach/MMM-Gestures)
- Add use pm2 for manager process into Installer RaspberryPi script.
- Russian Translation.
- Afrikaans Translation.
- Add postinstall script to notify user that MagicMirror installed successfully despite warnings from NPM.
- Init tests using mocha.
- Option to use RegExp in Calendar's titleReplace.
- Hungarian Translation.
- Icelandic Translation.
- Add use a script to prevent when is run by SSH session set DISPLAY environment.
- Enable ability to set configuration file by the environment variable called MM_CONFIG_FILE.
- Option to give each calendar a different color.
- Option for colored min-temp and max-temp.
- Add test e2e helloworld.
- Add test e2e environment.
- Add `chai-as-promised` npm module to devDependencies.
- Basic set of tests for clock module.
- Run e2e test in Travis.
- Estonian Translation.
- Add test for compliments module for parts of day.
- Korean Translation.
- Added console warning on startup when deprecated config options are used.
- Add option to display temperature unit label to the current weather module.
- Added ability to disable wrapping of news items.
- Added in the ability to hide events in the calendar module based on simple string filters.
- Updated Norwegian translation.
- Added hideLoading option for News Feed module.
- Added configurable dateFormat to clock module.
- Added multiple calendar icon support.
- Added tests for Translations, dev argument, version, dev console.
- Added test anytime feature compliments module.
- Added test ipwhitelist configuration directive.
- Added test for calendar module: default, basic-auth, backward compatibility, fail-basic-auth.
- Added meta tags to support fullscreen mode on iOS (for server mode)
- Added `ignoreOldItems` and `ignoreOlderThan` options to the News Feed module
- Added test for MM_PORT environment variable.
- Added a configurable Week section to the clock module.

### Fixed

- Update .gitignore to not ignore default modules folder.
- Remove white flash on boot up.
- Added `update` in Raspberry Pi installation script.
- Fix an issue where the analog clock looked scrambled. ([#611](https://github.com/MichMich/MagicMirror/issues/611))
- If units are set to imperial, the showRainAmount option of weatherforecast will show the correct unit.
- Module currentWeather: check if temperature received from api is defined.
- Fix an issue with module hidden status changing to `true` although lock string prevented showing it.
- Fix newsfeed module bug (removeStartTags)
- Fix when is set MM_PORT environment variable.
- Fixed missing animation on `this.show(speed)` when module is alone in a region.

## [2.1.0] - 2016-12-31

**Note:** This update uses new dependencies. Please update using the following command: `git pull && npm install`

### Added

- Finnish translation.
- Danish translation.
- Turkish translation.
- Option to limit access to certain IP addresses based on the value of `ipWhitelist` in the `config.js`, default is access from localhost only (Issue [#456](https://github.com/MichMich/MagicMirror/issues/456)).
- Added ability to change the point of time when calendar events get relative.
- Add Splash screen on boot.
- Add option to show humidity in currentWeather module.
- Add VSCode IntelliSense support.
- Module API: Add Visibility locking to module system. [See documentation](https://github.com/MichMich/MagicMirror/tree/develop/modules#visibility-locking) for more information.
- Module API: Method to overwrite the module's header. [See documentation](https://github.com/MichMich/MagicMirror/tree/develop/modules#getheader) for more information.
- Module API: Option to define the minimum MagicMirror version to run a module. [See documentation](https://github.com/MichMich/MagicMirror/tree/develop/modules#requiresversion) for more information.
- Calendar module now broadcasts the event list to all other modules using the notification system. [See documentation](https://github.com/MichMich/MagicMirror/tree/develop/modules/default/calendar) for more information.
- Possibility to use the calendar feed as the source for the weather (currentweather & weatherforecast) location data. [See documentation](https://github.com/MichMich/MagicMirror/tree/develop/modules/default/weatherforecast) for more information.
- Added option to show rain amount in the weatherforecast default module
- Add module `updatenotification` to get an update whenever a new version is available. [See documentation](https://github.com/MichMich/MagicMirror/tree/develop/modules/default/updatenotification) for more information.
- Add the ability to set timezone on the date display in the Clock Module
- Ability to set date format in calendar module
- Possibility to use currentweather for the compliments
- Added option `disabled` for modules.
- Added option `address` to set bind address.
- Added option `onlyTemp` for currentweather module to show only current temperature and weather icon.
- Added option `remoteFile` to compliments module to load compliment array from filesystem.
- Added option `zoom` to scale the whole mirror display with a given factor.
- Added option `roundTemp` for currentweather and weatherforecast modules to display temperatures rounded to nearest integer.
- Added ability set the classes option to compliments module for style and text size of compliments.
- Added ability to configure electronOptions
- Calendar module: option to hide private events
- Add root_path for global vars

### Updated

- Modified translations for Frysk.
- Modified core English translations.
- Updated package.json as a result of Snyk security update.
- Improve object instantiation to prevent reference errors.
- Improve logger. `Log.log()` now accepts multiple arguments.
- Remove extensive logging in newsfeed node helper.
- Calendar times are now uniformly capitalized.
- Modules are now secure, and Helmet is now used to prevent abuse of the Mirror's API.

### Fixed

- Solve an issue where module margins would appear when the first module of a section was hidden.
- Solved visual display errors on chrome, if all modules in one of the right sections are hidden.
- Global and Module default config values are no longer modified when setting config values.
- Hide a region if all modules in a region are hidden. Prevention unwanted margins.
- Replaced `electron-prebuilt` package with `electron` in order to fix issues that would happen after 2017.
- Documentation of alert module

## [2.0.5] - 2016-09-20

### Added

- Added ability to remove tags from the beginning or end of newsfeed items in 'newsfeed.js'.
- Added ability to define "the day after tomorrow" for calendar events (Definition for German and Dutch already included).
- Added CII Badge (we are compliant with the CII Best Practices)
- Add support for doing http basic auth when loading calendars
- Add the ability to turn off and on the date display in the Clock Module

### Fixed

- Fix typo in installer.
- Add message to unsupported Pi error to mention that Pi Zeros must use server only mode, as ARMv6 is unsupported. Closes #374.
- Fix API url for weather API.

### Updated

- Force fullscreen when kioskmode is active.
- Update the .github templates and information with more modern information.
- Update the Gruntfile with a more functional StyleLint implementation.

## [2.0.4] - 2016-08-07

### Added

- Brazilian Portuguese Translation.
- Option to enable Kiosk mode.
- Added ability to start the app with Dev Tools.
- Added ability to turn off the date display in `clock.js` when in analog mode.
- Greek Translation

### Fixed

- Prevent `getModules()` selectors from returning duplicate entries.
- Append endpoints of weather modules with `/` to retrieve the correct data. (Issue [#337](https://github.com/MichMich/MagicMirror/issues/337))
- Corrected grammar in `module.js` from 'suspend' to 'suspended'.
- Fixed openweathermap.org URL in config sample.
- Prevent currentweather module from crashing when received data object is incorrect.
- Fix issue where translation loading prevented the UI start-up when the language was set to 'en'. (Issue [#388](https://github.com/MichMich/MagicMirror/issues/388))

### Updated

- Updated package.json to fix possible vulnerabilities. (Using Snyk)
- Updated weathericons
- Updated default weatherforecast to work with the new icons.
- More detailed error message in case config file couldn't be loaded.

## [2.0.3] - 2016-07-12

### Added

- Add max newsitems parameter to the newsfeed module.
- Translations for Simplified Chinese, Traditional Chinese and Japanese.
- Polish Translation
- Add an analog clock in addition to the digital one.

### Fixed

- Edit Alert Module to display title & message if they are provided in the notification (Issue [#300](https://github.com/MichMich/MagicMirror/issues/300))
- Removed 'null' reference from updateModuleContent(). This fixes recent Edge and Internet Explorer browser displays (Issue [#319](https://github.com/MichMich/MagicMirror/issues/319))

### Changed

- Added default string to calendar titleReplace.

## [2.0.2] - 2016-06-05

### Added

- Norwegian Translations (nb and nn)
- Portuguese Translation
- Swedish Translation

### Fixed

- Added reference to Italian Translation.
- Added the missing NE translation to all languages. [#344](https://github.com/MichMich/MagicMirror/issues/344)
- Added proper User-Agent string to calendar call.

### Changed

- Add option to use locationID in weather modules.

## [2.0.1] - 2016-05-18

### Added

- Changelog
- Italian Translation

### Changed

- Improve the installer by fetching the latest Node.js without any 3rd party interferences.

## [2.0.0] - 2016-05-03

### Initial release of MagicMirror²

It includes (but is not limited to) the following features:

- Modular system allowing 3rd party plugins.
- An Node/Electron based application taking away the need for external servers or browsers.
- A complete development API documentation.
- Small cute fairies that kiss you while you sleep.

## [1.0.0] - 2014-02-16

### Initial release of MagicMirror.

This was part of the blogpost: [https://michaelteeuw.nl/post/83916869600/magic-mirror-part-vi-production-of-the](https://michaelteeuw.nl/post/83916869600/magic-mirror-part-vi-production-of-the)<|MERGE_RESOLUTION|>--- conflicted
+++ resolved
@@ -11,14 +11,11 @@
 
 ### Added
 
-<<<<<<< HEAD
-- Added `custom.css.sample` file for improved styling experience
-=======
 - Added French translations for "MODULE_CONFIG_ERROR" and "PRECIP".
 - Added German translation for "PRECIP".
 - Added first test for Alert module.
 - Added support for `dateFormat` when not using `timeFormat: "absolute"`
->>>>>>> ac27d05f
+- Added `custom.css.sample` file for improved styling experience
 
 ### Updated
 
