# MagicMirror² Change Log

All notable changes to this project will be documented in this file.
This project adheres to [Semantic Versioning](https://semver.org/).

❤️ **Donate:** Enjoying MagicMirror²? [Please consider a donation!](https://magicmirror.builders/donate) With your help we can continue to improve the MagicMirror²

## [2.14.0] - Unreleased (Develop Branch)

_This release is scheduled to be released on 2021-01-01._

### Added

- Added new log level "debug" to the logger.
- Added new parameter "useKmh" to weather module for displaying wind speed as kmh.
- Chuvash translation.
- Added Weatherbit as a provider to Weather module.
- Added SMHI as a provider to Weather module.
- Added Hindi & Gujarati translation.
- Chuvash translation.
- Calendar: new options "limitDays" and "coloredEvents".
- Added new option "limitDays" - limit the number of discreet days displayed.
- Added new option "customEvents" - use custom symbol/color based on keyword in event title.
- Added GitHub workflows for automated testing and changelog enforcement.

### Updated

- Merging .gitignore in the config-folder with the .gitignore in the root-folder.
- Weather module - forecast now show TODAY and TOMORROW instead of weekday, to make it easier to understand.
- Update dependencies to latest versions.
- Update dependencies eslint, feedme, simple-git and socket.io to latest versions.
- Update lithuanian translation.
- Update config sample.

### Deleted

- Removed Travis CI intergration.

### Fixed

- No select Text for TouchScreen use
- JSON Parse translation files with comments crashing UI. (#2149)
- Calendar parsing where RRULE bug returns wrong date, add Windows timezone name support. (#2145, #2151)
- Wrong node-ical version installed (package.json) requested version. (#2153)
- Fix calendar fetcher subsequent timing. (#2160)
- Rename Greek translation to correct ISO 639-1 alpha-2 code (gr > el). (#2155)
- Add a space after icons of sunrise and sunset. (#2169)
- Fix calendar when no DTEND record found in event, startDate overlay when endDate set. (#2177)
- Fix windspeed convertion error in ukmetoffice weather provider. (#2189)
- Fix console.debug not having timestamps. (#2199)
- Fix calendar full day event east of UTC start time. (#2200)
- Fix non-fullday recurring rule processing. (#2216)
- Catch errors when parsing calendar data with ical. (#2022)
- Corrected logic for timeFormat "relative" and "absolute".
- Fix Default Alert Module does not hide black overlay when alert is dismissed manually. (#2228)
- Weather module - Always displays night icons when local is other then English. (#2221)
- update Node-ical 0.12.4 , fix invalid RRULE format in cal entries
- fix package.json for optional electron dependency (2378)
- update node-ical version again, 0.12.5, change RRULE fix (#2371, #2379)
- Added missing function call in module.show()
- remove undefined objects from modules array (#2382)
<<<<<<< HEAD
- update node-ical version again, 0.12.7, change RRULE fix (#2371, #2379), node-ical now throws error (which we catch)
- update simple-git version to 2.31 unhandled promise rejection (#2383)
=======
- Translator variables can have falsy values (e.g. empty string)
>>>>>>> a97d87bc

## [2.13.0] - 2020-10-01

Special thanks to the following contributors: @bryanzzhu, @bugsounet, @chamakura, @cjbrunner, @easyas314, @larryare, @oemel09, @rejas, @sdetweil & @sthuber90.

ℹ️ **Note:** This update uses new dependencies. Please update using the following command: `git pull && npm install`.

### Added

- `--dry-run` option adde in fetch call within updatenotification node_helper. This is to prevent
  MagicMirror from consuming any fetch result. Causes conflict with MMPM when attempting to check
  for updates to MagicMirror and/or MagicMirror modules.
- Test coverage with Istanbul, run it with `npm run test:coverage`.
- Add lithuanian language.
- Added support in weatherforecast for OpenWeather onecall API.
- Added config option to calendar-icons for recurring- and fullday-events.
- Added current, hourly (max 48), and daily (max 7) weather forecasts to weather module via OpenWeatherMap One Call API.
- Added eslint-plugin for jsdoc comments.
- Added new configDeepMerge option for module developers.

### Updated

- Change incorrect weather.js default properties.
- Cleaned up newsfeed module.
- Cleaned up jsdoc comments.
- Cleaned up clock tests.
- Move lodash into devDependencies, update other dependencies.
- Switch from ical to node-ical library.

### Fixed

- Fix backward compatibility issues for Safari < 11.
- Fix the use of "maxNumberOfDays" in the module "weatherforecast depending on the endpoint (forecast/daily or forecast)". [#2018](https://github.com/MichMich/MagicMirror/issues/2018)
- Fix calendar display. Account for current timezone. [#2068](https://github.com/MichMich/MagicMirror/issues/2068)
- Fix logLevel being set before loading config.
- Fix incorrect namespace links in svg clockfaces. [#2072](https://github.com/MichMich/MagicMirror/issues/2072)
- Fix weather/providers/weathergov for API guidelines. [#2045](https://github.com/MichMich/MagicMirror/issues/2045)
- Fix "undefined" in weather modules header. [#1985](https://github.com/MichMich/MagicMirror/issues/1985)
- Fix #2110, #2111, #2118: Recurring full day events should not use timezone adjustment. Just compare month/day.

## [2.12.0] - 2020-07-01

Special thanks to the following contributors: @AndreKoepke, @andrezibaia, @bryanzzhu, @chamakura, @DarthBrento, @Ekristoffe, @khassel, @Legion2, @ndom91, @radokristof, @rejas, @XBCreepinJesus & @ZoneMR.

ℹ️ **Note:** This update uses new dependencies. Please update using the following command: `git pull && npm install`.

### Added

- Added option to config the level of logging.
- Added prettier for an even cleaner codebase.
- Hide Sunrise/Sunset in Weather module.
- Hide Sunrise/Sunset in Current Weather module.
- Added Met Office DataHub (UK) provider.

### Updated

- Cleaned up alert module code.
- Cleaned up check_config code.
- Replaced grunt-based linters with their non-grunt equivalents.
- Switch to most of the eslint:recommended rules and fix warnings.
- Replaced insecure links with https ones.
- Cleaned up all "no-undef" warnings from eslint.
- Added location title wrapping for calendar module.
- Updated the BG translation.

### Deleted

- Removed truetype (ttf) fonts.

### Fixed

- The broken modules due to Socket.io change from last release. [#1973](https://github.com/MichMich/MagicMirror/issues/1973)
- Add backward compatibility for old module code in socketclient.js. [#1973](https://github.com/MichMich/MagicMirror/issues/1973)
- Support multiple instances of calendar module with different config. [#1109](https://github.com/MichMich/MagicMirror/issues/1109)
- Fix the use of "maxNumberOfDays" in the module "weatherforecast". [#2018](https://github.com/MichMich/MagicMirror/issues/2018)
- Throw error when check_config fails. [#1928](https://github.com/MichMich/MagicMirror/issues/1928)
- Bug fix related to 'maxEntries' not displaying Calendar events. [#2050](https://github.com/MichMich/MagicMirror/issues/2050)
- Updated ical library to latest version. [#1926](https://github.com/MichMich/MagicMirror/issues/1926)
- Fix config check after merge of prettier [#2109](https://github.com/MichMich/MagicMirror/issues/2109)

## [2.11.0] - 2020-04-01

🚨 READ THIS BEFORE UPDATING 🚨

In the past years the project has grown a lot. This came with a huge downside: poor maintainability. If I let the project continue the way it was, it would eventually crash and burn. More important: I would completely lose the drive and interest to continue the project. Because of this the decision was made to simplify the core by removing all side features like automatic installers and support for exotic platforms. This release (2.11.0) is the first real release that will reflect (parts) of these changes. As a result of this, some things might break. So before you continue make sure to backup your installation. Your config, your modules or better yet: your full MagicMirror folder. In other words: update at your own risk.

For more information regarding this major change, please check issue [#1860](https://github.com/MichMich/MagicMirror/issues/1860).

### Deleted

- Remove installers.
- Remove externalized scripts.
- Remove jshint dependency, instead eslint checks your config file now

### Added

- Brazilian translation for "FEELS".
- Ukrainian translation.
- Finnish translation for "PRECIP", "UPDATE_INFO_MULTIPLE" and "UPDATE_INFO_SINGLE".
- Added the ability to hide the temp label and weather icon in the `currentweather` module to allow showing only information such as wind and sunset/rise.
- The `clock` module now optionally displays sun and moon data, including rise/set times, remaining daylight, and percent of moon illumination.
- Added Hebrew translation.
- Add HTTPS support and update config.js.sample
- Run tests on long term support and latest stable version of nodejs
- Added the ability to configure a list of modules that shouldn't be update checked.
- Run linters on git commits
- Added date functionality to compliments: display birthday wishes or celebrate an anniversary
- Add HTTPS support for clientonly-mode.

### Fixed

- Force declaration of public ip address in config file (ISSUE #1852)
- Fixes `run-start.sh`: If running in docker-container, don't check the environment, just start electron (ISSUE #1859)
- Fix calendar time offset for recurring events crossing Daylight Savings Time (ISSUE #1798)
- Fix regression in currentweather module causing 'undefined' to show up when config.hideTemp is false
- Fix FEELS translation for Croatian
- Fixed weather tests [#1840](https://github.com/MichMich/MagicMirror/issues/1840)
- Fixed Socket.io can't be used with Reverse Proxy in serveronly mode [#1934](https://github.com/MichMich/MagicMirror/issues/1934)
- Fix update checking skipping 3rd party modules the first time

### Changed

- Remove documentation from core repository and link to new dedicated docs site: [docs.magicmirror.builders](https://docs.magicmirror.builders).
- Updated config.js.sample: Corrected some grammar on `config.js.sample` comment section.
- Removed `run-start.sh` script and update start commands:
  - To start using electron, use `npm run start`.
  - To start in server only mode, use `npm run server`.
- Remove redundant logging from modules.
- Timestamp in log output now also contains the date
- Turkish translation.
- Option to configure the size of the currentweather module.
- Changed "Gevoelstemperatuur" to "Voelt als" shorter text.

## [2.10.1] - 2020-01-10

### Changed

- Updated README.md: Added links to the official documentation website and remove links to broken installer.

## [2.10.0] - 2020-01-01

Special thanks to @sdetweil for all his great contributions!

ℹ️ **Note:** This update uses new dependencies. Please update using the following command: `git pull && npm install`.

### Added

- Timestamps in log output.
- Padding in dateheader mode of the calendar module.
- New upgrade script to help users consume regular updates installers/upgrade-script.sh.
- New script to help setup pm2, without install installers/fixuppm2.sh.

### Updated

- Updated lower bound of `lodash` and `helmet` dependencies for security patches.
- Updated compliments.js to handle newline in text, as textfields to not interpolate contents.
- Updated raspberry.sh installer script to handle new platform issues, split node/npm, pm2, and screen saver changes.
- Improve handling for armv6l devices, where electron support has gone away, add optional serveronly config option.
- Improved run-start.sh to handle for serveronly mode, by choice, or when electron not available.
- Only check for xwindows running if not on macOS.

### Fixed

- Fixed issue in weatherforecast module where predicted amount of rain was not using the decimal symbol specified in config.js.
- Module header now updates correctly, if a module need to dynamically show/hide its header based on a condition.
- Fix handling of config.js for serverOnly mode commented out.
- Fixed issue in calendar module where the debug script didn't work correctly with authentication.
- Fixed issue that some full day events were not correctly recognized as such.
- Display full day events lasting multiple days as happening today instead of some days ago if they are still ongoing.

## [2.9.0] - 2019-10-01

ℹ️ **Note:** This update uses new dependencies. Please update using the following command: `git pull && npm install`. If you are having issues running Electron, make sure your [Raspbian is up to date](https://www.raspberrypi.org/documentation/raspbian/updating.md).

### Added

- Spanish translation for "PRECIP".
- Adding a Malay (Malaysian) translation for MagicMirror².
- Add test check URLs of vendors 200 and 404 HTTP CODE.
- Add tests for new weather module and helper to stub ajax requests.

### Updated

- Updatenotification module: Display update notification for a limited (configurable) time.
- Enabled e2e/vendor_spec.js tests.
- The css/custom.css will be renamed after the next release. We've added into `run-start.sh` an instruction by GIT to ignore with `--skip-worktree` and `rm --cached`. [#1540](https://github.com/MichMich/MagicMirror/issues/1540)
- Disable sending of notification CLOCK_SECOND when displaySeconds is false.

### Fixed

- Updatenotification module: Properly handle race conditions, prevent crash.
- Send `NEWS_FEED` notification also for the first news messages which are shown.
- Fixed issue where weather module would not refresh data after a network or API outage. [#1722](https://github.com/MichMich/MagicMirror/issues/1722)
- Fixed weatherforecast module not displaying rain amount on fallback endpoint.
- Notifications CLOCK_SECOND & CLOCK_MINUTE being from startup instead of matched against the clock and avoid drifting.

## [2.8.0] - 2019-07-01

ℹ️ **Note:** This update uses new dependencies. Please update using the following command: `git pull && npm install`. If you are having issues running Electron, make sure your [Raspbian is up to date](https://www.raspberrypi.org/documentation/raspbian/updating.md).

### Added

- Option to show event location in calendar
- Finnish translation for "Feels" and "Weeks"
- Russian translation for “Feels”
- Calendar module: added `nextDaysRelative` config option
- Add `broadcastPastEvents` config option for calendars to include events from the past `maximumNumberOfDays` in event broadcasts
- Added feature to broadcast news feed items `NEWS_FEED` and updated news items `NEWS_FEED_UPDATED` in default [newsfeed](https://github.com/MichMich/MagicMirror/tree/develop/modules/default/newsfeed) module (when news is updated) with documented default and `config.js` options in [README.md](https://github.com/MichMich/MagicMirror/blob/develop/modules/default/newsfeed/README.md)
- Added notifications to default `clock` module broadcasting `CLOCK_SECOND` and `CLOCK_MINUTE` for the respective time elapsed.
- Added UK Met Office Datapoint feed as a provider in the default weather module.
- Added new provider class
- Added suncalc.js dependency to calculate sun times (not provided in UK Met Office feed)
- Added "tempUnits" and "windUnits" to allow, for example, temp in metric (i.e. celsius) and wind in imperial (i.e. mph). These will override "units" if specified, otherwise the "units" value will be used.
- Use Feels Like temp from feed if present
- Optionally display probability of precipitation (PoP) in current weather (UK Met Office data)
- Automatically try to fix eslint errors by passing `--fix` option to it
- Added sunrise and sunset times to weathergov weather provider [#1705](https://github.com/MichMich/MagicMirror/issues/1705)
- Added "useLocationAsHeader" to display "location" in `config.js` as header when location name is not returned
- Added to `newsfeed.js`: in order to design the news article better with css, three more class-names were introduced: newsfeed-desc, newsfeed-desc, newsfeed-desc

### Updated

- English translation for "Feels" to "Feels like"
- Fixed the example calendar url in `config.js.sample`
- Update `ical.js` to solve various calendar issues.
- Update weather city list url [#1676](https://github.com/MichMich/MagicMirror/issues/1676)
- Only update clock once per minute when seconds aren't shown

### Fixed

- Fixed uncaught exception, race condition on module update
- Fixed issue [#1696](https://github.com/MichMich/MagicMirror/issues/1696), some ical files start date to not parse to date type
- Allowance HTML5 autoplay-policy (policy is changed from Chrome 66 updates)
- Handle SIGTERM messages
- Fixes sliceMultiDayEvents so it respects maximumNumberOfDays
- Minor types in default NewsFeed [README.md](https://github.com/MichMich/MagicMirror/blob/develop/modules/default/newsfeed/README.md)
- Fix typos and small syntax errors, cleanup dependencies, remove multiple-empty-lines, add semi-rule
- Fixed issues with calendar not displaying one-time changes to repeating events
- Updated the fetchedLocationName variable in currentweather.js so that city shows up in the header

### Updated installer

- give non-pi2+ users (pi0, odroid, jetson nano, mac, windows, ...) option to continue install
- use current username vs hardcoded 'pi' to support non-pi install
- check for npm installed. node install doesn't do npm anymore
- check for mac as part of PM2 install, add install option string
- update pm2 config with current username instead of hard coded 'pi'
- check for screen saver config, "/etc/xdg/lxsession", bypass if not setup

## [2.7.1] - 2019-04-02

Fixed `package.json` version number.

## [2.7.0] - 2019-04-01

ℹ️ **Note:** This update uses new dependencies. Please update using the following command: `git pull && npm install`. If you are having issues running Electron, make sure your [Raspbian is up to date](https://www.raspberrypi.org/documentation/raspbian/updating.md).

### Added

- Italian translation for "Feels"
- Basic Klingon (tlhIngan Hol) translations
- Disabled the screensaver on raspbian with installation script
- Added option to truncate the number of vertical lines a calendar item can span if `wrapEvents` is enabled.
- Danish translation for "Feels" and "Weeks"
- Added option to split multiple day events in calendar to separate numbered events
- Slovakian translation
- Alerts now can contain Font Awesome icons
- Notifications display time can be set in request
- Newsfeed: added support for `ARTICLE_INFO_REQUEST` notification
- Add `name` config option for calendars to be sent along with event broadcasts

### Updated

- Bumped the Electron dependency to v3.0.13 to support the most recent Raspbian. [#1500](https://github.com/MichMich/MagicMirror/issues/1500)
- Updated modernizr code in alert module, fixed a small typo there too
- More verbose error message on console if the config is malformed
- Updated installer script to install Node.js version 10.x

### Fixed

- Fixed temperature displays in currentweather and weatherforecast modules [#1503](https://github.com/MichMich/MagicMirror/issues/1503), [#1511](https://github.com/MichMich/MagicMirror/issues/1511).
- Fixed unhandled error on bad git data in updatenotification module [#1285](https://github.com/MichMich/MagicMirror/issues/1285).
- Weather forecast now works with openweathermap in new weather module. Daily data are displayed, see issue [#1504](https://github.com/MichMich/MagicMirror/issues/1504).
- Fixed analogue clock border display issue where non-black backgrounds used (previous fix for issue 611)
- Fixed compatibility issues caused when modules request different versions of Font Awesome, see issue [#1522](https://github.com/MichMich/MagicMirror/issues/1522). MagicMirror now uses [Font Awesome 5 with v4 shims included for backwards compatibility](https://fontawesome.com/how-to-use/on-the-web/setup/upgrading-from-version-4#shims).
- Installation script problems with raspbian
- Calendar: only show repeating count if the event is actually repeating [#1534](https://github.com/MichMich/MagicMirror/pull/1534)
- Calendar: Fix exdate handling when multiple values are specified (comma separated)
- Calendar: Fix relative date handling for fulldate events, calculate difference always from start of day [#1572](https://github.com/MichMich/MagicMirror/issues/1572)
- Fix null dereference in moduleNeedsUpdate when the module isn't visible
- Calendar: Fixed event end times by setting default calendarEndTime to "LT" (Local time format). [#1479]
- Calendar: Fixed missing calendar fetchers after server process restarts [#1589](https://github.com/MichMich/MagicMirror/issues/1589)
- Notification: fixed background color (was white text on white background)
- Use getHeader instead of data.header when creating the DOM so overwriting the function also propagates into it
- Fix documentation of `useKMPHwind` option in currentweather

### New weather module

- Fixed weather forecast table display [#1499](https://github.com/MichMich/MagicMirror/issues/1499).
- Dimmed loading indicator for weather forecast.
- Implemented config option `decimalSymbol` [#1499](https://github.com/MichMich/MagicMirror/issues/1499).
- Aligned indoor values in current weather vertical [#1499](https://github.com/MichMich/MagicMirror/issues/1499).
- Added humidity support to nunjuck unit filter.
- Do not display degree symbol for temperature in Kelvin [#1503](https://github.com/MichMich/MagicMirror/issues/1503).
- Weather forecast now works with openweathermap for both, `/forecast` and `/forecast/daily`, in new weather module. If you use the `/forecast`-weatherEndpoint, the hourly data are converted to daily data, see issues [#1504](https://github.com/MichMich/MagicMirror/issues/1504), [#1513](https://github.com/MichMich/MagicMirror/issues/1513).
- Added fade, fadePoint and maxNumberOfDays properties to the forecast mode [#1516](https://github.com/MichMich/MagicMirror/issues/1516)
- Fixed Loading string and decimalSymbol string replace [#1538](https://github.com/MichMich/MagicMirror/issues/1538)
- Show Snow amounts in new weather module [#1545](https://github.com/MichMich/MagicMirror/issues/1545)
- Added weather.gov as a new weather provider for US locations

## [2.6.0] - 2019-01-01

ℹ️ **Note:** This update uses new dependencies. Please update using the following command: `git pull && npm install`. If you are having issues updating, make sure you are running the latest version of Node.

### ✨ Experimental ✨

- New default [module weather](modules/default/weather). This module will eventually replace the current `currentweather` and `weatherforecast` modules. The new module is still pretty experimental, but it's included so you can give it a try and help us improve this module. Please give us you feedback using [this forum post](https://forum.magicmirror.builders/topic/9335/default-weather-module-refactoring).

A huge, huge, huge thanks to user @fewieden for all his hard work on the new `weather` module!

### Added

- Possibility to add classes to the cell of symbol, title and time of the events of calendar.
- Font-awesome 5, still has 4 for backwards compatibility.
- Missing `showEnd` in calendar documentation
- Screenshot for the new feed module
- Screenshot for the compliments module
- Screenshot for the clock module
- Screenshot for the current weather
- Screenshot for the weather forecast module
- Portuguese translation for "Feels"
- Croatian translation
- Fading for dateheaders timeFormat in Calendar [#1464](https://github.com/MichMich/MagicMirror/issues/1464)
- Documentation for the existing `scale` option in the Weather Forecast module.

### Fixed

- Allow parsing recurring calendar events where the start date is before 1900
- Fixed Polish translation for Single Update Info
- Ignore entries with unparseable details in the calendar module
- Bug showing FullDayEvents one day too long in calendar fixed
- Bug in newsfeed when `removeStartTags` is used on the description [#1478](https://github.com/MichMich/MagicMirror/issues/1478)

### Updated

- The default calendar setting `showEnd` is changed to `false`.

### Changed

- The Weather Forecast module by default displays the &deg; symbol after every numeric value to be consistent with the Current Weather module.

## [2.5.0] - 2018-10-01

### Added

- Romanian translation for "Feels"
- Support multi-line compliments
- Simplified Chinese translation for "Feels"
- Polish translate for "Feels"
- French translate for "Feels"
- Translations for newsfeed module
- Support for toggling news article in fullscreen
- Hungarian translation for "Feels" and "Week"
- Spanish translation for "Feels"
- Add classes instead of inline style to the message from the module Alert
- Support for events having a duration instead of an end
- Support for showing end of events through config parameters showEnd and dateEndFormat

### Fixed

- Fixed gzip encoded calendar loading issue #1400.
- Mixup between german and spanish translation for newsfeed.
- Fixed close dates to be absolute, if no configured in the config.js - module Calendar
- Fixed the updatenotification module message about new commits in the repository, so they can be correctly localized in singular and plural form.
- Fix for weatherforecast rainfall rounding [#1374](https://github.com/MichMich/MagicMirror/issues/1374)
- Fix calendar parsing issue for Midori on RasperryPi Zero w, related to issue #694.
- Fix weather city ID link in sample config
- Fixed issue with clientonly not updating with IP address and port provided on command line.

### Updated

- Updated Simplified Chinese translation
- Swedish translations
- Hungarian translations for the updatenotification module
- Updated Norsk bokmål translation
- Updated Norsk nynorsk translation
- Consider multi days event as full day events

## [2.4.1] - 2018-07-04

### Fixed

- Fix weather parsing issue #1332.

## [2.4.0] - 2018-07-01

⚠️ **Warning:** This release includes an updated version of Electron. This requires a Raspberry Pi configuration change to allow the best performance and prevent the CPU from overheating. Please read the information on the [MagicMirror Wiki](https://github.com/michmich/magicmirror/wiki/configuring-the-raspberry-pi#enable-the-open-gl-driver-to-decrease-electrons-cpu-usage).

ℹ️ **Note:** This update uses new dependencies. Please update using the following command: `git pull && npm install`

### Added

- Enabled translation of feelsLike for module currentweather
- Added support for on-going calendar events
- Added scroll up in fullscreen newsfeed article view
- Changed fullscreen newsfeed width from 100% to 100vw (better results)
- Added option to calendar module that colors only the symbol instead of the whole line
- Added option for new display format in the calendar module with date headers with times/events below.
- Ability to fetch compliments from a remote server
- Add regex filtering to calendar module
- Customize classes for table
- Added option to newsfeed module to only log error parsing a news article if enabled
- Add update translations for Português Brasileiro

### Changed

- Upgrade to Electron 2.0.0.
- Remove yarn-or-npm which breaks production builds.
- Invoke module suspend even if no dom content. [#1308](https://github.com/MichMich/MagicMirror/issues/1308)

### Fixed

- Fixed issue where wind chill could not be displayed in Fahrenheit. [#1247](https://github.com/MichMich/MagicMirror/issues/1247)
- Fixed issues where a module crashes when it tries to dismiss a non existing alert. [#1240](https://github.com/MichMich/MagicMirror/issues/1240)
- In default module currentWeather/currentWeather.js line 296, 300, self.config.animationSpeed can not be found because the notificationReceived function does not have "self" variable.
- Fixed browser-side code to work on the Midori browser.
- Fixed issue where heat index was reporting incorrect values in Celsius and Fahrenheit. [#1263](https://github.com/MichMich/MagicMirror/issues/1263)
- Fixed weatherforecast to use dt_txt field instead of dt to handle timezones better
- Newsfeed now remembers to show the description when `"ARTICLE_LESS_DETAILS"` is called if the user wants to always show the description. [#1282](https://github.com/MichMich/MagicMirror/issues/1282)
- `clientonly/*.js` is now linted, and one linting error is fixed
- Fix issue #1196 by changing underscore to hyphen in locale id, in align with momentjs.
- Fixed issue where heat index and wind chill were reporting incorrect values in Kelvin. [#1263](https://github.com/MichMich/MagicMirror/issues/1263)

### Updated

- Updated Italian translation
- Updated German translation
- Updated Dutch translation

## [2.3.1] - 2018-04-01

### Fixed

- Downgrade electron to 1.4.15 to solve the black screen issue.[#1243](https://github.com/MichMich/MagicMirror/issues/1243)

## [2.3.0] - 2018-04-01

### Added

- Add new settings in compliments module: setting time intervals for morning and afternoon
- Add system notification `MODULE_DOM_CREATED` for notifying each module when their Dom has been fully loaded.
- Add types for module.
- Implement Danger.js to notify contributors when CHANGELOG.md is missing in PR.
- Allow scrolling in full page article view of default newsfeed module with gesture events from [MMM-Gestures](https://github.com/thobach/MMM-Gestures)
- Changed 'compliments.js' - update DOM if remote compliments are loaded instead of waiting one updateInterval to show custom compliments
- Automated unit tests utils, deprecated, translator, cloneObject(lockstrings)
- Automated integration tests translations
- Add advanced filtering to the excludedEvents configuration of the default calendar module
- New currentweather module config option: `showFeelsLike`: Shows how it actually feels like. (wind chill or heat index)
- New currentweather module config option: `useKMPHwind`: adds an option to see wind speed in Kmph instead of just m/s or Beaufort.
- Add dc:date to parsing in newsfeed module, which allows parsing of more rss feeds.

### Changed

- Add link to GitHub repository which contains the respective Dockerfile.
- Optimized automated unit tests cloneObject, cmpVersions
- Update notifications use now translation templates instead of normal strings.
- Yarn can be used now as an installation tool
- Changed Electron dependency to v1.7.13.

### Fixed

- News article in fullscreen (iframe) is now shown in front of modules.
- Forecast respects maxNumberOfDays regardless of endpoint.
- Fix exception on translation of objects.

## [2.2.2] - 2018-01-02

### Added

- Add missing `package-lock.json`.

### Changed

- Changed Electron dependency to v1.7.10.

## [2.2.1] - 2018-01-01

### Fixed

- Fixed linting errors.

## [2.2.0] - 2018-01-01

**Note:** This update uses new dependencies. Please update using the following command: `git pull && npm install`

### Changed

- Calendar week is now handled with a variable translation in order to move number language specific.
- Reverted the Electron dependency back to 1.4.15 since newer version don't seem to work on the Raspberry Pi very well.

### Added

- Add option to use [Nunjucks](https://mozilla.github.io/nunjucks/) templates in modules. (See `helloworld` module as an example.)
- Add Bulgarian translations for MagicMirror² and Alert module.
- Add graceful shutdown of modules by calling `stop` function of each `node_helper` on SIGINT before exiting.
- Link update subtext to Github diff of current version versus tracking branch.
- Add Catalan translation.
- Add ability to filter out newsfeed items based on prohibited words found in title (resolves #1071)
- Add options to truncate description support of a feed in newsfeed module
- Add reloadInterval option for particular feed in newsfeed module
- Add no-cache entries of HTTP headers in newsfeed module (fetcher)
- Add Czech translation.
- Add option for decimal symbols other than the decimal point for temperature values in both default weather modules: WeatherForecast and CurrentWeather.

### Fixed

- Fixed issue with calendar module showing more than `maximumEntries` allows
- WeatherForecast and CurrentWeather are now using HTTPS instead of HTTP
- Correcting translation for Indonesian language
- Fix issue where calendar icons wouldn't align correctly

## [2.1.3] - 2017-10-01

**Note:** This update uses new dependencies. Please update using the following command: `git pull && npm install`

### Changed

- Remove Roboto fonts files inside `fonts` and these are installed by npm install command.

### Added

- Add `clientonly` script to start only the electron client for a remote server.
- Add symbol and color properties of event when `CALENDAR_EVENTS` notification is broadcasted from `default/calendar` module.
- Add `.vscode/` folder to `.gitignore` to keep custom Visual Studio Code config out of git.
- Add unit test the capitalizeFirstLetter function of newsfeed module.
- Add new unit tests for function `shorten` in calendar module.
- Add new unit tests for function `getLocaleSpecification` in calendar module.
- Add unit test for js/class.js.
- Add unit tests for function `roundValue` in currentweather module.
- Add test e2e showWeek feature in spanish language.
- Add warning Log when is used old authentication method in the calendar module.
- Add test e2e for helloworld module with default config text.
- Add ability for `currentweather` module to display indoor humidity via INDOOR_HUMIDITY notification.
- Add Welsh (Cymraeg) translation.
- Add Slack badge to Readme.

### Updated

- Changed 'default.js' - listen on all attached interfaces by default.
- Add execution of `npm list` after the test are ran in Travis CI.
- Change hooks for the vendors e2e tests.
- Add log when clientonly failed on starting.
- Add warning color when are using full ip whitelist.
- Set version of the `express-ipfilter` on 0.3.1.

### Fixed

- Fixed issue with incorrect alignment of analog clock when displayed in the center column of the MM.
- Fixed ipWhitelist behaviour to make empty whitelist ([]) allow any and all hosts access to the MM.
- Fixed issue with calendar module where 'excludedEvents' count towards 'maximumEntries'.
- Fixed issue with calendar module where global configuration of maximumEntries was not overridden by calendar specific config (see module doc).
- Fixed issue where `this.file(filename)` returns a path with two hashes.
- Workaround for the WeatherForecast API limitation.

## [2.1.2] - 2017-07-01

### Changed

- Revert Docker related changes in favor of [docker-MagicMirror](https://github.com/bastilimbach/docker-MagicMirror). All Docker images are outsourced. ([#856](https://github.com/MichMich/MagicMirror/pull/856))
- Change Docker base image (Debian + Node) to an arm based distro (AlpineARM + Node) ([#846](https://github.com/MichMich/MagicMirror/pull/846))
- Fix the dockerfile to have it running from the first time.

### Added

- Add in option to wrap long calendar events to multiple lines using `wrapEvents` configuration option.
- Add test e2e `show title newsfeed` for newsfeed module.
- Add task to check configuration file.
- Add test check URLs of vendors.
- Add test of match current week number on clock module with showWeek configuration.
- Add test default modules present modules/default/defaultmodules.js.
- Add unit test calendar_modules function capFirst.
- Add test for check if exists the directories present in defaults modules.
- Add support for showing wind direction as an arrow instead of abbreviation in currentWeather module.
- Add support for writing translation functions to support flexible word order
- Add test for check if exits the directories present in defaults modules.
- Add calendar option to set a separate date format for full day events.
- Add ability for `currentweather` module to display indoor temperature via INDOOR_TEMPERATURE notification
- Add ability to change the path of the `custom.css`.
- Add translation Dutch to Alert module.
- Added Romanian translation.

### Updated

- Added missing keys to Polish translation.
- Added missing key to German translation.
- Added better translation with flexible word order to Finnish translation.

### Fixed

- Fix instruction in README for using automatically installer script.
- Bug of duplicated compliments as described in [here](https://forum.magicmirror.builders/topic/2381/compliments-module-stops-cycling-compliments).
- Fix double message about port when server is starting
- Corrected Swedish translations for TODAY/TOMORROW/DAYAFTERTOMORROW.
- Removed unused import from js/electron.js
- Made calendar.js respect config.timeFormat irrespective of locale setting.
- Fixed alignment of analog clock when a large calendar is displayed in the same side bar.

## [2.1.1] - 2017-04-01

**Note:** This update uses new dependencies. Please update using the following command: `git pull && npm install`

### Changed

- Add `anytime` group for Compliments module.
- Compliments module can use remoteFile without default daytime arrays defined.
- Installer: Use init config.js from config.js.sample.
- Switched out `rrule` package for `rrule-alt` and fixes in `ical.js` in order to fix calendar issues. ([#565](https://github.com/MichMich/MagicMirror/issues/565))
- Make mouse events pass through the region fullscreen_above to modules below.
- Scaled the splash screen down to make it a bit more subtle.
- Replace HTML tables with markdown tables in README files.
- Added `DAYAFTERTOMORROW`, `UPDATE_NOTIFICATION` and `UPDATE_NOTIFICATION_MODULE` to Finnish translations.
- Run `npm test` on Travis automatically.
- Show the splash screen image even when is reboot or halted.
- Added some missing translation strings in the sv.json file.
- Run task jsonlint to check translation files.
- Restructured Test Suite.

### Added

- Added Docker support (Pull Request [#673](https://github.com/MichMich/MagicMirror/pull/673)).
- Calendar-specific support for `maximumEntries`, and `maximumNumberOfDays`.
- Add loaded function to modules, providing an async callback.
- Made default newsfeed module aware of gesture events from [MMM-Gestures](https://github.com/thobach/MMM-Gestures)
- Add use pm2 for manager process into Installer RaspberryPi script.
- Russian Translation.
- Afrikaans Translation.
- Add postinstall script to notify user that MagicMirror installed successfully despite warnings from NPM.
- Init tests using mocha.
- Option to use RegExp in Calendar's titleReplace.
- Hungarian Translation.
- Icelandic Translation.
- Add use a script to prevent when is run by SSH session set DISPLAY environment.
- Enable ability to set configuration file by the environment variable called MM_CONFIG_FILE.
- Option to give each calendar a different color.
- Option for colored min-temp and max-temp.
- Add test e2e helloworld.
- Add test e2e environment.
- Add `chai-as-promised` npm module to devDependencies.
- Basic set of tests for clock module.
- Run e2e test in Travis.
- Estonian Translation.
- Add test for compliments module for parts of day.
- Korean Translation.
- Added console warning on startup when deprecated config options are used.
- Add option to display temperature unit label to the current weather module.
- Added ability to disable wrapping of news items.
- Added in the ability to hide events in the calendar module based on simple string filters.
- Updated Norwegian translation.
- Added hideLoading option for News Feed module.
- Added configurable dateFormat to clock module.
- Added multiple calendar icon support.
- Added tests for Translations, dev argument, version, dev console.
- Added test anytime feature compliments module.
- Added test ipwhitelist configuration directive.
- Added test for calendar module: default, basic-auth, backward compatibility, fail-basic-auth.
- Added meta tags to support fullscreen mode on iOS (for server mode)
- Added `ignoreOldItems` and `ignoreOlderThan` options to the News Feed module
- Added test for MM_PORT environment variable.
- Added a configurable Week section to the clock module.

### Fixed

- Update .gitignore to not ignore default modules folder.
- Remove white flash on boot up.
- Added `update` in Raspberry Pi installation script.
- Fix an issue where the analog clock looked scrambled. ([#611](https://github.com/MichMich/MagicMirror/issues/611))
- If units are set to imperial, the showRainAmount option of weatherforecast will show the correct unit.
- Module currentWeather: check if temperature received from api is defined.
- Fix an issue with module hidden status changing to `true` although lock string prevented showing it.
- Fix newsfeed module bug (removeStartTags)
- Fix when is set MM_PORT environment variable.
- Fixed missing animation on `this.show(speed)` when module is alone in a region.

## [2.1.0] - 2016-12-31

**Note:** This update uses new dependencies. Please update using the following command: `git pull && npm install`

### Added

- Finnish translation.
- Danish translation.
- Turkish translation.
- Option to limit access to certain IP addresses based on the value of `ipWhitelist` in the `config.js`, default is access from localhost only (Issue [#456](https://github.com/MichMich/MagicMirror/issues/456)).
- Added ability to change the point of time when calendar events get relative.
- Add Splash screen on boot.
- Add option to show humidity in currentWeather module.
- Add VSCode IntelliSense support.
- Module API: Add Visibility locking to module system. [See documentation](https://github.com/MichMich/MagicMirror/tree/develop/modules#visibility-locking) for more information.
- Module API: Method to overwrite the module's header. [See documentation](https://github.com/MichMich/MagicMirror/tree/develop/modules#getheader) for more information.
- Module API: Option to define the minimum MagicMirror version to run a module. [See documentation](https://github.com/MichMich/MagicMirror/tree/develop/modules#requiresversion) for more information.
- Calendar module now broadcasts the event list to all other modules using the notification system. [See documentation](https://github.com/MichMich/MagicMirror/tree/develop/modules/default/calendar) for more information.
- Possibility to use the calendar feed as the source for the weather (currentweather & weatherforecast) location data. [See documentation](https://github.com/MichMich/MagicMirror/tree/develop/modules/default/weatherforecast) for more information.
- Added option to show rain amount in the weatherforecast default module
- Add module `updatenotification` to get an update whenever a new version is available. [See documentation](https://github.com/MichMich/MagicMirror/tree/develop/modules/default/updatenotification) for more information.
- Add the ability to set timezone on the date display in the Clock Module
- Ability to set date format in calendar module
- Possibility to use currentweather for the compliments
- Added option `disabled` for modules.
- Added option `address` to set bind address.
- Added option `onlyTemp` for currentweather module to show only current temperature and weather icon.
- Added option `remoteFile` to compliments module to load compliment array from filesystem.
- Added option `zoom` to scale the whole mirror display with a given factor.
- Added option `roundTemp` for currentweather and weatherforecast modules to display temperatures rounded to nearest integer.
- Added ability set the classes option to compliments module for style and text size of compliments.
- Added ability to configure electronOptions
- Calendar module: option to hide private events
- Add root_path for global vars

### Updated

- Modified translations for Frysk.
- Modified core English translations.
- Updated package.json as a result of Snyk security update.
- Improve object instantiation to prevent reference errors.
- Improve logger. `Log.log()` now accepts multiple arguments.
- Remove extensive logging in newsfeed node helper.
- Calendar times are now uniformly capitalized.
- Modules are now secure, and Helmet is now used to prevent abuse of the Mirror's API.

### Fixed

- Solve an issue where module margins would appear when the first module of a section was hidden.
- Solved visual display errors on chrome, if all modules in one of the right sections are hidden.
- Global and Module default config values are no longer modified when setting config values.
- Hide a region if all modules in a region are hidden. Prevention unwanted margins.
- Replaced `electron-prebuilt` package with `electron` in order to fix issues that would happen after 2017.
- Documentation of alert module

## [2.0.5] - 2016-09-20

### Added

- Added ability to remove tags from the beginning or end of newsfeed items in 'newsfeed.js'.
- Added ability to define "the day after tomorrow" for calendar events (Definition for German and Dutch already included).
- Added CII Badge (we are compliant with the CII Best Practices)
- Add support for doing http basic auth when loading calendars
- Add the ability to turn off and on the date display in the Clock Module

### Fixed

- Fix typo in installer.
- Add message to unsupported Pi error to mention that Pi Zeros must use server only mode, as ARMv6 is unsupported. Closes #374.
- Fix API url for weather API.

### Updated

- Force fullscreen when kioskmode is active.
- Update the .github templates and information with more modern information.
- Update the Gruntfile with a more functional StyleLint implementation.

## [2.0.4] - 2016-08-07

### Added

- Brazilian Portuguese Translation.
- Option to enable Kiosk mode.
- Added ability to start the app with Dev Tools.
- Added ability to turn off the date display in `clock.js` when in analog mode.
- Greek Translation

### Fixed

- Prevent `getModules()` selectors from returning duplicate entries.
- Append endpoints of weather modules with `/` to retrieve the correct data. (Issue [#337](https://github.com/MichMich/MagicMirror/issues/337))
- Corrected grammar in `module.js` from 'suspend' to 'suspended'.
- Fixed openweathermap.org URL in config sample.
- Prevent currentweather module from crashing when received data object is incorrect.
- Fix issue where translation loading prevented the UI start-up when the language was set to 'en'. (Issue [#388](https://github.com/MichMich/MagicMirror/issues/388))

### Updated

- Updated package.json to fix possible vulnerabilities. (Using Snyk)
- Updated weathericons
- Updated default weatherforecast to work with the new icons.
- More detailed error message in case config file couldn't be loaded.

## [2.0.3] - 2016-07-12

### Added

- Add max newsitems parameter to the newsfeed module.
- Translations for Simplified Chinese, Traditional Chinese and Japanese.
- Polish Translation
- Add an analog clock in addition to the digital one.

### Fixed

- Edit Alert Module to display title & message if they are provided in the notification (Issue [#300](https://github.com/MichMich/MagicMirror/issues/300))
- Removed 'null' reference from updateModuleContent(). This fixes recent Edge and Internet Explorer browser displays (Issue [#319](https://github.com/MichMich/MagicMirror/issues/319))

### Changed

- Added default string to calendar titleReplace.

## [2.0.2] - 2016-06-05

### Added

- Norwegian Translations (nb and nn)
- Portuguese Translation
- Swedish Translation

### Fixed

- Added reference to Italian Translation.
- Added the missing NE translation to all languages. [#344](https://github.com/MichMich/MagicMirror/issues/344)
- Added proper User-Agent string to calendar call.

### Changed

- Add option to use locationID in weather modules.

## [2.0.1] - 2016-05-18

### Added

- Changelog
- Italian Translation

### Changed

- Improve the installer by fetching the latest Node.js without any 3rd party interferences.

## [2.0.0] - 2016-05-03

### Initial release of MagicMirror²

It includes (but is not limited to) the following features:

- Modular system allowing 3rd party plugins.
- An Node/Electron based application taking away the need for external servers or browsers.
- A complete development API documentation.
- Small cute fairies that kiss you while you sleep.

## [1.0.0] - 2014-02-16

### Initial release of MagicMirror.

This was part of the blogpost: [https://michaelteeuw.nl/post/83916869600/magic-mirror-part-vi-production-of-the](https://michaelteeuw.nl/post/83916869600/magic-mirror-part-vi-production-of-the)<|MERGE_RESOLUTION|>--- conflicted
+++ resolved
@@ -59,12 +59,9 @@
 - update node-ical version again, 0.12.5, change RRULE fix (#2371, #2379)
 - Added missing function call in module.show()
 - remove undefined objects from modules array (#2382)
-<<<<<<< HEAD
 - update node-ical version again, 0.12.7, change RRULE fix (#2371, #2379), node-ical now throws error (which we catch)
 - update simple-git version to 2.31 unhandled promise rejection (#2383)
-=======
 - Translator variables can have falsy values (e.g. empty string)
->>>>>>> a97d87bc
 
 ## [2.13.0] - 2020-10-01
 
