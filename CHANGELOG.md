--- conflicted
+++ resolved
@@ -17,12 +17,9 @@
 
 ### Updated
 
-<<<<<<< HEAD
-- updates Font Awesome css class to new default style (fixes #2768)
-=======
 - deprecated roboto fonts package `roboto-fontface-bower` replaced with `fontsource`.
 - update `helmet` to v5.
->>>>>>> e8c6ef94
+- updates Font Awesome css class to new default style (fixes #2768)
 
 ### Fixed
 
