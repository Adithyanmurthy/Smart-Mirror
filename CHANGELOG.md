# MagicMirror² Change Log
All notable changes to this project will be documented in this file.
This project adheres to [Semantic Versioning](http://semver.org/).

<<<<<<< HEAD
## Fixed
- Module currentWeather: check if temperature is defined
=======
## [2.1.1] - Unreleased

**Note:** This update uses new dependencies. Please update using the following command: `git pull && npm install`

### Changed
- Installer: Use init config.js from config.js.sample.
- Switched out `rrule` package for `rrule-alt` in order to improve calendar issues. (Experimental: [#565](https://github.com/MichMich/MagicMirror/issues/565))
- Make mouse events pass through the region fullscreen_above to modules below.
- Scaled the splash screen down to make it a bit more subtle.
- Replace HTML tables with markdown tables in README files.

### Added
- Add loaded function to modules, providing an async callback.
- Made default newsfeed module aware of gesture events from [MMM-Gestures](https://github.com/thobach/MMM-Gestures)
- Add use pm2 for manager process into Installer RaspberryPi script
- Russian Translation
- Afrikaans Translation
- Add postinstall script to notify user that MagicMirror installed successfully despite warnings from NPM.
- Init tests using mocha.
- Option to use RegExp in Calendar's titleReplace.


### Fixed
- Update .gitignore to not ignore default modules folder.
- Remove white flash on boot up.
- Added `update` in Raspberry Pi installation script.
- Fix an issue where the analog clock looked scrambled. ([#611](https://github.com/MichMich/MagicMirror/issues/611))
- If units is set to imperial, the showRainAmount option of weatherforecast will show the correct unit.
>>>>>>> 27ed64a1

## [2.1.0] - 2016-12-31

**Note:** This update uses new dependencies. Please update using the following command: `git pull && npm install`

### Added
- Finnish translation.
- Danish translation.
- Turkish translation.
- Option to limit access to certain IP addresses based on the value of `ipWhitelist` in the `config.js`, default is access from localhost only (Issue [#456](https://github.com/MichMich/MagicMirror/issues/456)).
- Added ability to change the point of time when calendar events get relative.
- Add Splash screen on boot.
- Add option to show humidity in currentWeather module.
- Add VSCode IntelliSense support.
- Module API: Add Visibility locking to module system. [See documentation](https://github.com/MichMich/MagicMirror/tree/develop/modules#visibility-locking) for more information.
- Module API: Method to overwrite the module's header. [See documentation](https://github.com/MichMich/MagicMirror/tree/develop/modules#getheader) for more information.
- Module API: Option to define the minimum MagicMirror version to run a module. [See documentation](https://github.com/MichMich/MagicMirror/tree/develop/modules#requiresversion) for more information.
- Calendar module now broadcasts the event list to all other modules using the notification system. [See documentation](https://github.com/MichMich/MagicMirror/tree/develop/modules/default/calendar) for more information.
- Possibility to use the the calendar feed as the source for the weather (currentweather & weatherforecast) location data. [See documentation](https://github.com/MichMich/MagicMirror/tree/develop/modules/default/weatherforecast) for more information.
- Added option to show rain amount in the weatherforecast default module
- Add module `updatenotification` to get an update whenever a new version is availabe. [See documentation](https://github.com/MichMich/MagicMirror/tree/develop/modules/default/updatenotification) for more information.
- Add the abilty to set timezone on the date display in the Clock Module
- Ability to set date format in calendar module
- Possibility to use currentweather for the compliments
- Added option `disabled` for modules.
- Added option `address` to set bind address.
- Added option `onlyTemp` for currentweather module to show show only current temperature and weather icon.
- Added option `remoteFile` to compliments module to load compliment array from filesystem.
- Added option `zoom` to scale the whole mirror display with a given factor.
- Added option `roundTemp` for currentweather and weatherforecast modules to display temperatures rounded to nearest integer.
- Added abilty set the classes option to compliments module for style and text size of compliments.
- Added ability to configure electronOptions
- Calendar module: option to hide private events
- Add root_path for global vars

### Updated
- Modified translations for Frysk.
- Modified core English translations.
- Updated package.json as a result of Snyk security update.
- Improve object instantiation to prevent reference errors.
- Improve logger. `Log.log()` now accepts multiple arguments.
- Remove extensive logging in newsfeed node helper.
- Calendar times are now uniformly capitalized.
- Modules are now secure, and Helmet is now used to prevent abuse of the Mirror's API.

### Fixed
- Solve an issue where module margins would appear when the first module of a section was hidden.
- Solved visual display errors on chrome, if all modules in one of the right sections are hidden.
- Global and Module default config values are no longer modified when setting config values.
- Hide a region if all modules in a region are hidden. Prevention unwanted margins.
- Replaced `electron-prebuilt` package with `electron` in order to fix issues that would happen after 2017.
- Documentation of alert module

## [2.0.5] - 2016-09-20

### Added
- Added ability to remove tags from the beginning or end of newsfeed items in 'newsfeed.js'.
- Added ability to define "the day after tomorrow" for calendar events (Definition for German and Dutch already included).
- Added CII Badge (we are compliant with the CII Best Practices)
- Add support for doing http basic auth when loading calendars
- Add the abilty to turn off and on the date display in the Clock Module

### Fixed
- Fix typo in installer.
- Add message to unsupported Pi error to mention that Pi Zeros must use server only mode, as ARMv6 is unsupported. Closes #374.
- Fix API url for weather API.

### Updated
- Force fullscreen when kioskmode is active.
- Update the .github templates and information with more modern information.
- Update the Gruntfile with a more functional StyleLint implementation.

## [2.0.4] - 2016-08-07

### Added
- Brazilian Portuguese Translation.
- Option to enable Kiosk mode.
- Added ability to start the app with Dev Tools.
- Added ability to turn off the date display in `clock.js` when in analog mode.
- Greek Translation

### Fixed
- Prevent `getModules()` selectors from returning duplicate entries.
- Append endpoints of weather modules with `/` to retreive the correct data. (Issue [#337](https://github.com/MichMich/MagicMirror/issues/337))
- Corrected grammer in `module.js` from 'suspend' to 'suspended'.
- Fixed openweathermap.org URL in config sample.
- Prevent currentweather module from crashing when received data object is incorrect.
- Fix issue where translation loading prevented the UI start-up when the language was set to 'en'. (Issue [#388](https://github.com/MichMich/MagicMirror/issues/388))

### Updated
- Updated package.json to fix possible vulnerabilities. (Using Snyk)
- Updated weathericons
- Updated default weatherforecast to work with the new icons.
- More detailed error message in case config file couldn't be loaded.

## [2.0.3] - 2016-07-12
### Added
- Add max newsitems parameter to the newsfeed module.
- Translations for Simplified Chinese, Traditional Chinese and Japanese.
- Polish Translation
- Add an analog clock in addition to the digital one.

### Fixed
- Edit Alert Module to display title & message if they are provided in the notification (Issue [#300](https://github.com/MichMich/MagicMirror/issues/300))
- Removed 'null' reference from updateModuleContent(). This fixes recent Edge and Internet Explorer browser displays (Issue [#319](https://github.com/MichMich/MagicMirror/issues/319))

### Changed
- Added default string to calendar titleReplace.

## [2.0.2] - 2016-06-05
### Added
- Norwegian Translations (nb and nn)
- Portuguese Translation
- Swedish Translation

### Fixed
- Added reference to Italian Translation.
- Added the missing NE translation to all languages. [#344](https://github.com/MichMich/MagicMirror/issues/344)
- Added proper User-Agent string to calendar call.

### Changed
- Add option to use locationID in weather modules.

## [2.0.1] - 2016-05-18
### Added
- Changelog
- Italian Translation

### Changed
- Improve the installer by fetching the latest Node.js without any 3rd party interferences.

## [2.0.0] - 2016-05-03
### Initial release of MagicMirror²
It includes (but is not limited to) the following features:
- Modular system allowing 3rd party plugins.
- An Node/Electron based application taking away the need for external servers or browsers.
- A complete development API documentation.
- Small cute fairies that kiss you while you sleep.

## [1.0.0] - 2014-02-16
### Initial release of MagicMirror.
This was part of the blogpost: [http://michaelteeuw.nl/post/83916869600/magic-mirror-part-vi-production-of-the](http://michaelteeuw.nl/post/83916869600/magic-mirror-part-vi-production-of-the)<|MERGE_RESOLUTION|>--- conflicted
+++ resolved
@@ -2,10 +2,6 @@
 All notable changes to this project will be documented in this file.
 This project adheres to [Semantic Versioning](http://semver.org/).
 
-<<<<<<< HEAD
-## Fixed
-- Module currentWeather: check if temperature is defined
-=======
 ## [2.1.1] - Unreleased
 
 **Note:** This update uses new dependencies. Please update using the following command: `git pull && npm install`
@@ -27,14 +23,13 @@
 - Init tests using mocha.
 - Option to use RegExp in Calendar's titleReplace.
 
-
 ### Fixed
 - Update .gitignore to not ignore default modules folder.
 - Remove white flash on boot up.
 - Added `update` in Raspberry Pi installation script.
 - Fix an issue where the analog clock looked scrambled. ([#611](https://github.com/MichMich/MagicMirror/issues/611))
 - If units is set to imperial, the showRainAmount option of weatherforecast will show the correct unit.
->>>>>>> 27ed64a1
+- Module currentWeather: check if temperature received from api is defined.
 
 ## [2.1.0] - 2016-12-31
 
