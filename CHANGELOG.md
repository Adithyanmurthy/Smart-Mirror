# MagicMirror² Change Log

All notable changes to this project will be documented in this file.
This project adheres to [Semantic Versioning](https://semver.org/).

❤️ **Donate:** Enjoying MagicMirror²? [Please consider a donation!](https://magicmirror.builders/donate) With your help we can continue to improve the MagicMirror²

## [2.15.0] - Unreleased (Develop Branch)

_This release is scheduled to be released on 2021-04-01._

### Added

- Added GitHub workflows for automated testing and changelog enforcement.
- Added CodeCov badge to Readme.
- Added CURRENTWEATHER_TYPE notification to currentweather and weather module, use it in compliments module.
- Added `start:dev` command to the npm scripts for starting electron with devTools open.
- Added logging when using deprecated modules weatherforecast or currentweather.
- Portuguese translations for "MODULE_CONFIG_CHANGED" and PRECIP.
- Respect parameter ColoredSymbolOnly also for custom events
- Added a new parameter to hide time portion on relative times
<<<<<<< HEAD
- [`module.show` has now the option for a callback on error.](https://github.com/MichMich/MagicMirror/pull/2439)
=======
- Added locale to sample config file
- Added support for self-signed certificates for the default calendar module (#466)
>>>>>>> 2e2e1570

### Updated

- Updated markdown files.
- Cleaned up old code on server side.
- Convert `-0` to `0` when displaying temperature.
- Code cleanup for FEELS like and added {DEGREE} placeholder for FEELSLIKE for each language
- Converted newsfeed module to use templates.
- Update documentation and help screen about invalid config files.
- Moving weather provider specific code and configuration into each provider and making hourly part of the interface.
- Bump electron to v11.
- Dont update the DOM when a module is not displayed.
- Cleaned up jsdoc and tests.
- Exposed logger as node module for easier access for 3rd party modules

### Removed

- Removed danger.js library.

### Fixed

- Added default log levels to stop calendar log spamming.
- Fix socket.io cors errors, see [breaking change since socket.io v3](https://socket.io/docs/v3/handling-cors/)
- Fix Issue with weather forecast icons due to fixed day start and end time (#2221)
- Fix empty directory for each module's main javascript file in the inspector
- Fix Issue with weather forecast icons unit tests with different timezones (#2221)
- Fix issue with unencoded characters in translated strings when using nunjuck template (`Loading &hellip;` as an example)
- Fix socket.io backward compatibility with socket v2 clients
- 3rd party module language loading if language is English
- Fix e2e tests after spectron update

## [2.14.0] - 2021-01-01

Special thanks to the following contributors: @Alvinger, @AndyPoms, @ashishtank, @bluemanos, @flopp999, @jakemulley, @jakobsarwary1, @marvai-vgtu, @mirontoli, @rejas, @sdetweil, @Snille & @Sub028.

ℹ️ **Note:** This update uses new dependencies. Please update using the following command: `git pull && npm install`.

### Added

- Added new log level "debug" to the logger.
- Added new parameter "useKmh" to weather module for displaying wind speed as kmh.
- Chuvash translation.
- Added Weatherbit as a provider to Weather module.
- Added SMHI as a provider to Weather module.
- Added Hindi & Gujarati translation.
- Added optional support for DEGREE position in Feels like translation.
- Added support for variables in nunjucks templates for translate filter.
- Added Chuvash translation.
- Calendar: new options "limitDays" and "coloredEvents".
- Added new option "limitDays" - limit the number of discreet days displayed.
- Added new option "customEvents" - use custom symbol/color based on keyword in event title.

### Updated

- Merging .gitignore in the config-folder with the .gitignore in the root-folder.
- Weather module - forecast now show TODAY and TOMORROW instead of weekday, to make it easier to understand.
- Update dependencies to latest versions.
- Update dependencies eslint, feedme, simple-git and socket.io to latest versions.
- Update lithuanian translation.
- Update config sample.
- Highlight required version mismatch.
- No select Text for TouchScreen use.
- Corrected logic for timeFormat "relative" and "absolute".
- Added missing function call in module.show()
- Translator variables can have falsy values (e.g. empty string)
- Fix issue with weather module with DEGREE label in FEELS like

### Deleted

- Removed Travis CI intergration.

### Fixed

- JSON Parse translation files with comments crashing UI. (#2149)
- Calendar parsing where RRULE bug returns wrong date, add Windows timezone name support. (#2145, #2151)
- Wrong node-ical version installed (package.json) requested version. (#2153)
- Fix calendar fetcher subsequent timing. (#2160)
- Rename Greek translation to correct ISO 639-1 alpha-2 code (gr > el). (#2155)
- Add a space after icons of sunrise and sunset. (#2169)
- Fix calendar when no DTEND record found in event, startDate overlay when endDate set. (#2177)
- Fix windspeed convertion error in ukmetoffice weather provider. (#2189)
- Fix console.debug not having timestamps. (#2199)
- Fix calendar full day event east of UTC start time. (#2200)
- Fix non-fullday recurring rule processing. (#2216)
- Catch errors when parsing calendar data with ical. (#2022)
- Fix Default Alert Module does not hide black overlay when alert is dismissed manually. (#2228)
- Weather module - Always displays night icons when local is other then English. (#2221)
- Update Node-ical 0.12.4 , fix invalid RRULE format in cal entries
- Fix package.json for optional electron dependency (2378)
- Update node-ical version again, 0.12.5, change RRULE fix (#2371, #2379)
- Remove undefined objects from modules array (#2382)
- Update node-ical version again, 0.12.7, change RRULE fix (#2371, #2379), node-ical now throws error (which we catch)
- Update simple-git version to 2.31 unhandled promise rejection (#2383)

## [2.13.0] - 2020-10-01

Special thanks to the following contributors: @bryanzzhu, @bugsounet, @chamakura, @cjbrunner, @easyas314, @larryare, @oemel09, @rejas, @sdetweil & @sthuber90.

ℹ️ **Note:** This update uses new dependencies. Please update using the following command: `git pull && npm install`.

### Added

- `--dry-run` option adde in fetch call within updatenotification node_helper. This is to prevent
  MagicMirror from consuming any fetch result. Causes conflict with MMPM when attempting to check
  for updates to MagicMirror and/or MagicMirror modules.
- Test coverage with Istanbul, run it with `npm run test:coverage`.
- Add lithuanian language.
- Added support in weatherforecast for OpenWeather onecall API.
- Added config option to calendar-icons for recurring- and fullday-events.
- Added current, hourly (max 48), and daily (max 7) weather forecasts to weather module via OpenWeatherMap One Call API.
- Added eslint-plugin for jsdoc comments.
- Added new configDeepMerge option for module developers.

### Updated

- Change incorrect weather.js default properties.
- Cleaned up newsfeed module.
- Cleaned up jsdoc comments.
- Cleaned up clock tests.
- Move lodash into devDependencies, update other dependencies.
- Switch from ical to node-ical library.

### Fixed

- Fix backward compatibility issues for Safari < 11.
- Fix the use of "maxNumberOfDays" in the module "weatherforecast depending on the endpoint (forecast/daily or forecast)". [#2018](https://github.com/MichMich/MagicMirror/issues/2018)
- Fix calendar display. Account for current timezone. [#2068](https://github.com/MichMich/MagicMirror/issues/2068)
- Fix logLevel being set before loading config.
- Fix incorrect namespace links in svg clockfaces. [#2072](https://github.com/MichMich/MagicMirror/issues/2072)
- Fix weather/providers/weathergov for API guidelines. [#2045](https://github.com/MichMich/MagicMirror/issues/2045)
- Fix "undefined" in weather modules header. [#1985](https://github.com/MichMich/MagicMirror/issues/1985)
- Fix #2110, #2111, #2118: Recurring full day events should not use timezone adjustment. Just compare month/day.

## [2.12.0] - 2020-07-01

Special thanks to the following contributors: @AndreKoepke, @andrezibaia, @bryanzzhu, @chamakura, @DarthBrento, @Ekristoffe, @khassel, @Legion2, @ndom91, @radokristof, @rejas, @XBCreepinJesus & @ZoneMR.

ℹ️ **Note:** This update uses new dependencies. Please update using the following command: `git pull && npm install`.

### Added

- Added option to config the level of logging.
- Added prettier for an even cleaner codebase.
- Hide Sunrise/Sunset in Weather module.
- Hide Sunrise/Sunset in Current Weather module.
- Added Met Office DataHub (UK) provider.

### Updated

- Cleaned up alert module code.
- Cleaned up check_config code.
- Replaced grunt-based linters with their non-grunt equivalents.
- Switch to most of the eslint:recommended rules and fix warnings.
- Replaced insecure links with https ones.
- Cleaned up all "no-undef" warnings from eslint.
- Added location title wrapping for calendar module.
- Updated the BG translation.

### Deleted

- Removed truetype (ttf) fonts.

### Fixed

- The broken modules due to Socket.io change from last release. [#1973](https://github.com/MichMich/MagicMirror/issues/1973)
- Add backward compatibility for old module code in socketclient.js. [#1973](https://github.com/MichMich/MagicMirror/issues/1973)
- Support multiple instances of calendar module with different config. [#1109](https://github.com/MichMich/MagicMirror/issues/1109)
- Fix the use of "maxNumberOfDays" in the module "weatherforecast". [#2018](https://github.com/MichMich/MagicMirror/issues/2018)
- Throw error when check_config fails. [#1928](https://github.com/MichMich/MagicMirror/issues/1928)
- Bug fix related to 'maxEntries' not displaying Calendar events. [#2050](https://github.com/MichMich/MagicMirror/issues/2050)
- Updated ical library to latest version. [#1926](https://github.com/MichMich/MagicMirror/issues/1926)
- Fix config check after merge of prettier [#2109](https://github.com/MichMich/MagicMirror/issues/2109)

## [2.11.0] - 2020-04-01

🚨 READ THIS BEFORE UPDATING 🚨

In the past years the project has grown a lot. This came with a huge downside: poor maintainability. If I let the project continue the way it was, it would eventually crash and burn. More important: I would completely lose the drive and interest to continue the project. Because of this the decision was made to simplify the core by removing all side features like automatic installers and support for exotic platforms. This release (2.11.0) is the first real release that will reflect (parts) of these changes. As a result of this, some things might break. So before you continue make sure to backup your installation. Your config, your modules or better yet: your full MagicMirror folder. In other words: update at your own risk.

For more information regarding this major change, please check issue [#1860](https://github.com/MichMich/MagicMirror/issues/1860).

### Deleted

- Remove installers.
- Remove externalized scripts.
- Remove jshint dependency, instead eslint checks your config file now

### Added

- Brazilian translation for "FEELS".
- Ukrainian translation.
- Finnish translation for "PRECIP", "UPDATE_INFO_MULTIPLE" and "UPDATE_INFO_SINGLE".
- Added the ability to hide the temp label and weather icon in the `currentweather` module to allow showing only information such as wind and sunset/rise.
- The `clock` module now optionally displays sun and moon data, including rise/set times, remaining daylight, and percent of moon illumination.
- Added Hebrew translation.
- Add HTTPS support and update config.js.sample
- Run tests on long term support and latest stable version of nodejs
- Added the ability to configure a list of modules that shouldn't be update checked.
- Run linters on git commits
- Added date functionality to compliments: display birthday wishes or celebrate an anniversary
- Add HTTPS support for clientonly-mode.

### Fixed

- Force declaration of public ip address in config file (ISSUE #1852)
- Fixes `run-start.sh`: If running in docker-container, don't check the environment, just start electron (ISSUE #1859)
- Fix calendar time offset for recurring events crossing Daylight Savings Time (ISSUE #1798)
- Fix regression in currentweather module causing 'undefined' to show up when config.hideTemp is false
- Fix FEELS translation for Croatian
- Fixed weather tests [#1840](https://github.com/MichMich/MagicMirror/issues/1840)
- Fixed Socket.io can't be used with Reverse Proxy in serveronly mode [#1934](https://github.com/MichMich/MagicMirror/issues/1934)
- Fix update checking skipping 3rd party modules the first time

### Changed

- Remove documentation from core repository and link to new dedicated docs site: [docs.magicmirror.builders](https://docs.magicmirror.builders).
- Updated config.js.sample: Corrected some grammar on `config.js.sample` comment section.
- Removed `run-start.sh` script and update start commands:
  - To start using electron, use `npm run start`.
  - To start in server only mode, use `npm run server`.
- Remove redundant logging from modules.
- Timestamp in log output now also contains the date
- Turkish translation.
- Option to configure the size of the currentweather module.
- Changed "Gevoelstemperatuur" to "Voelt als" shorter text.

## [2.10.1] - 2020-01-10

### Changed

- Updated README.md: Added links to the official documentation website and remove links to broken installer.

## [2.10.0] - 2020-01-01

Special thanks to @sdetweil for all his great contributions!

ℹ️ **Note:** This update uses new dependencies. Please update using the following command: `git pull && npm install`.

### Added

- Timestamps in log output.
- Padding in dateheader mode of the calendar module.
- New upgrade script to help users consume regular updates installers/upgrade-script.sh.
- New script to help setup pm2, without install installers/fixuppm2.sh.

### Updated

- Updated lower bound of `lodash` and `helmet` dependencies for security patches.
- Updated compliments.js to handle newline in text, as textfields to not interpolate contents.
- Updated raspberry.sh installer script to handle new platform issues, split node/npm, pm2, and screen saver changes.
- Improve handling for armv6l devices, where electron support has gone away, add optional serveronly config option.
- Improved run-start.sh to handle for serveronly mode, by choice, or when electron not available.
- Only check for xwindows running if not on macOS.

### Fixed

- Fixed issue in weatherforecast module where predicted amount of rain was not using the decimal symbol specified in config.js.
- Module header now updates correctly, if a module need to dynamically show/hide its header based on a condition.
- Fix handling of config.js for serverOnly mode commented out.
- Fixed issue in calendar module where the debug script didn't work correctly with authentication.
- Fixed issue that some full day events were not correctly recognized as such.
- Display full day events lasting multiple days as happening today instead of some days ago if they are still ongoing.

## [2.9.0] - 2019-10-01

ℹ️ **Note:** This update uses new dependencies. Please update using the following command: `git pull && npm install`. If you are having issues running Electron, make sure your [Raspbian is up to date](https://www.raspberrypi.org/documentation/raspbian/updating.md).

### Added

- Spanish translation for "PRECIP".
- Adding a Malay (Malaysian) translation for MagicMirror².
- Add test check URLs of vendors 200 and 404 HTTP CODE.
- Add tests for new weather module and helper to stub ajax requests.

### Updated

- Updatenotification module: Display update notification for a limited (configurable) time.
- Enabled e2e/vendor_spec.js tests.
- The css/custom.css will be renamed after the next release. We've added into `run-start.sh` an instruction by GIT to ignore with `--skip-worktree` and `rm --cached`. [#1540](https://github.com/MichMich/MagicMirror/issues/1540)
- Disable sending of notification CLOCK_SECOND when displaySeconds is false.

### Fixed

- Updatenotification module: Properly handle race conditions, prevent crash.
- Send `NEWS_FEED` notification also for the first news messages which are shown.
- Fixed issue where weather module would not refresh data after a network or API outage. [#1722](https://github.com/MichMich/MagicMirror/issues/1722)
- Fixed weatherforecast module not displaying rain amount on fallback endpoint.
- Notifications CLOCK_SECOND & CLOCK_MINUTE being from startup instead of matched against the clock and avoid drifting.

## [2.8.0] - 2019-07-01

ℹ️ **Note:** This update uses new dependencies. Please update using the following command: `git pull && npm install`. If you are having issues running Electron, make sure your [Raspbian is up to date](https://www.raspberrypi.org/documentation/raspbian/updating.md).

### Added

- Option to show event location in calendar
- Finnish translation for "Feels" and "Weeks"
- Russian translation for “Feels”
- Calendar module: added `nextDaysRelative` config option
- Add `broadcastPastEvents` config option for calendars to include events from the past `maximumNumberOfDays` in event broadcasts
- Added feature to broadcast news feed items `NEWS_FEED` and updated news items `NEWS_FEED_UPDATED` in default [newsfeed](https://github.com/MichMich/MagicMirror/tree/develop/modules/default/newsfeed) module (when news is updated) with documented default and `config.js` options in [README.md](https://github.com/MichMich/MagicMirror/blob/develop/modules/default/newsfeed/README.md)
- Added notifications to default `clock` module broadcasting `CLOCK_SECOND` and `CLOCK_MINUTE` for the respective time elapsed.
- Added UK Met Office Datapoint feed as a provider in the default weather module.
- Added new provider class
- Added suncalc.js dependency to calculate sun times (not provided in UK Met Office feed)
- Added "tempUnits" and "windUnits" to allow, for example, temp in metric (i.e. celsius) and wind in imperial (i.e. mph). These will override "units" if specified, otherwise the "units" value will be used.
- Use Feels Like temp from feed if present
- Optionally display probability of precipitation (PoP) in current weather (UK Met Office data)
- Automatically try to fix eslint errors by passing `--fix` option to it
- Added sunrise and sunset times to weathergov weather provider [#1705](https://github.com/MichMich/MagicMirror/issues/1705)
- Added "useLocationAsHeader" to display "location" in `config.js` as header when location name is not returned
- Added to `newsfeed.js`: in order to design the news article better with css, three more class-names were introduced: newsfeed-desc, newsfeed-desc, newsfeed-desc

### Updated

- English translation for "Feels" to "Feels like"
- Fixed the example calendar url in `config.js.sample`
- Update `ical.js` to solve various calendar issues.
- Update weather city list url [#1676](https://github.com/MichMich/MagicMirror/issues/1676)
- Only update clock once per minute when seconds aren't shown

### Fixed

- Fixed uncaught exception, race condition on module update
- Fixed issue [#1696](https://github.com/MichMich/MagicMirror/issues/1696), some ical files start date to not parse to date type
- Allowance HTML5 autoplay-policy (policy is changed from Chrome 66 updates)
- Handle SIGTERM messages
- Fixes sliceMultiDayEvents so it respects maximumNumberOfDays
- Minor types in default NewsFeed [README.md](https://github.com/MichMich/MagicMirror/blob/develop/modules/default/newsfeed/README.md)
- Fix typos and small syntax errors, cleanup dependencies, remove multiple-empty-lines, add semi-rule
- Fixed issues with calendar not displaying one-time changes to repeating events
- Updated the fetchedLocationName variable in currentweather.js so that city shows up in the header

### Updated installer

- give non-pi2+ users (pi0, odroid, jetson nano, mac, windows, ...) option to continue install
- use current username vs hardcoded 'pi' to support non-pi install
- check for npm installed. node install doesn't do npm anymore
- check for mac as part of PM2 install, add install option string
- update pm2 config with current username instead of hard coded 'pi'
- check for screen saver config, "/etc/xdg/lxsession", bypass if not setup

## [2.7.1] - 2019-04-02

Fixed `package.json` version number.

## [2.7.0] - 2019-04-01

ℹ️ **Note:** This update uses new dependencies. Please update using the following command: `git pull && npm install`. If you are having issues running Electron, make sure your [Raspbian is up to date](https://www.raspberrypi.org/documentation/raspbian/updating.md).

### Added

- Italian translation for "Feels"
- Basic Klingon (tlhIngan Hol) translations
- Disabled the screensaver on raspbian with installation script
- Added option to truncate the number of vertical lines a calendar item can span if `wrapEvents` is enabled.
- Danish translation for "Feels" and "Weeks"
- Added option to split multiple day events in calendar to separate numbered events
- Slovakian translation
- Alerts now can contain Font Awesome icons
- Notifications display time can be set in request
- Newsfeed: added support for `ARTICLE_INFO_REQUEST` notification
- Add `name` config option for calendars to be sent along with event broadcasts

### Updated

- Bumped the Electron dependency to v3.0.13 to support the most recent Raspbian. [#1500](https://github.com/MichMich/MagicMirror/issues/1500)
- Updated modernizr code in alert module, fixed a small typo there too
- More verbose error message on console if the config is malformed
- Updated installer script to install Node.js version 10.x

### Fixed

- Fixed temperature displays in currentweather and weatherforecast modules [#1503](https://github.com/MichMich/MagicMirror/issues/1503), [#1511](https://github.com/MichMich/MagicMirror/issues/1511).
- Fixed unhandled error on bad git data in updatenotification module [#1285](https://github.com/MichMich/MagicMirror/issues/1285).
- Weather forecast now works with openweathermap in new weather module. Daily data are displayed, see issue [#1504](https://github.com/MichMich/MagicMirror/issues/1504).
- Fixed analogue clock border display issue where non-black backgrounds used (previous fix for issue 611)
- Fixed compatibility issues caused when modules request different versions of Font Awesome, see issue [#1522](https://github.com/MichMich/MagicMirror/issues/1522). MagicMirror now uses [Font Awesome 5 with v4 shims included for backwards compatibility](https://fontawesome.com/how-to-use/on-the-web/setup/upgrading-from-version-4#shims).
- Installation script problems with raspbian
- Calendar: only show repeating count if the event is actually repeating [#1534](https://github.com/MichMich/MagicMirror/pull/1534)
- Calendar: Fix exdate handling when multiple values are specified (comma separated)
- Calendar: Fix relative date handling for fulldate events, calculate difference always from start of day [#1572](https://github.com/MichMich/MagicMirror/issues/1572)
- Fix null dereference in moduleNeedsUpdate when the module isn't visible
- Calendar: Fixed event end times by setting default calendarEndTime to "LT" (Local time format). [#1479]
- Calendar: Fixed missing calendar fetchers after server process restarts [#1589](https://github.com/MichMich/MagicMirror/issues/1589)
- Notification: fixed background color (was white text on white background)
- Use getHeader instead of data.header when creating the DOM so overwriting the function also propagates into it
- Fix documentation of `useKMPHwind` option in currentweather

### New weather module

- Fixed weather forecast table display [#1499](https://github.com/MichMich/MagicMirror/issues/1499).
- Dimmed loading indicator for weather forecast.
- Implemented config option `decimalSymbol` [#1499](https://github.com/MichMich/MagicMirror/issues/1499).
- Aligned indoor values in current weather vertical [#1499](https://github.com/MichMich/MagicMirror/issues/1499).
- Added humidity support to nunjuck unit filter.
- Do not display degree symbol for temperature in Kelvin [#1503](https://github.com/MichMich/MagicMirror/issues/1503).
- Weather forecast now works with openweathermap for both, `/forecast` and `/forecast/daily`, in new weather module. If you use the `/forecast`-weatherEndpoint, the hourly data are converted to daily data, see issues [#1504](https://github.com/MichMich/MagicMirror/issues/1504), [#1513](https://github.com/MichMich/MagicMirror/issues/1513).
- Added fade, fadePoint and maxNumberOfDays properties to the forecast mode [#1516](https://github.com/MichMich/MagicMirror/issues/1516)
- Fixed Loading string and decimalSymbol string replace [#1538](https://github.com/MichMich/MagicMirror/issues/1538)
- Show Snow amounts in new weather module [#1545](https://github.com/MichMich/MagicMirror/issues/1545)
- Added weather.gov as a new weather provider for US locations

## [2.6.0] - 2019-01-01

ℹ️ **Note:** This update uses new dependencies. Please update using the following command: `git pull && npm install`. If you are having issues updating, make sure you are running the latest version of Node.

### ✨ Experimental ✨

- New default [module weather](modules/default/weather). This module will eventually replace the current `currentweather` and `weatherforecast` modules. The new module is still pretty experimental, but it's included so you can give it a try and help us improve this module. Please give us you feedback using [this forum post](https://forum.magicmirror.builders/topic/9335/default-weather-module-refactoring).

A huge, huge, huge thanks to user @fewieden for all his hard work on the new `weather` module!

### Added

- Possibility to add classes to the cell of symbol, title and time of the events of calendar.
- Font-awesome 5, still has 4 for backwards compatibility.
- Missing `showEnd` in calendar documentation
- Screenshot for the new feed module
- Screenshot for the compliments module
- Screenshot for the clock module
- Screenshot for the current weather
- Screenshot for the weather forecast module
- Portuguese translation for "Feels"
- Croatian translation
- Fading for dateheaders timeFormat in Calendar [#1464](https://github.com/MichMich/MagicMirror/issues/1464)
- Documentation for the existing `scale` option in the Weather Forecast module.

### Fixed

- Allow parsing recurring calendar events where the start date is before 1900
- Fixed Polish translation for Single Update Info
- Ignore entries with unparseable details in the calendar module
- Bug showing FullDayEvents one day too long in calendar fixed
- Bug in newsfeed when `removeStartTags` is used on the description [#1478](https://github.com/MichMich/MagicMirror/issues/1478)

### Updated

- The default calendar setting `showEnd` is changed to `false`.

### Changed

- The Weather Forecast module by default displays the &deg; symbol after every numeric value to be consistent with the Current Weather module.

## [2.5.0] - 2018-10-01

### Added

- Romanian translation for "Feels"
- Support multi-line compliments
- Simplified Chinese translation for "Feels"
- Polish translate for "Feels"
- French translate for "Feels"
- Translations for newsfeed module
- Support for toggling news article in fullscreen
- Hungarian translation for "Feels" and "Week"
- Spanish translation for "Feels"
- Add classes instead of inline style to the message from the module Alert
- Support for events having a duration instead of an end
- Support for showing end of events through config parameters showEnd and dateEndFormat

### Fixed

- Fixed gzip encoded calendar loading issue #1400.
- Mixup between german and spanish translation for newsfeed.
- Fixed close dates to be absolute, if no configured in the config.js - module Calendar
- Fixed the updatenotification module message about new commits in the repository, so they can be correctly localized in singular and plural form.
- Fix for weatherforecast rainfall rounding [#1374](https://github.com/MichMich/MagicMirror/issues/1374)
- Fix calendar parsing issue for Midori on RasperryPi Zero w, related to issue #694.
- Fix weather city ID link in sample config
- Fixed issue with clientonly not updating with IP address and port provided on command line.

### Updated

- Updated Simplified Chinese translation
- Swedish translations
- Hungarian translations for the updatenotification module
- Updated Norsk bokmål translation
- Updated Norsk nynorsk translation
- Consider multi days event as full day events

## [2.4.1] - 2018-07-04

### Fixed

- Fix weather parsing issue #1332.

## [2.4.0] - 2018-07-01

⚠️ **Warning:** This release includes an updated version of Electron. This requires a Raspberry Pi configuration change to allow the best performance and prevent the CPU from overheating. Please read the information on the [MagicMirror Wiki](https://github.com/michmich/magicmirror/wiki/configuring-the-raspberry-pi#enable-the-open-gl-driver-to-decrease-electrons-cpu-usage).

ℹ️ **Note:** This update uses new dependencies. Please update using the following command: `git pull && npm install`

### Added

- Enabled translation of feelsLike for module currentweather
- Added support for on-going calendar events
- Added scroll up in fullscreen newsfeed article view
- Changed fullscreen newsfeed width from 100% to 100vw (better results)
- Added option to calendar module that colors only the symbol instead of the whole line
- Added option for new display format in the calendar module with date headers with times/events below.
- Ability to fetch compliments from a remote server
- Add regex filtering to calendar module
- Customize classes for table
- Added option to newsfeed module to only log error parsing a news article if enabled
- Add update translations for Português Brasileiro

### Changed

- Upgrade to Electron 2.0.0.
- Remove yarn-or-npm which breaks production builds.
- Invoke module suspend even if no dom content. [#1308](https://github.com/MichMich/MagicMirror/issues/1308)

### Fixed

- Fixed issue where wind chill could not be displayed in Fahrenheit. [#1247](https://github.com/MichMich/MagicMirror/issues/1247)
- Fixed issues where a module crashes when it tries to dismiss a non existing alert. [#1240](https://github.com/MichMich/MagicMirror/issues/1240)
- In default module currentWeather/currentWeather.js line 296, 300, self.config.animationSpeed can not be found because the notificationReceived function does not have "self" variable.
- Fixed browser-side code to work on the Midori browser.
- Fixed issue where heat index was reporting incorrect values in Celsius and Fahrenheit. [#1263](https://github.com/MichMich/MagicMirror/issues/1263)
- Fixed weatherforecast to use dt_txt field instead of dt to handle timezones better
- Newsfeed now remembers to show the description when `"ARTICLE_LESS_DETAILS"` is called if the user wants to always show the description. [#1282](https://github.com/MichMich/MagicMirror/issues/1282)
- `clientonly/*.js` is now linted, and one linting error is fixed
- Fix issue #1196 by changing underscore to hyphen in locale id, in align with momentjs.
- Fixed issue where heat index and wind chill were reporting incorrect values in Kelvin. [#1263](https://github.com/MichMich/MagicMirror/issues/1263)

### Updated

- Updated Italian translation
- Updated German translation
- Updated Dutch translation

## [2.3.1] - 2018-04-01

### Fixed

- Downgrade electron to 1.4.15 to solve the black screen issue.[#1243](https://github.com/MichMich/MagicMirror/issues/1243)

## [2.3.0] - 2018-04-01

### Added

- Add new settings in compliments module: setting time intervals for morning and afternoon
- Add system notification `MODULE_DOM_CREATED` for notifying each module when their Dom has been fully loaded.
- Add types for module.
- Implement Danger.js to notify contributors when CHANGELOG.md is missing in PR.
- Allow scrolling in full page article view of default newsfeed module with gesture events from [MMM-Gestures](https://github.com/thobach/MMM-Gestures)
- Changed 'compliments.js' - update DOM if remote compliments are loaded instead of waiting one updateInterval to show custom compliments
- Automated unit tests utils, deprecated, translator, cloneObject(lockstrings)
- Automated integration tests translations
- Add advanced filtering to the excludedEvents configuration of the default calendar module
- New currentweather module config option: `showFeelsLike`: Shows how it actually feels like. (wind chill or heat index)
- New currentweather module config option: `useKMPHwind`: adds an option to see wind speed in Kmph instead of just m/s or Beaufort.
- Add dc:date to parsing in newsfeed module, which allows parsing of more rss feeds.

### Changed

- Add link to GitHub repository which contains the respective Dockerfile.
- Optimized automated unit tests cloneObject, cmpVersions
- Update notifications use now translation templates instead of normal strings.
- Yarn can be used now as an installation tool
- Changed Electron dependency to v1.7.13.

### Fixed

- News article in fullscreen (iframe) is now shown in front of modules.
- Forecast respects maxNumberOfDays regardless of endpoint.
- Fix exception on translation of objects.

## [2.2.2] - 2018-01-02

### Added

- Add missing `package-lock.json`.

### Changed

- Changed Electron dependency to v1.7.10.

## [2.2.1] - 2018-01-01

### Fixed

- Fixed linting errors.

## [2.2.0] - 2018-01-01

**Note:** This update uses new dependencies. Please update using the following command: `git pull && npm install`

### Changed

- Calendar week is now handled with a variable translation in order to move number language specific.
- Reverted the Electron dependency back to 1.4.15 since newer version don't seem to work on the Raspberry Pi very well.

### Added

- Add option to use [Nunjucks](https://mozilla.github.io/nunjucks/) templates in modules. (See `helloworld` module as an example.)
- Add Bulgarian translations for MagicMirror² and Alert module.
- Add graceful shutdown of modules by calling `stop` function of each `node_helper` on SIGINT before exiting.
- Link update subtext to Github diff of current version versus tracking branch.
- Add Catalan translation.
- Add ability to filter out newsfeed items based on prohibited words found in title (resolves #1071)
- Add options to truncate description support of a feed in newsfeed module
- Add reloadInterval option for particular feed in newsfeed module
- Add no-cache entries of HTTP headers in newsfeed module (fetcher)
- Add Czech translation.
- Add option for decimal symbols other than the decimal point for temperature values in both default weather modules: WeatherForecast and CurrentWeather.

### Fixed

- Fixed issue with calendar module showing more than `maximumEntries` allows
- WeatherForecast and CurrentWeather are now using HTTPS instead of HTTP
- Correcting translation for Indonesian language
- Fix issue where calendar icons wouldn't align correctly

## [2.1.3] - 2017-10-01

**Note:** This update uses new dependencies. Please update using the following command: `git pull && npm install`

### Changed

- Remove Roboto fonts files inside `fonts` and these are installed by npm install command.

### Added

- Add `clientonly` script to start only the electron client for a remote server.
- Add symbol and color properties of event when `CALENDAR_EVENTS` notification is broadcasted from `default/calendar` module.
- Add `.vscode/` folder to `.gitignore` to keep custom Visual Studio Code config out of git.
- Add unit test the capitalizeFirstLetter function of newsfeed module.
- Add new unit tests for function `shorten` in calendar module.
- Add new unit tests for function `getLocaleSpecification` in calendar module.
- Add unit test for js/class.js.
- Add unit tests for function `roundValue` in currentweather module.
- Add test e2e showWeek feature in spanish language.
- Add warning Log when is used old authentication method in the calendar module.
- Add test e2e for helloworld module with default config text.
- Add ability for `currentweather` module to display indoor humidity via INDOOR_HUMIDITY notification.
- Add Welsh (Cymraeg) translation.
- Add Slack badge to Readme.

### Updated

- Changed 'default.js' - listen on all attached interfaces by default.
- Add execution of `npm list` after the test are ran in Travis CI.
- Change hooks for the vendors e2e tests.
- Add log when clientonly failed on starting.
- Add warning color when are using full ip whitelist.
- Set version of the `express-ipfilter` on 0.3.1.

### Fixed

- Fixed issue with incorrect alignment of analog clock when displayed in the center column of the MM.
- Fixed ipWhitelist behaviour to make empty whitelist ([]) allow any and all hosts access to the MM.
- Fixed issue with calendar module where 'excludedEvents' count towards 'maximumEntries'.
- Fixed issue with calendar module where global configuration of maximumEntries was not overridden by calendar specific config (see module doc).
- Fixed issue where `this.file(filename)` returns a path with two hashes.
- Workaround for the WeatherForecast API limitation.

## [2.1.2] - 2017-07-01

### Changed

- Revert Docker related changes in favor of [docker-MagicMirror](https://github.com/bastilimbach/docker-MagicMirror). All Docker images are outsourced. ([#856](https://github.com/MichMich/MagicMirror/pull/856))
- Change Docker base image (Debian + Node) to an arm based distro (AlpineARM + Node) ([#846](https://github.com/MichMich/MagicMirror/pull/846))
- Fix the dockerfile to have it running from the first time.

### Added

- Add in option to wrap long calendar events to multiple lines using `wrapEvents` configuration option.
- Add test e2e `show title newsfeed` for newsfeed module.
- Add task to check configuration file.
- Add test check URLs of vendors.
- Add test of match current week number on clock module with showWeek configuration.
- Add test default modules present modules/default/defaultmodules.js.
- Add unit test calendar_modules function capFirst.
- Add test for check if exists the directories present in defaults modules.
- Add support for showing wind direction as an arrow instead of abbreviation in currentWeather module.
- Add support for writing translation functions to support flexible word order
- Add test for check if exits the directories present in defaults modules.
- Add calendar option to set a separate date format for full day events.
- Add ability for `currentweather` module to display indoor temperature via INDOOR_TEMPERATURE notification
- Add ability to change the path of the `custom.css`.
- Add translation Dutch to Alert module.
- Added Romanian translation.

### Updated

- Added missing keys to Polish translation.
- Added missing key to German translation.
- Added better translation with flexible word order to Finnish translation.

### Fixed

- Fix instruction in README for using automatically installer script.
- Bug of duplicated compliments as described in [here](https://forum.magicmirror.builders/topic/2381/compliments-module-stops-cycling-compliments).
- Fix double message about port when server is starting
- Corrected Swedish translations for TODAY/TOMORROW/DAYAFTERTOMORROW.
- Removed unused import from js/electron.js
- Made calendar.js respect config.timeFormat irrespective of locale setting.
- Fixed alignment of analog clock when a large calendar is displayed in the same side bar.

## [2.1.1] - 2017-04-01

**Note:** This update uses new dependencies. Please update using the following command: `git pull && npm install`

### Changed

- Add `anytime` group for Compliments module.
- Compliments module can use remoteFile without default daytime arrays defined.
- Installer: Use init config.js from config.js.sample.
- Switched out `rrule` package for `rrule-alt` and fixes in `ical.js` in order to fix calendar issues. ([#565](https://github.com/MichMich/MagicMirror/issues/565))
- Make mouse events pass through the region fullscreen_above to modules below.
- Scaled the splash screen down to make it a bit more subtle.
- Replace HTML tables with markdown tables in README files.
- Added `DAYAFTERTOMORROW`, `UPDATE_NOTIFICATION` and `UPDATE_NOTIFICATION_MODULE` to Finnish translations.
- Run `npm test` on Travis automatically.
- Show the splash screen image even when is reboot or halted.
- Added some missing translation strings in the sv.json file.
- Run task jsonlint to check translation files.
- Restructured Test Suite.

### Added

- Added Docker support (Pull Request [#673](https://github.com/MichMich/MagicMirror/pull/673)).
- Calendar-specific support for `maximumEntries`, and `maximumNumberOfDays`.
- Add loaded function to modules, providing an async callback.
- Made default newsfeed module aware of gesture events from [MMM-Gestures](https://github.com/thobach/MMM-Gestures)
- Add use pm2 for manager process into Installer RaspberryPi script.
- Russian Translation.
- Afrikaans Translation.
- Add postinstall script to notify user that MagicMirror installed successfully despite warnings from NPM.
- Init tests using mocha.
- Option to use RegExp in Calendar's titleReplace.
- Hungarian Translation.
- Icelandic Translation.
- Add use a script to prevent when is run by SSH session set DISPLAY environment.
- Enable ability to set configuration file by the environment variable called MM_CONFIG_FILE.
- Option to give each calendar a different color.
- Option for colored min-temp and max-temp.
- Add test e2e helloworld.
- Add test e2e environment.
- Add `chai-as-promised` npm module to devDependencies.
- Basic set of tests for clock module.
- Run e2e test in Travis.
- Estonian Translation.
- Add test for compliments module for parts of day.
- Korean Translation.
- Added console warning on startup when deprecated config options are used.
- Add option to display temperature unit label to the current weather module.
- Added ability to disable wrapping of news items.
- Added in the ability to hide events in the calendar module based on simple string filters.
- Updated Norwegian translation.
- Added hideLoading option for News Feed module.
- Added configurable dateFormat to clock module.
- Added multiple calendar icon support.
- Added tests for Translations, dev argument, version, dev console.
- Added test anytime feature compliments module.
- Added test ipwhitelist configuration directive.
- Added test for calendar module: default, basic-auth, backward compatibility, fail-basic-auth.
- Added meta tags to support fullscreen mode on iOS (for server mode)
- Added `ignoreOldItems` and `ignoreOlderThan` options to the News Feed module
- Added test for MM_PORT environment variable.
- Added a configurable Week section to the clock module.

### Fixed

- Update .gitignore to not ignore default modules folder.
- Remove white flash on boot up.
- Added `update` in Raspberry Pi installation script.
- Fix an issue where the analog clock looked scrambled. ([#611](https://github.com/MichMich/MagicMirror/issues/611))
- If units are set to imperial, the showRainAmount option of weatherforecast will show the correct unit.
- Module currentWeather: check if temperature received from api is defined.
- Fix an issue with module hidden status changing to `true` although lock string prevented showing it.
- Fix newsfeed module bug (removeStartTags)
- Fix when is set MM_PORT environment variable.
- Fixed missing animation on `this.show(speed)` when module is alone in a region.

## [2.1.0] - 2016-12-31

**Note:** This update uses new dependencies. Please update using the following command: `git pull && npm install`

### Added

- Finnish translation.
- Danish translation.
- Turkish translation.
- Option to limit access to certain IP addresses based on the value of `ipWhitelist` in the `config.js`, default is access from localhost only (Issue [#456](https://github.com/MichMich/MagicMirror/issues/456)).
- Added ability to change the point of time when calendar events get relative.
- Add Splash screen on boot.
- Add option to show humidity in currentWeather module.
- Add VSCode IntelliSense support.
- Module API: Add Visibility locking to module system. [See documentation](https://github.com/MichMich/MagicMirror/tree/develop/modules#visibility-locking) for more information.
- Module API: Method to overwrite the module's header. [See documentation](https://github.com/MichMich/MagicMirror/tree/develop/modules#getheader) for more information.
- Module API: Option to define the minimum MagicMirror version to run a module. [See documentation](https://github.com/MichMich/MagicMirror/tree/develop/modules#requiresversion) for more information.
- Calendar module now broadcasts the event list to all other modules using the notification system. [See documentation](https://github.com/MichMich/MagicMirror/tree/develop/modules/default/calendar) for more information.
- Possibility to use the calendar feed as the source for the weather (currentweather & weatherforecast) location data. [See documentation](https://github.com/MichMich/MagicMirror/tree/develop/modules/default/weatherforecast) for more information.
- Added option to show rain amount in the weatherforecast default module
- Add module `updatenotification` to get an update whenever a new version is available. [See documentation](https://github.com/MichMich/MagicMirror/tree/develop/modules/default/updatenotification) for more information.
- Add the ability to set timezone on the date display in the Clock Module
- Ability to set date format in calendar module
- Possibility to use currentweather for the compliments
- Added option `disabled` for modules.
- Added option `address` to set bind address.
- Added option `onlyTemp` for currentweather module to show only current temperature and weather icon.
- Added option `remoteFile` to compliments module to load compliment array from filesystem.
- Added option `zoom` to scale the whole mirror display with a given factor.
- Added option `roundTemp` for currentweather and weatherforecast modules to display temperatures rounded to nearest integer.
- Added ability set the classes option to compliments module for style and text size of compliments.
- Added ability to configure electronOptions
- Calendar module: option to hide private events
- Add root_path for global vars

### Updated

- Modified translations for Frysk.
- Modified core English translations.
- Updated package.json as a result of Snyk security update.
- Improve object instantiation to prevent reference errors.
- Improve logger. `Log.log()` now accepts multiple arguments.
- Remove extensive logging in newsfeed node helper.
- Calendar times are now uniformly capitalized.
- Modules are now secure, and Helmet is now used to prevent abuse of the Mirror's API.

### Fixed

- Solve an issue where module margins would appear when the first module of a section was hidden.
- Solved visual display errors on chrome, if all modules in one of the right sections are hidden.
- Global and Module default config values are no longer modified when setting config values.
- Hide a region if all modules in a region are hidden. Prevention unwanted margins.
- Replaced `electron-prebuilt` package with `electron` in order to fix issues that would happen after 2017.
- Documentation of alert module

## [2.0.5] - 2016-09-20

### Added

- Added ability to remove tags from the beginning or end of newsfeed items in 'newsfeed.js'.
- Added ability to define "the day after tomorrow" for calendar events (Definition for German and Dutch already included).
- Added CII Badge (we are compliant with the CII Best Practices)
- Add support for doing http basic auth when loading calendars
- Add the ability to turn off and on the date display in the Clock Module

### Fixed

- Fix typo in installer.
- Add message to unsupported Pi error to mention that Pi Zeros must use server only mode, as ARMv6 is unsupported. Closes #374.
- Fix API url for weather API.

### Updated

- Force fullscreen when kioskmode is active.
- Update the .github templates and information with more modern information.
- Update the Gruntfile with a more functional StyleLint implementation.

## [2.0.4] - 2016-08-07

### Added

- Brazilian Portuguese Translation.
- Option to enable Kiosk mode.
- Added ability to start the app with Dev Tools.
- Added ability to turn off the date display in `clock.js` when in analog mode.
- Greek Translation

### Fixed

- Prevent `getModules()` selectors from returning duplicate entries.
- Append endpoints of weather modules with `/` to retrieve the correct data. (Issue [#337](https://github.com/MichMich/MagicMirror/issues/337))
- Corrected grammar in `module.js` from 'suspend' to 'suspended'.
- Fixed openweathermap.org URL in config sample.
- Prevent currentweather module from crashing when received data object is incorrect.
- Fix issue where translation loading prevented the UI start-up when the language was set to 'en'. (Issue [#388](https://github.com/MichMich/MagicMirror/issues/388))

### Updated

- Updated package.json to fix possible vulnerabilities. (Using Snyk)
- Updated weathericons
- Updated default weatherforecast to work with the new icons.
- More detailed error message in case config file couldn't be loaded.

## [2.0.3] - 2016-07-12

### Added

- Add max newsitems parameter to the newsfeed module.
- Translations for Simplified Chinese, Traditional Chinese and Japanese.
- Polish Translation
- Add an analog clock in addition to the digital one.

### Fixed

- Edit Alert Module to display title & message if they are provided in the notification (Issue [#300](https://github.com/MichMich/MagicMirror/issues/300))
- Removed 'null' reference from updateModuleContent(). This fixes recent Edge and Internet Explorer browser displays (Issue [#319](https://github.com/MichMich/MagicMirror/issues/319))

### Changed

- Added default string to calendar titleReplace.

## [2.0.2] - 2016-06-05

### Added

- Norwegian Translations (nb and nn)
- Portuguese Translation
- Swedish Translation

### Fixed

- Added reference to Italian Translation.
- Added the missing NE translation to all languages. [#344](https://github.com/MichMich/MagicMirror/issues/344)
- Added proper User-Agent string to calendar call.

### Changed

- Add option to use locationID in weather modules.

## [2.0.1] - 2016-05-18

### Added

- Changelog
- Italian Translation

### Changed

- Improve the installer by fetching the latest Node.js without any 3rd party interferences.

## [2.0.0] - 2016-05-03

### Initial release of MagicMirror²

It includes (but is not limited to) the following features:

- Modular system allowing 3rd party plugins.
- An Node/Electron based application taking away the need for external servers or browsers.
- A complete development API documentation.
- Small cute fairies that kiss you while you sleep.

## [1.0.0] - 2014-02-16

### Initial release of MagicMirror.

This was part of the blogpost: [https://michaelteeuw.nl/post/83916869600/magic-mirror-part-vi-production-of-the](https://michaelteeuw.nl/post/83916869600/magic-mirror-part-vi-production-of-the)<|MERGE_RESOLUTION|>--- conflicted
+++ resolved
@@ -19,12 +19,9 @@
 - Portuguese translations for "MODULE_CONFIG_CHANGED" and PRECIP.
 - Respect parameter ColoredSymbolOnly also for custom events
 - Added a new parameter to hide time portion on relative times
-<<<<<<< HEAD
-- [`module.show` has now the option for a callback on error.](https://github.com/MichMich/MagicMirror/pull/2439)
-=======
+- `module.show` has now the option for a callback on error.
 - Added locale to sample config file
 - Added support for self-signed certificates for the default calendar module (#466)
->>>>>>> 2e2e1570
 
 ### Updated
 
