--- conflicted
+++ resolved
@@ -3,21 +3,7 @@
 All notable changes to this project will be documented in this file.
 This project adheres to [Semantic Versioning](http://semver.org/).
 
-<<<<<<< HEAD
-❤️ **Donate:** Enjoying MagicMirror²? [Please consider a donation!](https://magicmirror.builders/donate) With your help we can continue to improve the MagicMirror² core.
-
-## [2.12.0] - 2020-01-31
-
-### Changed
-- Add HTTPS support and update config.js.sample
-
-## [2.11.0] - 2020-01-24
-
-### Changed
-- Updated config.js.sample: Corrected some grammar on `config.js.sample` comment section.
-=======
 ❤️ **Donate:** Enjoying MagicMirror²? [Please consider a donation!](https://magicmirror.builders/donate) With your help we can continue to improve the MagicMirror²
->>>>>>> 1315aceb
 
 ## [2.11.0] - Unreleased (Develop Branch)
 
@@ -33,6 +19,8 @@
 - Added the ability to hide the temp label and weather icon in the `currentweather` module to allow showing only information such as wind and sunset/rise.
 - The `clock` module now optionally displays sun and moon data, including rise/set times, remaining daylight, and percent of moon illumination.
 - Added Hebrew translation.
+- Add HTTPS support and update config.js.sample
+
 
 ### Fixed
 - Force declaration of public ip adress in config file (ISSUE #1852)
