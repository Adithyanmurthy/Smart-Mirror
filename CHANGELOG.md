# MagicMirror² Change Log

All notable changes to this project will be documented in this file.
This project adheres to [Semantic Versioning](https://semver.org/).

❤️ **Donate:** Enjoying MagicMirror²? [Please consider a donation!](https://magicmirror.builders/donate) With your help we can continue to improve the MagicMirror².

## [2.19.0] - Unreleased (Develop Branch)

_This release is scheduled to be released on 2022-04-01._

### Added

- Added a config option under the weather module, absoluteDates, providing an option to format weather forecast date output with either absolute or relative dates.
- Added test for new weather forecast absoluteDates porperty.
- The modules get a class hidden added/removed if they get hidden/shown
- Added new config option `showTitleAsUrl` to newsfeed module. If set, the diplayed title is a link to the article which is useful when running in a browser and you want to read this article.
- Added internal cors proxy to get weather providers working without public proxies (fixes #2714). The new url `http(s)://address:port/cors?url=https://whatever-to-proxy` can be used in other modules too.

### Updated

<<<<<<< HEAD
- deprecated roboto fonts package `roboto-fontface-bower` replaced with `fontsource`.
- update `electron` to v17, `helmet` to v5 (use defaults of v4) and other dependencies.
- updates Font Awesome css class to new default style (fixes #2768)
- replaced deprecated modules `currentweather` and `weatherforecast` with dummy modules only displaying that they have to be replaced.
- include all calendar events from the configured date range when broadcasting.
=======
- Deprecated roboto fonts package `roboto-fontface-bower` replaced with `fontsource`.
- Update `helmet` to v5, use defaults of v4.
- Updates Font Awesome css class to new default style (fixes #2768)
- Replaced deprecated modules `currentweather` and `weatherforecast` with dummy modules only displaying that they have to be replaced.
- Include all calendar events from the configured date range when broadcasting.
- Update Danish translation.
>>>>>>> fbdebcae

### Fixed

- Improved and speedup e2e tests, artificial wait after mm start removed.
- Improved husky setup not blocking `git commit` if `husky` or `npm` is not installed.
- Using a consistent spelling of MagicMirror².

## [2.18.0] - 2022-01-01

Special thanks to the following contributors: @AmpioRosso, @eouia, @fewieden, @jupadin, @khassel, @kolbyjack, @KristjanESPERANTO, @MariusVaice, @rejas, @rico24 and @sdetweil.

### Added

- Added test for calendar recurring event with checks the correct date displayed (related to #2752).

### Updated

- ESLint version supports now ECMAScript 2018.
- Cleaned up `updatenotification` module and switched to nunjuck template.
- Moved calendar tests from category `electron` to `e2e`.
- Update missed translations for Korean language (ko.json).
- Update missed translations for Dutch language (nl.json).
- Cleaned up `alert` module and switched to nunjuck template.
- Moved weather tests from category `electron` to `e2e`.
- Updated github actions.
- Replace spectron with playwright, update dependencies including electron update to v16.
- Added lithuanian language to translations.js.
- Show info message if newsfeed is empty (fixes #2731).
- Added dangerouslyDisableAutoEscaping config option for newsfeed templates (fixes #2712).
- Added missing shebang to `installers/mm.sh`.
- Node versions in templates and github workflows.
- Updated translations for Traditional Chinese (Taiwan) (zh-tw.json).

### Fixed

- Fixed wrong file `kr.json` to `ko.json`. Use language code 'ko' instead of 'kr' for Korean language.
- Fixed `feels_like` data from openweathermaps current weather being ignored (#2678).
- Fixed chaotic newsfeed display after network connection loss thanks to @jalibu (#2638).
- Fixed incorrect time zone correction of recurring full day events (#2632 and #2634).
- Fixed e2e tests by increasing testTimeout.
- Revert node-ical update due to missing luxon package.
- Fixed User-Agent-Header for newsfeed and calendar module (#2729).
- Replace broken shields in Readme and use https for links.
- Fixed electron tests with retry.
- Fixed Calendar recurring cross timezone error (add/subtract a day, not just offset hours) (#2632).
- Fixed Calendar showEnd and Full Date overlay (#2629).
- Fixed regression on #2632, #2752.
- Broadcast custom symbols in CALENDAR_EVENTS.

## [2.17.1] - 2021-10-01

### Fixed

- Fixed error when accessing letsencrypt certificates
- Fixed Calendar module enhancement: displaying full events without time (#2424)

## [2.17.0] - 2021-10-01

Special thanks to the following contributors: @apiontek, @eouia, @jupadin, @khassel and @rejas.

### Added

- Added showTime parameter to clock module for enabling/disabling time display in analog clock.
- Added custom electron switches from user config (`config.electronSwitches`).
- Added unit tests for updatenotification module.

### Updated

- Bump electron to v13 (and spectron to v15) and update other dependencies in package.json.
- Refactor test configs, use default test config for all tests.
- Updated github templates.
- Actually test all js and css files when lint script is run.
- Update jsdocs and print warnings during testing too.
- Update weathergov provider to try fetching not just current, but also foreacst, when API URLs available.
- Refactored clock layout.
- Refactored methods from weatherproviders into weatherobject (isDaytime, updateSunTime).
- Use of `logger.js` in jest tests.
- Run prettier over all relevant files.
- Move tests needing electron in new category `electron`, use `server only` mode in `e2e` tests.
- Update dependencies in package.json.

### Fixed

- Fix undefined error with ignoreToday option in weather module (#2620).
- Fix time zone correction in calendar module when the date hour is equal to the time zone correction value (#2632).
- Fix black cursor on startup when using electron.
- Fix update notification not working for own repository (#2644).

## [2.16.0] - 2021-07-01

Special thanks to the following contributors: @210954, @B1gG, @codac, @Crazylegstoo, @daniel, @earlman, @ezeholz, @FrancoisRmn, @jupadin, @khassel, @KristjanESPERANTO, @njwilliams, @oemel09, @r3wald, @rejas, @rico24, Faizan Ahmed.

### Added

- Added French translations for "MODULE_CONFIG_ERROR" and "PRECIP".
- Added German translation for "PRECIP".
- Added Dutch translation for "WEEK", "PRECIP", "MODULE_CONFIG_CHANGED" and "MODULE_CONFIG_ERROR".
- Added first test for Alert module.
- Added support for `dateFormat` when not using `timeFormat: "absolute"`.
- Added custom-properties for colors and fonts for improved styling experience, see `custom.css.sample` file.
- Added custom-properties for gaps around body and between modules.
- Added test case for recurring calendar events.
- Added new Environment Canada provider for default WEATHER module (weather data for Canadian locations only).
- Added list view for newsfeed module.
- Added dev dependency jest, switching from mocha to jest.

### Updated

- Bump node-ical to v0.13.0 (now last runtime dependency using deprecated `request` package is removed).
- Use codecov in informational mode.
- Refactor code into es6 where possible (e.g. var -> let/const).
- Use node v16 in github workflow (replacing node v10).
- Moved some files into better suited directories.
- Update dependencies in package.json, require node >= v12, remove `rrule-alt` and `rrule`.
- Update dependencies in package.json and migrate husky to v6, fix husky setup in prod environment.
- Cleaned up error handling in newsfeed and calendar modules for real.
- Updated default WEATHER module such that a provider can optionally set a custom unit-of-measure for precipitation (`weatherObject.precipitationUnits`).
- Update documentation.
- Update jest tests: Reset changes on js/logger.js, mock logger.js in global_vars tests.
- Update dependencies in package.json.

### Removed

- Switching from mocha to jest so removed following dev dependencies: chai, chai-as-promised, mocha, mocha-each, mocha-logger.

### Fixed

- Fix calendar start function logging inconsistency.
- Fix updatenotification start function logging inconsistency.
- Checks and applies the showDescription setting for the newsfeed module again.
- Fix issue with openweathermap not showing current or forecast info when using onecall API.
- Fix tests in weather module and add one for decimalPoint in forecast.
- Fix decimalSymbol in the forecast part of the new weather module (#2530).
- Fix wrong treatment of `appendLocationNameToHeader` when using `ukmetofficedatahub`.
- Fix alert not recognizing multiple alerts (#2522).
- Fix fetch option httpsAgent to agent in calendar module (#466).
- Fix module updatenotification which did not work for repos with many refs (#1907).
- Fix config check failing when encountering let syntax ("Parsing error: Unexpected token config").
- Fix calendar debug check.
- Really run prettier over all files.
- Fix logger.js after jest changes, use --forceExit running jest.
- Workaround for dev_console test using getWindowCount.

## [2.15.0] - 2021-04-01

Special thanks to the following contributors: @EdgardosReis, @MystaraTheGreat, @TheDuffman85, @ashishtank, @buxxi, @codac, @fewieden, @khassel, @klaernie, @qu1que, @rejas, @sdetweil & @thomasrockhu.

ℹ️ **Note:** This update uses new dependencies. Please update using the following command: `git pull && npm install`.

### Added

- Added Galician language.
- Added GitHub workflows for automated testing and changelog enforcement.
- Added CodeCov badge to Readme.
- Added CURRENTWEATHER_TYPE notification to currentweather and weather module, use it in compliments module.
- Added `start:dev` command to the npm scripts for starting electron with devTools open.
- Added logging when using deprecated modules weatherforecast or currentweather.
- Added Portuguese translations for "MODULE_CONFIG_CHANGED" and "PRECIP".
- Respect parameter ColoredSymbolOnly also for custom events.
- Added a new parameter to hide time portion on relative times.
- `module.show` has now the option for a callback on error.
- Added locale to sample config file.
- Added support for self-signed certificates for the default calendar module (#466).
- Added hiddenOnStartup flag to module config (#2475).

### Updated

- Updated markdown files for github.
- Cleaned up old code on server side.
- Convert `-0` to `0` when displaying temperature.
- Code cleanup for FEELS like and added {DEGREE} placeholder for FEELSLIKE for each language.
- Converted newsfeed module to use templates.
- Updated documentation and help screen about invalid config files.
- Moving weather provider specific code and configuration into each provider and making hourly part of the interface.
- Bump electron to v11 and enable contextIsolation.
- Don't update the DOM when a module is not displayed.
- Cleaned up jsdoc and tests.
- Exposed logger as node module for easier access for 3rd party modules.
- Replaced deprecated `request` package with `node-fetch` and `digest-fetch`.
- Refactored calendar fetcher.
- Cleaned up newsfeed module.
- Cleaned up translations and translator code.

### Removed

- Removed danger.js library.
- Removed `ical` which was substituted by `node-ical` in release `v2.13.0`. Module developers must install this dependency themselves in the module folder if needed.
- Removed valid-url library.

### Fixed

- Added default log levels to stop calendar log spamming.
- Fix socket.io cors errors, see [breaking change since socket.io v3](https://socket.io/docs/v3/handling-cors/).
- Fix Issue with weather forecast icons due to fixed day start and end time (#2221).
- Fix empty directory for each module's main javascript file in the inspector.
- Fix Issue with weather forecast icons unit tests with different timezones (#2221).
- Fix issue with unencoded characters in translated strings when using nunjuck template (`Loading &hellip;` as an example).
- Fix socket.io backward compatibility with socket v2 clients.
- Fix 3rd party module language loading if language is English.
- Fix e2e tests after spectron update.
- Fix updatenotification creating zombie processes by setting a timeout for the git process.
- Fix weather module openweathermap not loading if lat and lon set without onecall.
- Fix calendar daylight savings offset calculation if recurring start date before 2007.
- Fix calendar time/date adjustment when time with GMT offset is different day (#2488).
- Fix calendar daylight savings offset calculation if recurring FULL DAY start date before 2007 (#2483).
- Fix newsreaders template, for wrong test for nowrap in 2 places (should be if not).

## [2.14.0] - 2021-01-01

Special thanks to the following contributors: @Alvinger, @AndyPoms, @ashishtank, @bluemanos, @flopp999, @jakemulley, @jakobsarwary1, @marvai-vgtu, @mirontoli, @rejas, @sdetweil, @Snille & @Sub028.

ℹ️ **Note:** This update uses new dependencies. Please update using the following command: `git pull && npm install`.

### Added

- Added new log level "debug" to the logger.
- Added new parameter "useKmh" to weather module for displaying wind speed as kmh.
- Added Chuvash translation.
- Added Weatherbit as a provider to Weather module.
- Added SMHI as a provider to Weather module.
- Added Hindi & Gujarati translation.
- Added optional support for DEGREE position in Feels like translation.
- Added support for variables in nunjucks templates for translate filter.
- Added Chuvash translation.
- Added new option "limitDays" - limit the number of discreet days displayed.
- Added new option "customEvents" - use custom symbol/color based on keyword in event title.

### Updated

- Merging .gitignore in the config-folder with the .gitignore in the root-folder.
- Weather module - forecast now show TODAY and TOMORROW instead of weekday, to make it easier to understand.
- Update dependencies to latest versions.
- Update dependencies eslint, feedme, simple-git and socket.io to latest versions.
- Update lithuanian translation.
- Update config sample.
- Highlight required version mismatch.
- No select Text for TouchScreen use.
- Corrected logic for timeFormat "relative" and "absolute".
- Added missing function call in module.show()
- Translator variables can have falsy values (e.g. empty string)
- Fix issue with weather module with DEGREE label in FEELS like

### Deleted

- Removed Travis CI integration.

### Fixed

- JSON Parse translation files with comments crashing UI. (#2149)
- Calendar parsing where RRULE bug returns wrong date, add Windows timezone name support. (#2145, #2151)
- Wrong node-ical version installed (package.json) requested version. (#2153)
- Fix calendar fetcher subsequent timing. (#2160)
- Rename Greek translation to correct ISO 639-1 alpha-2 code (gr > el). (#2155)
- Add a space after icons of sunrise and sunset. (#2169)
- Fix calendar when no DTEND record found in event, startDate overlay when endDate set. (#2177)
- Fix windspeed convertion error in ukmetoffice weather provider. (#2189)
- Fix console.debug not having timestamps. (#2199)
- Fix calendar full day event east of UTC start time. (#2200)
- Fix non-fullday recurring rule processing. (#2216)
- Catch errors when parsing calendar data with ical. (#2022)
- Fix Default Alert Module does not hide black overlay when alert is dismissed manually. (#2228)
- Weather module - Always displays night icons when local is other than English. (#2221)
- Update node-ical 0.12.4, fix invalid RRULE format in cal entries
- Fix package.json for optional electron dependency (2378)
- Update node-ical version again, 0.12.5, change RRULE fix (#2371, #2379)
- Remove undefined objects from modules array (#2382)
- Update node-ical version again, 0.12.7, change RRULE fix (#2371, #2379), node-ical now throws error (which we catch)
- Update simple-git version to 2.31 unhandled promise rejection (#2383)

## [2.13.0] - 2020-10-01

Special thanks to the following contributors: @bryanzzhu, @bugsounet, @chamakura, @cjbrunner, @easyas314, @larryare, @oemel09, @rejas, @sdetweil & @sthuber90.

ℹ️ **Note:** This update uses new dependencies. Please update using the following command: `git pull && npm install`.

### Added

- `--dry-run` Added option in fetch call within updatenotification node_helper. This is to prevent
  MagicMirror² from consuming any fetch result. Causes conflict with MMPM when attempting to check
  for updates to MagicMirror² and/or MagicMirror² modules.
- Test coverage with Istanbul, run it with `npm run test:coverage`.
- Added lithuanian language.
- Added support in weatherforecast for OpenWeather onecall API.
- Added config option to calendar-icons for recurring- and fullday-events.
- Added current, hourly (max 48), and daily (max 7) weather forecasts to weather module via OpenWeatherMap One Call API.
- Added eslint-plugin for jsdoc comments.
- Added new configDeepMerge option for module developers.

### Updated

- Change incorrect weather.js default properties.
- Cleaned up newsfeed module.
- Cleaned up jsdoc comments.
- Cleaned up clock tests.
- Move lodash into devDependencies, update other dependencies.
- Switch from ical to node-ical library.

### Fixed

- Fix backward compatibility issues for Safari < 11.
- Fix the use of "maxNumberOfDays" in the module "weatherforecast depending on the endpoint (forecast/daily or forecast)". [#2018](https://github.com/MichMich/MagicMirror/issues/2018)
- Fix calendar display. Account for current timezone. [#2068](https://github.com/MichMich/MagicMirror/issues/2068)
- Fix logLevel being set before loading config.
- Fix incorrect namespace links in svg clockfaces. [#2072](https://github.com/MichMich/MagicMirror/issues/2072)
- Fix weather/providers/weathergov for API guidelines. [#2045](https://github.com/MichMich/MagicMirror/issues/2045)
- Fix "undefined" in weather modules header. [#1985](https://github.com/MichMich/MagicMirror/issues/1985)
- Fix #2110, #2111, #2118: Recurring full day events should not use timezone adjustment. Just compare month/day.

## [2.12.0] - 2020-07-01

Special thanks to the following contributors: @AndreKoepke, @andrezibaia, @bryanzzhu, @chamakura, @DarthBrento, @Ekristoffe, @khassel, @Legion2, @ndom91, @radokristof, @rejas, @XBCreepinJesus & @ZoneMR.

ℹ️ **Note:** This update uses new dependencies. Please update using the following command: `git pull && npm install`.

### Added

- Added option to config the level of logging.
- Added prettier for an even cleaner codebase.
- Hide Sunrise/Sunset in Weather module.
- Hide Sunrise/Sunset in Current Weather module.
- Added Met Office DataHub (UK) provider.

### Updated

- Cleaned up alert module code.
- Cleaned up check_config code.
- Replaced grunt-based linters with their non-grunt equivalents.
- Switch to most of the eslint:recommended rules and fix warnings.
- Replaced insecure links with https ones.
- Cleaned up all "no-undef" warnings from eslint.
- Added location title wrapping for calendar module.
- Updated the BG translation.

### Deleted

- Removed truetype (ttf) fonts.

### Fixed

- The broken modules due to Socket.io change from last release. [#1973](https://github.com/MichMich/MagicMirror/issues/1973)
- Add backward compatibility for old module code in socketclient.js. [#1973](https://github.com/MichMich/MagicMirror/issues/1973)
- Support multiple instances of calendar module with different config. [#1109](https://github.com/MichMich/MagicMirror/issues/1109)
- Fix the use of "maxNumberOfDays" in the module "weatherforecast". [#2018](https://github.com/MichMich/MagicMirror/issues/2018)
- Throw error when check_config fails. [#1928](https://github.com/MichMich/MagicMirror/issues/1928)
- Bug fix related to 'maxEntries' not displaying Calendar events. [#2050](https://github.com/MichMich/MagicMirror/issues/2050)
- Updated ical library to the latest version. [#1926](https://github.com/MichMich/MagicMirror/issues/1926)
- Fix config check after merge of prettier [#2109](https://github.com/MichMich/MagicMirror/issues/2109)

## [2.11.0] - 2020-04-01

🚨 READ THIS BEFORE UPDATING 🚨

In the past years the project has grown a lot. This came with a huge downside: poor maintainability. If I let the project continue the way it was, it would eventually crash and burn. More important: I would completely lose the drive and interest to continue the project. Because of this the decision was made to simplify the core by removing all side features like automatic installers and support for exotic platforms. This release (2.11.0) is the first real release that will reflect (parts) of these changes. As a result of this, some things might break. So before you continue make sure to backup your installation. Your config, your modules or better yet: your full MagicMirror² folder. In other words: update at your own risk.

For more information regarding this major change, please check issue [#1860](https://github.com/MichMich/MagicMirror/issues/1860).

### Deleted

- Remove installers.
- Remove externalized scripts.
- Remove jshint dependency, instead eslint checks your config file now

### Added

- Brazilian translation for "FEELS".
- Ukrainian translation.
- Finnish translation for "PRECIP", "UPDATE_INFO_MULTIPLE" and "UPDATE_INFO_SINGLE".
- Added the ability to hide the temp label and weather icon in the `currentweather` module to allow showing only information such as wind and sunset/rise.
- The `clock` module now optionally displays sun and moon data, including rise/set times, remaining daylight, and percent of moon illumination.
- Added Hebrew translation.
- Add HTTPS support and update config.js.sample
- Run tests on long term support and latest stable version of nodejs
- Added the ability to configure a list of modules that shouldn't be update checked.
- Run linters on git commits
- Added date functionality to compliments: display birthday wishes or celebrate an anniversary
- Add HTTPS support for clientonly-mode.

### Fixed

- Force declaration of public ip address in config file (ISSUE #1852)
- Fixes `run-start.sh`: If running in docker-container, don't check the environment, just start electron (ISSUE #1859)
- Fix calendar time offset for recurring events crossing Daylight Savings Time (ISSUE #1798)
- Fix regression in currentweather module causing 'undefined' to show up when config.hideTemp is false
- Fix FEELS translation for Croatian
- Fixed weather tests [#1840](https://github.com/MichMich/MagicMirror/issues/1840)
- Fixed Socket.io can't be used with Reverse Proxy in serveronly mode [#1934](https://github.com/MichMich/MagicMirror/issues/1934)
- Fix update checking skipping 3rd party modules the first time

### Changed

- Remove documentation from core repository and link to new dedicated docs site: [docs.magicmirror.builders](https://docs.magicmirror.builders).
- Updated config.js.sample: Corrected some grammar on `config.js.sample` comment section.
- Removed `run-start.sh` script and update start commands:
  - To start using electron, use `npm run start`.
  - To start in server only mode, use `npm run server`.
- Remove redundant logging from modules.
- Timestamp in log output now also contains the date
- Turkish translation.
- Option to configure the size of the currentweather module.
- Changed "Gevoelstemperatuur" to "Voelt als" shorter text.

## [2.10.1] - 2020-01-10

### Changed

- Updated README.md: Added links to the official documentation website and remove links to broken installer.

## [2.10.0] - 2020-01-01

Special thanks to @sdetweil for all his great contributions!

ℹ️ **Note:** This update uses new dependencies. Please update using the following command: `git pull && npm install`.

### Added

- Timestamps in log output.
- Padding in dateheader mode of the calendar module.
- New upgrade script to help users consume regular updates installers/upgrade-script.sh.
- New script to help setup pm2, without install installers/fixuppm2.sh.

### Updated

- Updated lower bound of `lodash` and `helmet` dependencies for security patches.
- Updated compliments.js to handle newline in text, as textfields to not interpolate contents.
- Updated raspberry.sh installer script to handle new platform issues, split node/npm, pm2, and screen saver changes.
- Improve handling for armv6l devices, where electron support has gone away, add optional serveronly config option.
- Improved run-start.sh to handle for serveronly mode, by choice, or when electron not available.
- Only check for xwindows running if not on macOS.

### Fixed

- Fixed issue in weatherforecast module where predicted amount of rain was not using the decimal symbol specified in config.js.
- Module header now updates correctly, if a module need to dynamically show/hide its header based on a condition.
- Fix handling of config.js for serverOnly mode commented out.
- Fixed issue in calendar module where the debug script didn't work correctly with authentication.
- Fixed issue that some full day events were not correctly recognized as such.
- Display full day events lasting multiple days as happening today instead of some days ago if they are still ongoing.

## [2.9.0] - 2019-10-01

ℹ️ **Note:** This update uses new dependencies. Please update using the following command: `git pull && npm install`. If you are having issues running Electron, make sure your [Raspbian is up to date](https://www.raspberrypi.org/documentation/raspbian/updating.md).

### Added

- Spanish translation for "PRECIP".
- Adding a Malay (Malaysian) translation for MagicMirror².
- Add test check URLs of vendors 200 and 404 HTTP CODE.
- Add tests for new weather module and helper to stub ajax requests.

### Updated

- Updatenotification module: Display update notification for a limited (configurable) time.
- Enabled e2e/vendor_spec.js tests.
- The css/custom.css will be renamed after the next release. We've added into `run-start.sh` an instruction by GIT to ignore with `--skip-worktree` and `rm --cached`. [#1540](https://github.com/MichMich/MagicMirror/issues/1540)
- Disable sending of notification CLOCK_SECOND when displaySeconds is false.

### Fixed

- Updatenotification module: Properly handle race conditions, prevent crash.
- Send `NEWS_FEED` notification also for the first news messages which are shown.
- Fixed issue where weather module would not refresh data after a network or API outage. [#1722](https://github.com/MichMich/MagicMirror/issues/1722)
- Fixed weatherforecast module not displaying rain amount on fallback endpoint.
- Notifications CLOCK_SECOND & CLOCK_MINUTE being from startup instead of matched against the clock and avoid drifting.

## [2.8.0] - 2019-07-01

ℹ️ **Note:** This update uses new dependencies. Please update using the following command: `git pull && npm install`. If you are having issues running Electron, make sure your [Raspbian is up to date](https://www.raspberrypi.org/documentation/raspbian/updating.md).

### Added

- Option to show event location in calendar
- Finnish translation for "Feels" and "Weeks"
- Russian translation for “Feels”
- Calendar module: added `nextDaysRelative` config option
- Add `broadcastPastEvents` config option for calendars to include events from the past `maximumNumberOfDays` in event broadcasts
- Added feature to broadcast news feed items `NEWS_FEED` and updated news items `NEWS_FEED_UPDATED` in default [newsfeed](https://github.com/MichMich/MagicMirror/tree/develop/modules/default/newsfeed) module (when news is updated) with documented default and `config.js` options in [README.md](https://github.com/MichMich/MagicMirror/blob/develop/modules/default/newsfeed/README.md)
- Added notifications to default `clock` module broadcasting `CLOCK_SECOND` and `CLOCK_MINUTE` for the respective time elapsed.
- Added UK Met Office Datapoint feed as a provider in the default weather module.
- Added new provider class
- Added suncalc.js dependency to calculate sun times (not provided in UK Met Office feed)
- Added "tempUnits" and "windUnits" to allow, for example, temp in metric (i.e. celsius) and wind in imperial (i.e. mph). These will override "units" if specified, otherwise the "units" value will be used.
- Use Feels Like temp from feed if present
- Optionally display probability of precipitation (PoP) in current weather (UK Met Office data)
- Automatically try to fix eslint errors by passing `--fix` option to it
- Added sunrise and sunset times to weathergov weather provider [#1705](https://github.com/MichMich/MagicMirror/issues/1705)
- Added "useLocationAsHeader" to display "location" in `config.js` as header when location name is not returned
- Added to `newsfeed.js`: in order to design the news article better with css, three more class-names were introduced: newsfeed-desc, newsfeed-desc, newsfeed-desc

### Updated

- English translation for "Feels" to "Feels like"
- Fixed the example calendar url in `config.js.sample`
- Update `ical.js` to solve various calendar issues.
- Update weather city list url [#1676](https://github.com/MichMich/MagicMirror/issues/1676)
- Only update clock once per minute when seconds aren't shown
- Update weatherprovider documentation.

### Fixed

- Fixed uncaught exception, race condition on module update
- Fixed issue [#1696](https://github.com/MichMich/MagicMirror/issues/1696), some ical files start date to not parse to date type
- Allowance HTML5 autoplay-policy (policy is changed from Chrome 66 updates)
- Handle SIGTERM messages
- Fixes sliceMultiDayEvents so it respects maximumNumberOfDays
- Minor types in default NewsFeed [README.md](https://github.com/MichMich/MagicMirror/blob/develop/modules/default/newsfeed/README.md)
- Fix typos and small syntax errors, cleanup dependencies, remove multiple-empty-lines, add semi-rule
- Fixed issues with calendar not displaying one-time changes to repeating events
- Updated the fetchedLocationName variable in currentweather.js so that city shows up in the header

### Updated installer

- give non-pi2+ users (pi0, odroid, jetson nano, mac, windows, ...) option to continue install
- use current username vs hardcoded 'pi' to support non-pi install
- check for npm installed. node install doesn't do npm anymore
- check for mac as part of PM2 install, add install option string
- update pm2 config with current username instead of hard coded 'pi'
- check for screen saver config, "/etc/xdg/lxsession", bypass if not setup

## [2.7.1] - 2019-04-02

Fixed `package.json` version number.

## [2.7.0] - 2019-04-01

ℹ️ **Note:** This update uses new dependencies. Please update using the following command: `git pull && npm install`. If you are having issues running Electron, make sure your [Raspbian is up to date](https://www.raspberrypi.org/documentation/raspbian/updating.md).

### Added

- Italian translation for "Feels"
- Basic Klingon (tlhIngan Hol) translations
- Disabled the screensaver on raspbian with installation script
- Added option to truncate the number of vertical lines a calendar item can span if `wrapEvents` is enabled.
- Danish translation for "Feels" and "Weeks"
- Added option to split multiple day events in calendar to separate numbered events
- Slovakian translation
- Alerts now can contain Font Awesome icons
- Notifications display time can be set in request
- Newsfeed: added support for `ARTICLE_INFO_REQUEST` notification
- Add `name` config option for calendars to be sent along with event broadcasts

### Updated

- Bumped the Electron dependency to v3.0.13 to support the most recent Raspbian. [#1500](https://github.com/MichMich/MagicMirror/issues/1500)
- Updated modernizr code in alert module, fixed a small typo there too
- More verbose error message on console if the config is malformed
- Updated installer script to install Node.js version 10.x

### Fixed

- Fixed temperature displays in currentweather and weatherforecast modules [#1503](https://github.com/MichMich/MagicMirror/issues/1503), [#1511](https://github.com/MichMich/MagicMirror/issues/1511).
- Fixed unhandled error on bad git data in updatenotification module [#1285](https://github.com/MichMich/MagicMirror/issues/1285).
- Weather forecast now works with openweathermap in new weather module. Daily data are displayed, see issue [#1504](https://github.com/MichMich/MagicMirror/issues/1504).
- Fixed analogue clock border display issue where non-black backgrounds used (previous fix for issue 611)
- Fixed compatibility issues caused when modules request different versions of Font Awesome, see issue [#1522](https://github.com/MichMich/MagicMirror/issues/1522). MagicMirror² now uses [Font Awesome 5 with v4 shims included for backwards compatibility](https://fontawesome.com/how-to-use/on-the-web/setup/upgrading-from-version-4#shims).
- Installation script problems with raspbian
- Calendar: only show repeating count if the event is actually repeating [#1534](https://github.com/MichMich/MagicMirror/pull/1534)
- Calendar: Fix exdate handling when multiple values are specified (comma separated)
- Calendar: Fix relative date handling for fulldate events, calculate difference always from start of day [#1572](https://github.com/MichMich/MagicMirror/issues/1572)
- Fix null dereference in moduleNeedsUpdate when the module isn't visible
- Calendar: Fixed event end times by setting default calendarEndTime to "LT" (Local time format). [#1479]
- Calendar: Fixed missing calendar fetchers after server process restarts [#1589](https://github.com/MichMich/MagicMirror/issues/1589)
- Notification: fixed background color (was white text on white background)
- Use getHeader instead of data.header when creating the DOM so overwriting the function also propagates into it
- Fix documentation of `useKMPHwind` option in currentweather

### New weather module

- Fixed weather forecast table display [#1499](https://github.com/MichMich/MagicMirror/issues/1499).
- Dimmed loading indicator for weather forecast.
- Implemented config option `decimalSymbol` [#1499](https://github.com/MichMich/MagicMirror/issues/1499).
- Aligned indoor values in current weather vertical [#1499](https://github.com/MichMich/MagicMirror/issues/1499).
- Added humidity support to nunjuck unit filter.
- Do not display degree symbol for temperature in Kelvin [#1503](https://github.com/MichMich/MagicMirror/issues/1503).
- Weather forecast now works with openweathermap for both, `/forecast` and `/forecast/daily`, in new weather module. If you use the `/forecast`-weatherEndpoint, the hourly data are converted to daily data, see issues [#1504](https://github.com/MichMich/MagicMirror/issues/1504), [#1513](https://github.com/MichMich/MagicMirror/issues/1513).
- Added fade, fadePoint and maxNumberOfDays properties to the forecast mode [#1516](https://github.com/MichMich/MagicMirror/issues/1516)
- Fixed Loading string and decimalSymbol string replace [#1538](https://github.com/MichMich/MagicMirror/issues/1538)
- Show Snow amounts in new weather module [#1545](https://github.com/MichMich/MagicMirror/issues/1545)
- Added weather.gov as a new weather provider for US locations

## [2.6.0] - 2019-01-01

ℹ️ **Note:** This update uses new dependencies. Please update using the following command: `git pull && npm install`. If you are having issues updating, make sure you are running the latest version of Node.

### ✨ Experimental ✨

- New default [module weather](modules/default/weather). This module will eventually replace the current `currentweather` and `weatherforecast` modules. The new module is still pretty experimental, but it's included so you can give it a try and help us improve this module. Please give us you feedback using [this forum post](https://forum.magicmirror.builders/topic/9335/default-weather-module-refactoring).

A huge, huge, huge thanks to user @fewieden for all his hard work on the new `weather` module!

### Added

- Possibility to add classes to the cell of symbol, title and time of the events of calendar.
- Font-awesome 5, still has 4 for backwards compatibility.
- Missing `showEnd` in calendar documentation
- Screenshot for the new feed module
- Screenshot for the compliments module
- Screenshot for the clock module
- Screenshot for the current weather
- Screenshot for the weather forecast module
- Portuguese translation for "Feels"
- Croatian translation
- Fading for dateheaders timeFormat in Calendar [#1464](https://github.com/MichMich/MagicMirror/issues/1464)
- Documentation for the existing `scale` option in the Weather Forecast module.

### Fixed

- Allow parsing recurring calendar events where the start date is before 1900
- Fixed Polish translation for Single Update Info
- Ignore entries with unparseable details in the calendar module
- Bug showing FullDayEvents one day too long in calendar fixed
- Bug in newsfeed when `removeStartTags` is used on the description [#1478](https://github.com/MichMich/MagicMirror/issues/1478)

### Updated

- The default calendar setting `showEnd` is changed to `false`.

### Changed

- The Weather Forecast module by default displays the &deg; symbol after every numeric value to be consistent with the Current Weather module.

## [2.5.0] - 2018-10-01

### Added

- Romanian translation for "Feels"
- Support multi-line compliments
- Simplified Chinese translation for "Feels"
- Polish translate for "Feels"
- French translate for "Feels"
- Translations for newsfeed module
- Support for toggling news article in fullscreen
- Hungarian translation for "Feels" and "Week"
- Spanish translation for "Feels"
- Add classes instead of inline style to the message from the module Alert
- Support for events having a duration instead of an end
- Support for showing end of events through config parameters showEnd and dateEndFormat

### Fixed

- Fixed gzip encoded calendar loading issue #1400.
- Fixed mixup between german and spanish translation for newsfeed.
- Fixed close dates to be absolute, if no configured in the config.js - module Calendar
- Fixed the updatenotification module message about new commits in the repository, so they can be correctly localized in singular and plural form.
- Fix for weatherforecast rainfall rounding [#1374](https://github.com/MichMich/MagicMirror/issues/1374)
- Fix calendar parsing issue for Midori on RasperryPi Zero w, related to issue #694.
- Fix weather city ID link in sample config
- Fixed issue with clientonly not updating with IP address and port provided on command line.

### Updated

- Updated Simplified Chinese translation
- Swedish translations
- Hungarian translations for the updatenotification module
- Updated Norsk bokmål translation
- Updated Norsk nynorsk translation
- Consider multi days event as full day events

## [2.4.1] - 2018-07-04

### Fixed

- Fix weather parsing issue #1332.

## [2.4.0] - 2018-07-01

⚠️ **Warning:** This release includes an updated version of Electron. This requires a Raspberry Pi configuration change to allow the best performance and prevent the CPU from overheating. Please read the information on the [MagicMirror² Wiki](https://github.com/michmich/magicmirror/wiki/configuring-the-raspberry-pi#enable-the-open-gl-driver-to-decrease-electrons-cpu-usage).

ℹ️ **Note:** This update uses new dependencies. Please update using the following command: `git pull && npm install`

### Added

- Enabled translation of feelsLike for module currentweather
- Added support for on-going calendar events
- Added scroll up in fullscreen newsfeed article view
- Changed fullscreen newsfeed width from 100% to 100vw (better results)
- Added option to calendar module that colors only the symbol instead of the whole line
- Added option for new display format in the calendar module with date headers with times/events below.
- Ability to fetch compliments from a remote server
- Add regex filtering to calendar module
- Customize classes for table
- Added option to newsfeed module to only log error parsing a news article if enabled
- Add update translations for Português Brasileiro

### Changed

- Upgrade to Electron 2.0.0.
- Remove yarn-or-npm which breaks production builds.
- Invoke module suspend even if no dom content. [#1308](https://github.com/MichMich/MagicMirror/issues/1308)

### Fixed

- Fixed issue where wind chill could not be displayed in Fahrenheit. [#1247](https://github.com/MichMich/MagicMirror/issues/1247)
- Fixed issues where a module crashes when it tries to dismiss a non existing alert. [#1240](https://github.com/MichMich/MagicMirror/issues/1240)
- In default module currentWeather/currentWeather.js line 296, 300, self.config.animationSpeed can not be found because the notificationReceived function does not have "self" variable.
- Fixed browser-side code to work on the Midori browser.
- Fixed issue where heat index was reporting incorrect values in Celsius and Fahrenheit. [#1263](https://github.com/MichMich/MagicMirror/issues/1263)
- Fixed weatherforecast to use dt_txt field instead of dt to handle timezones better
- Newsfeed now remembers to show the description when `"ARTICLE_LESS_DETAILS"` is called if the user wants to always show the description. [#1282](https://github.com/MichMich/MagicMirror/issues/1282)
- `clientonly/*.js` is now linted, and one linting error is fixed
- Fix issue #1196 by changing underscore to hyphen in locale id, in align with momentjs.
- Fixed issue where heat index and wind chill were reporting incorrect values in Kelvin. [#1263](https://github.com/MichMich/MagicMirror/issues/1263)

### Updated

- Updated Italian translation
- Updated German translation
- Updated Dutch translation

## [2.3.1] - 2018-04-01

### Fixed

- Downgrade electron to 1.4.15 to solve the black screen issue.[#1243](https://github.com/MichMich/MagicMirror/issues/1243)

## [2.3.0] - 2018-04-01

### Added

- Add new settings in compliments module: setting time intervals for morning and afternoon
- Add system notification `MODULE_DOM_CREATED` for notifying each module when their Dom has been fully loaded.
- Add types for module.
- Implement Danger.js to notify contributors when CHANGELOG.md is missing in PR.
- Allow scrolling in full page article view of default newsfeed module with gesture events from [MMM-Gestures](https://github.com/thobach/MMM-Gestures)
- Changed 'compliments.js' - update DOM if remote compliments are loaded instead of waiting one updateInterval to show custom compliments
- Automated unit tests utils, deprecated, translator, cloneObject(lockstrings)
- Automated integration tests translations
- Add advanced filtering to the excludedEvents configuration of the default calendar module
- New currentweather module config option: `showFeelsLike`: Shows how it actually feels like. (wind chill or heat index)
- New currentweather module config option: `useKMPHwind`: adds an option to see wind speed in Kmph instead of just m/s or Beaufort.
- Add dc:date to parsing in newsfeed module, which allows parsing of more rss feeds.

### Changed

- Add link to GitHub repository which contains the respective Dockerfile.
- Optimized automated unit tests cloneObject, cmpVersions
- Update notifications use now translation templates instead of normal strings.
- Yarn can be used now as an installation tool
- Changed Electron dependency to v1.7.13.

### Fixed

- News article in fullscreen (iframe) is now shown in front of modules.
- Forecast respects maxNumberOfDays regardless of endpoint.
- Fix exception on translation of objects.

## [2.2.2] - 2018-01-02

### Added

- Add missing `package-lock.json`.

### Changed

- Changed Electron dependency to v1.7.10.

## [2.2.1] - 2018-01-01

### Fixed

- Fixed linting errors.

## [2.2.0] - 2018-01-01

**Note:** This update uses new dependencies. Please update using the following command: `git pull && npm install`

### Changed

- Calendar week is now handled with a variable translation in order to move number language specific.
- Reverted the Electron dependency back to 1.4.15 since newer version don't seem to work on the Raspberry Pi very well.

### Added

- Add option to use [Nunjucks](https://mozilla.github.io/nunjucks/) templates in modules. (See `helloworld` module as an example.)
- Add Bulgarian translations for MagicMirror² and Alert module.
- Add graceful shutdown of modules by calling `stop` function of each `node_helper` on SIGINT before exiting.
- Link update subtext to Github diff of current version versus tracking branch.
- Add Catalan translation.
- Add ability to filter out newsfeed items based on prohibited words found in title (resolves #1071)
- Add options to truncate description support of a feed in newsfeed module
- Add reloadInterval option for particular feed in newsfeed module
- Add no-cache entries of HTTP headers in newsfeed module (fetcher)
- Add Czech translation.
- Add option for decimal symbols other than the decimal point for temperature values in both default weather modules: WeatherForecast and CurrentWeather.

### Fixed

- Fixed issue with calendar module showing more than `maximumEntries` allows
- WeatherForecast and CurrentWeather are now using HTTPS instead of HTTP
- Correcting translation for Indonesian language
- Fix issue where calendar icons wouldn't align correctly

## [2.1.3] - 2017-10-01

**Note:** This update uses new dependencies. Please update using the following command: `git pull && npm install`

### Changed

- Remove Roboto fonts files inside `fonts` and these are installed by npm install command.

### Added

- Add `clientonly` script to start only the electron client for a remote server.
- Add symbol and color properties of event when `CALENDAR_EVENTS` notification is broadcasted from `default/calendar` module.
- Add `.vscode/` folder to `.gitignore` to keep custom Visual Studio Code config out of git.
- Add unit test the capitalizeFirstLetter function of newsfeed module.
- Add new unit tests for function `shorten` in calendar module.
- Add new unit tests for function `getLocaleSpecification` in calendar module.
- Add unit test for js/class.js.
- Add unit tests for function `roundValue` in currentweather module.
- Add test e2e showWeek feature in spanish language.
- Add warning Log when is used old authentication method in the calendar module.
- Add test e2e for helloworld module with default config text.
- Add ability for `currentweather` module to display indoor humidity via INDOOR_HUMIDITY notification.
- Add Welsh (Cymraeg) translation.
- Add Slack badge to Readme.

### Updated

- Changed 'default.js' - listen on all attached interfaces by default.
- Add execution of `npm list` after the test are ran in Travis CI.
- Change hooks for the vendors e2e tests.
- Add log when clientonly failed on starting.
- Add warning color when are using full ip whitelist.
- Set version of the `express-ipfilter` on 0.3.1.

### Fixed

- Fixed issue with incorrect alignment of analog clock when displayed in the center column of the MM.
- Fixed ipWhitelist behaviour to make empty whitelist ([]) allow any and all hosts access to the MM.
- Fixed issue with calendar module where 'excludedEvents' count towards 'maximumEntries'.
- Fixed issue with calendar module where global configuration of maximumEntries was not overridden by calendar specific config (see module doc).
- Fixed issue where `this.file(filename)` returns a path with two hashes.
- Workaround for the WeatherForecast API limitation.

## [2.1.2] - 2017-07-01

### Changed

- Revert Docker related changes in favor of [docker-MagicMirror](https://github.com/bastilimbach/docker-MagicMirror). All Docker images are outsourced. ([#856](https://github.com/MichMich/MagicMirror/pull/856))
- Change Docker base image (Debian + Node) to an arm based distro (AlpineARM + Node) ([#846](https://github.com/MichMich/MagicMirror/pull/846))
- Fix the dockerfile to have it running from the first time.

### Added

- Add in option to wrap long calendar events to multiple lines using `wrapEvents` configuration option.
- Add test e2e `show title newsfeed` for newsfeed module.
- Add task to check configuration file.
- Add test check URLs of vendors.
- Add test of match current week number on clock module with showWeek configuration.
- Add test default modules present modules/default/defaultmodules.js.
- Add unit test calendar_modules function capFirst.
- Add test for check if exists the directories present in defaults modules.
- Add support for showing wind direction as an arrow instead of abbreviation in currentWeather module.
- Add support for writing translation functions to support flexible word order
- Add test for check if exits the directories present in defaults modules.
- Add calendar option to set a separate date format for full day events.
- Add ability for `currentweather` module to display indoor temperature via INDOOR_TEMPERATURE notification
- Add ability to change the path of the `custom.css`.
- Add translation Dutch to Alert module.
- Added Romanian translation.

### Updated

- Added missing keys to Polish translation.
- Added missing key to German translation.
- Added better translation with flexible word order to Finnish translation.

### Fixed

- Fix instruction in README for using automatically installer script.
- Bug of duplicated compliments as described in [here](https://forum.magicmirror.builders/topic/2381/compliments-module-stops-cycling-compliments).
- Fix double message about port when server is starting
- Corrected Swedish translations for TODAY/TOMORROW/DAYAFTERTOMORROW.
- Removed unused import from js/electron.js
- Made calendar.js respect config.timeFormat irrespective of locale setting.
- Fixed alignment of analog clock when a large calendar is displayed in the same side bar.

## [2.1.1] - 2017-04-01

**Note:** This update uses new dependencies. Please update using the following command: `git pull && npm install`

### Changed

- Add `anytime` group for Compliments module.
- Compliments module can use remoteFile without default daytime arrays defined.
- Installer: Use init config.js from config.js.sample.
- Switched out `rrule` package for `rrule-alt` and fixes in `ical.js` in order to fix calendar issues. ([#565](https://github.com/MichMich/MagicMirror/issues/565))
- Make mouse events pass through the region fullscreen_above to modules below.
- Scaled the splash screen down to make it a bit more subtle.
- Replace HTML tables with markdown tables in README files.
- Added `DAYAFTERTOMORROW`, `UPDATE_NOTIFICATION` and `UPDATE_NOTIFICATION_MODULE` to Finnish translations.
- Run `npm test` on Travis automatically.
- Show the splash screen image even when is reboot or halted.
- Added some missing translation strings in the sv.json file.
- Run task jsonlint to check translation files.
- Restructured Test Suite.

### Added

- Added Docker support (Pull Request [#673](https://github.com/MichMich/MagicMirror/pull/673)).
- Calendar-specific support for `maximumEntries`, and `maximumNumberOfDays`.
- Add loaded function to modules, providing an async callback.
- Made default newsfeed module aware of gesture events from [MMM-Gestures](https://github.com/thobach/MMM-Gestures)
- Add use pm2 for manager process into Installer RaspberryPi script.
- Russian Translation.
- Afrikaans Translation.
- Add postinstall script to notify user that MagicMirror² installed successfully despite warnings from NPM.
- Init tests using mocha.
- Option to use RegExp in Calendar's titleReplace.
- Hungarian Translation.
- Icelandic Translation.
- Add use a script to prevent when is run by SSH session set DISPLAY environment.
- Enable ability to set configuration file by the environment variable called MM_CONFIG_FILE.
- Option to give each calendar a different color.
- Option for colored min-temp and max-temp.
- Add test e2e helloworld.
- Add test e2e environment.
- Add `chai-as-promised` npm module to devDependencies.
- Basic set of tests for clock module.
- Run e2e test in Travis.
- Estonian Translation.
- Add test for compliments module for parts of day.
- Korean Translation.
- Added console warning on startup when deprecated config options are used.
- Add option to display temperature unit label to the current weather module.
- Added ability to disable wrapping of news items.
- Added in the ability to hide events in the calendar module based on simple string filters.
- Updated Norwegian translation.
- Added hideLoading option for News Feed module.
- Added configurable dateFormat to clock module.
- Added multiple calendar icon support.
- Added tests for Translations, dev argument, version, dev console.
- Added test anytime feature compliments module.
- Added test ipwhitelist configuration directive.
- Added test for calendar module: default, basic-auth, backward compatibility, fail-basic-auth.
- Added meta tags to support fullscreen mode on iOS (for server mode)
- Added `ignoreOldItems` and `ignoreOlderThan` options to the News Feed module
- Added test for MM_PORT environment variable.
- Added a configurable Week section to the clock module.

### Fixed

- Update .gitignore to not ignore default modules folder.
- Remove white flash on boot up.
- Added `update` in Raspberry Pi installation script.
- Fix an issue where the analog clock looked scrambled. ([#611](https://github.com/MichMich/MagicMirror/issues/611))
- If units are set to imperial, the showRainAmount option of weatherforecast will show the correct unit.
- Module currentWeather: check if temperature received from api is defined.
- Fix an issue with module hidden status changing to `true` although lock string prevented showing it.
- Fix newsfeed module bug (removeStartTags)
- Fix when is set MM_PORT environment variable.
- Fixed missing animation on `this.show(speed)` when module is alone in a region.

## [2.1.0] - 2016-12-31

**Note:** This update uses new dependencies. Please update using the following command: `git pull && npm install`

### Added

- Finnish translation.
- Danish translation.
- Turkish translation.
- Option to limit access to certain IP addresses based on the value of `ipWhitelist` in the `config.js`, default is access from localhost only (Issue [#456](https://github.com/MichMich/MagicMirror/issues/456)).
- Added ability to change the point of time when calendar events get relative.
- Add Splash screen on boot.
- Add option to show humidity in currentWeather module.
- Add VSCode IntelliSense support.
- Module API: Add Visibility locking to module system. [See documentation](https://github.com/MichMich/MagicMirror/tree/develop/modules#visibility-locking) for more information.
- Module API: Method to overwrite the module's header. [See documentation](https://github.com/MichMich/MagicMirror/tree/develop/modules#getheader) for more information.
- Module API: Option to define the minimum MagicMirror² version to run a module. [See documentation](https://github.com/MichMich/MagicMirror/tree/develop/modules#requiresversion) for more information.
- Calendar module now broadcasts the event list to all other modules using the notification system. [See documentation](https://github.com/MichMich/MagicMirror/tree/develop/modules/default/calendar) for more information.
- Possibility to use the calendar feed as the source for the weather (currentweather & weatherforecast) location data. [See documentation](https://github.com/MichMich/MagicMirror/tree/develop/modules/default/weatherforecast) for more information.
- Added option to show rain amount in the weatherforecast default module
- Add module `updatenotification` to get an update whenever a new version is available. [See documentation](https://github.com/MichMich/MagicMirror/tree/develop/modules/default/updatenotification) for more information.
- Add the ability to set timezone on the date display in the Clock Module
- Ability to set date format in calendar module
- Possibility to use currentweather for the compliments
- Added option `disabled` for modules.
- Added option `address` to set bind address.
- Added option `onlyTemp` for currentweather module to show only current temperature and weather icon.
- Added option `remoteFile` to compliments module to load compliment array from filesystem.
- Added option `zoom` to scale the whole mirror display with a given factor.
- Added option `roundTemp` for currentweather and weatherforecast modules to display temperatures rounded to nearest integer.
- Added ability set the classes option to compliments module for style and text size of compliments.
- Added ability to configure electronOptions
- Calendar module: option to hide private events
- Add root_path for global vars

### Updated

- Modified translations for Frysk.
- Modified core English translations.
- Updated package.json as a result of Snyk security update.
- Improve object instantiation to prevent reference errors.
- Improve logger. `Log.log()` now accepts multiple arguments.
- Remove extensive logging in newsfeed node helper.
- Calendar times are now uniformly capitalized.
- Modules are now secure, and Helmet is now used to prevent abuse of the Mirror's API.

### Fixed

- Solve an issue where module margins would appear when the first module of a section was hidden.
- Solved visual display errors on chrome, if all modules in one of the right sections are hidden.
- Global and Module default config values are no longer modified when setting config values.
- Hide a region if all modules in a region are hidden. Prevention unwanted margins.
- Replaced `electron-prebuilt` package with `electron` in order to fix issues that would happen after 2017.
- Documentation of alert module

## [2.0.5] - 2016-09-20

### Added

- Added ability to remove tags from the beginning or end of newsfeed items in 'newsfeed.js'.
- Added ability to define "the day after tomorrow" for calendar events (Definition for German and Dutch already included).
- Added CII Badge (we are compliant with the CII Best Practices)
- Add support for doing http basic auth when loading calendars
- Add the ability to turn off and on the date display in the Clock Module

### Fixed

- Fix typo in installer.
- Add message to unsupported Pi error to mention that Pi Zeros must use server only mode, as ARMv6 is unsupported. Closes #374.
- Fix API url for weather API.

### Updated

- Force fullscreen when kioskmode is active.
- Update the .github templates and information with more modern information.
- Update the Gruntfile with a more functional StyleLint implementation.

## [2.0.4] - 2016-08-07

### Added

- Brazilian Portuguese Translation.
- Option to enable Kiosk mode.
- Added ability to start the app with Dev Tools.
- Added ability to turn off the date display in `clock.js` when in analog mode.
- Greek Translation

### Fixed

- Prevent `getModules()` selectors from returning duplicate entries.
- Append endpoints of weather modules with `/` to retrieve the correct data. (Issue [#337](https://github.com/MichMich/MagicMirror/issues/337))
- Corrected grammar in `module.js` from 'suspend' to 'suspended'.
- Fixed openweathermap.org URL in config sample.
- Prevent currentweather module from crashing when received data object is incorrect.
- Fix issue where translation loading prevented the UI start-up when the language was set to 'en'. (Issue [#388](https://github.com/MichMich/MagicMirror/issues/388))

### Updated

- Updated package.json to fix possible vulnerabilities. (Using Snyk)
- Updated weathericons
- Updated default weatherforecast to work with the new icons.
- More detailed error message in case config file couldn't be loaded.

## [2.0.3] - 2016-07-12

### Added

- Add max newsitems parameter to the newsfeed module.
- Translations for Simplified Chinese, Traditional Chinese and Japanese.
- Polish Translation
- Add an analog clock in addition to the digital one.

### Fixed

- Edit Alert Module to display title & message if they are provided in the notification (Issue [#300](https://github.com/MichMich/MagicMirror/issues/300))
- Removed 'null' reference from updateModuleContent(). This fixes recent Edge and Internet Explorer browser displays (Issue [#319](https://github.com/MichMich/MagicMirror/issues/319))

### Changed

- Added default string to calendar titleReplace.

## [2.0.2] - 2016-06-05

### Added

- Norwegian Translations (nb and nn)
- Portuguese Translation
- Swedish Translation

### Fixed

- Added reference to Italian Translation.
- Added the missing NE translation to all languages. [#344](https://github.com/MichMich/MagicMirror/issues/344)
- Added proper User-Agent string to calendar call.

### Changed

- Add option to use locationID in weather modules.

## [2.0.1] - 2016-05-18

### Added

- Changelog
- Italian Translation

### Changed

- Improve the installer by fetching the latest Node.js without any 3rd party interferences.

## [2.0.0] - 2016-05-03

### Initial release of MagicMirror²

It includes (but is not limited to) the following features:

- Modular system allowing 3rd party plugins.
- An Node/Electron based application taking away the need for external servers or browsers.
- A complete development API documentation.
- Small cute fairies that kiss you while you sleep.

## [1.0.0] - 2014-02-16

### Initial release of MagicMirror

This was part of the blogpost: [https://michaelteeuw.nl/post/83916869600/magic-mirror-part-vi-production-of-the](https://michaelteeuw.nl/post/83916869600/magic-mirror-part-vi-production-of-the)<|MERGE_RESOLUTION|>--- conflicted
+++ resolved
@@ -19,20 +19,12 @@
 
 ### Updated
 
-<<<<<<< HEAD
-- deprecated roboto fonts package `roboto-fontface-bower` replaced with `fontsource`.
-- update `electron` to v17, `helmet` to v5 (use defaults of v4) and other dependencies.
-- updates Font Awesome css class to new default style (fixes #2768)
-- replaced deprecated modules `currentweather` and `weatherforecast` with dummy modules only displaying that they have to be replaced.
-- include all calendar events from the configured date range when broadcasting.
-=======
 - Deprecated roboto fonts package `roboto-fontface-bower` replaced with `fontsource`.
-- Update `helmet` to v5, use defaults of v4.
+- Update `electron` to v17, `helmet` to v5 (use defaults of v4) and other dependencies.
 - Updates Font Awesome css class to new default style (fixes #2768)
 - Replaced deprecated modules `currentweather` and `weatherforecast` with dummy modules only displaying that they have to be replaced.
 - Include all calendar events from the configured date range when broadcasting.
 - Update Danish translation.
->>>>>>> fbdebcae
 
 ### Fixed
 
