--- conflicted
+++ resolved
@@ -25,11 +25,8 @@
 
 - Weather module - forecast now show TODAY and TOMORROW instead of weekday, to make it easier to understand.
 - Update dependencies to latest versions.
-<<<<<<< HEAD
 - Update dependencies eslint, feedme, simple-git and socket.io to latest versions.
-=======
 - Update lithuanian translation.
->>>>>>> 1a4a9f65
 
 ### Deleted
 
