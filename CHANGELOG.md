# MagicMirror² Change Log
All notable changes to this project will be documented in this file.
This project adheres to [Semantic Versioning](http://semver.org/).

## [2.1.2] - Unreleased

### Changed
- Change Docker base image (Debian + Node) to an arm based distro (AlpineARM + Node) ([#846](https://github.com/MichMich/MagicMirror/pull/846))
- Fix the dockerfile to have it running from the first time.

### Added
- Add in option to wrap long calendar events to multiple lines using `wrapEvents` configuration option.
- Add test e2e `show title newsfeed` for newsfeed module.
- Add task to check configuration file.
- Add test check URLs of vendors.
<<<<<<< HEAD
- Add test of match current week number on clock module with showWeek configuration.
=======
- Add test default modules present modules/default/defaultmodules.js.
>>>>>>> a3d4049c

### Updated
- Added missing keys to Polish translation.
- Added missing key to German translation.

### Fixed
- Fix instruction in README for using automatically installer script.

## [2.1.1] - 2017-04-01

**Note:** This update uses new dependencies. Please update using the following command: `git pull && npm install`

### Changed
- Add `anytime` group for Compliments module.
- Compliments module can use remoteFile without default daytime arrays defined
- Installer: Use init config.js from config.js.sample.
- Switched out `rrule` package for `rrule-alt` and fixes in `ical.js` in order to fix calendar issues. ([#565](https://github.com/MichMich/MagicMirror/issues/565))
- Make mouse events pass through the region fullscreen_above to modules below.
- Scaled the splash screen down to make it a bit more subtle.
- Replace HTML tables with markdown tables in README files.
- Added `DAYAFTERTOMORROW`, `UPDATE_NOTIFICATION` and `UPDATE_NOTIFICATION_MODULE` to Finnish translations.
- Run `npm test` on Travis automatically
- Show the splash screen image even when is reboot or halted.
- Added some missing translaton strings in the sv.json file.
- Run task jsonlint to check translation files.
- Restructured Test Suite

### Added
- Added Docker support (Pull Request [#673](https://github.com/MichMich/MagicMirror/pull/673)).
- Calendar-specific support for `maximumEntries`, and ` maximumNumberOfDays`.
- Add loaded function to modules, providing an async callback.
- Made default newsfeed module aware of gesture events from [MMM-Gestures](https://github.com/thobach/MMM-Gestures)
- Add use pm2 for manager process into Installer RaspberryPi script.
- Russian Translation.
- Afrikaans Translation.
- Add postinstall script to notify user that MagicMirror installed successfully despite warnings from NPM.
- Init tests using mocha.
- Option to use RegExp in Calendar's titleReplace.
- Hungarian Translation.
- Icelandic Translation.
- Add use a script to prevent when is run by SSH session set DISPLAY enviroment.
- Enable ability to set configuration file by the enviroment variable called MM_CONFIG_FILE.
- Option to give each calendar a different color.
- Option for colored min-temp and max-temp.
- Add test e2e helloworld.
- Add test e2e enviroment.
- Add `chai-as-promised` npm module to devDependencies.
- Basic set of tests for clock module.
- Run e2e test in Travis.
- Estonian Translation.
- Add test for compliments module for parts of day.
- Korean Translation.
- Added console warning on startup when deprecated config options are used.
- Add option to display temperature unit label to the current weather module.
- Added ability to disable wrapping of news items.
- Added in the ability to hide events in the calendar module based on simple string filters.
- Updated Norwegian translation.
- Added hideLoading option for News Feed module.
- Added configurable dateFormat to clock module.
- Added multiple calendar icon support.
- Added tests for Translations, dev argument, version, dev console.
- Added test anytime feature compliments module.
- Added test ipwhitelist configuration directive.
- Added test for calendar module: default, basic-auth, backward compability, fail-basic-auth.
- Added meta tags to support fullscreen mode on iOS (for server mode)
- Added `ignoreOldItems` and `ignoreOlderThan` options to the News Feed module
- Added test for MM_PORT enviroment variable.
- Added a configurable Week section to the clock module.

### Fixed
- Update .gitignore to not ignore default modules folder.
- Remove white flash on boot up.
- Added `update` in Raspberry Pi installation script.
- Fix an issue where the analog clock looked scrambled. ([#611](https://github.com/MichMich/MagicMirror/issues/611))
- If units is set to imperial, the showRainAmount option of weatherforecast will show the correct unit.
- Module currentWeather: check if temperature received from api is defined.
- Fix an issue with module hidden status changing to `true` although lock string prevented showing it.
- Fix newsfeed module bug (removeStartTags)
- Fix when is set MM_PORT enviroment variable.
- Fixed missing animation on `this.show(speed)` when module is alone in a region.

## [2.1.0] - 2016-12-31

**Note:** This update uses new dependencies. Please update using the following command: `git pull && npm install`

### Added
- Finnish translation.
- Danish translation.
- Turkish translation.
- Option to limit access to certain IP addresses based on the value of `ipWhitelist` in the `config.js`, default is access from localhost only (Issue [#456](https://github.com/MichMich/MagicMirror/issues/456)).
- Added ability to change the point of time when calendar events get relative.
- Add Splash screen on boot.
- Add option to show humidity in currentWeather module.
- Add VSCode IntelliSense support.
- Module API: Add Visibility locking to module system. [See documentation](https://github.com/MichMich/MagicMirror/tree/develop/modules#visibility-locking) for more information.
- Module API: Method to overwrite the module's header. [See documentation](https://github.com/MichMich/MagicMirror/tree/develop/modules#getheader) for more information.
- Module API: Option to define the minimum MagicMirror version to run a module. [See documentation](https://github.com/MichMich/MagicMirror/tree/develop/modules#requiresversion) for more information.
- Calendar module now broadcasts the event list to all other modules using the notification system. [See documentation](https://github.com/MichMich/MagicMirror/tree/develop/modules/default/calendar) for more information.
- Possibility to use the the calendar feed as the source for the weather (currentweather & weatherforecast) location data. [See documentation](https://github.com/MichMich/MagicMirror/tree/develop/modules/default/weatherforecast) for more information.
- Added option to show rain amount in the weatherforecast default module
- Add module `updatenotification` to get an update whenever a new version is availabe. [See documentation](https://github.com/MichMich/MagicMirror/tree/develop/modules/default/updatenotification) for more information.
- Add the abilty to set timezone on the date display in the Clock Module
- Ability to set date format in calendar module
- Possibility to use currentweather for the compliments
- Added option `disabled` for modules.
- Added option `address` to set bind address.
- Added option `onlyTemp` for currentweather module to show show only current temperature and weather icon.
- Added option `remoteFile` to compliments module to load compliment array from filesystem.
- Added option `zoom` to scale the whole mirror display with a given factor.
- Added option `roundTemp` for currentweather and weatherforecast modules to display temperatures rounded to nearest integer.
- Added abilty set the classes option to compliments module for style and text size of compliments.
- Added ability to configure electronOptions
- Calendar module: option to hide private events
- Add root_path for global vars

### Updated
- Modified translations for Frysk.
- Modified core English translations.
- Updated package.json as a result of Snyk security update.
- Improve object instantiation to prevent reference errors.
- Improve logger. `Log.log()` now accepts multiple arguments.
- Remove extensive logging in newsfeed node helper.
- Calendar times are now uniformly capitalized.
- Modules are now secure, and Helmet is now used to prevent abuse of the Mirror's API.

### Fixed
- Solve an issue where module margins would appear when the first module of a section was hidden.
- Solved visual display errors on chrome, if all modules in one of the right sections are hidden.
- Global and Module default config values are no longer modified when setting config values.
- Hide a region if all modules in a region are hidden. Prevention unwanted margins.
- Replaced `electron-prebuilt` package with `electron` in order to fix issues that would happen after 2017.
- Documentation of alert module

## [2.0.5] - 2016-09-20

### Added
- Added ability to remove tags from the beginning or end of newsfeed items in 'newsfeed.js'.
- Added ability to define "the day after tomorrow" for calendar events (Definition for German and Dutch already included).
- Added CII Badge (we are compliant with the CII Best Practices)
- Add support for doing http basic auth when loading calendars
- Add the abilty to turn off and on the date display in the Clock Module

### Fixed
- Fix typo in installer.
- Add message to unsupported Pi error to mention that Pi Zeros must use server only mode, as ARMv6 is unsupported. Closes #374.
- Fix API url for weather API.

### Updated
- Force fullscreen when kioskmode is active.
- Update the .github templates and information with more modern information.
- Update the Gruntfile with a more functional StyleLint implementation.

## [2.0.4] - 2016-08-07

### Added
- Brazilian Portuguese Translation.
- Option to enable Kiosk mode.
- Added ability to start the app with Dev Tools.
- Added ability to turn off the date display in `clock.js` when in analog mode.
- Greek Translation

### Fixed
- Prevent `getModules()` selectors from returning duplicate entries.
- Append endpoints of weather modules with `/` to retreive the correct data. (Issue [#337](https://github.com/MichMich/MagicMirror/issues/337))
- Corrected grammer in `module.js` from 'suspend' to 'suspended'.
- Fixed openweathermap.org URL in config sample.
- Prevent currentweather module from crashing when received data object is incorrect.
- Fix issue where translation loading prevented the UI start-up when the language was set to 'en'. (Issue [#388](https://github.com/MichMich/MagicMirror/issues/388))

### Updated
- Updated package.json to fix possible vulnerabilities. (Using Snyk)
- Updated weathericons
- Updated default weatherforecast to work with the new icons.
- More detailed error message in case config file couldn't be loaded.

## [2.0.3] - 2016-07-12
### Added
- Add max newsitems parameter to the newsfeed module.
- Translations for Simplified Chinese, Traditional Chinese and Japanese.
- Polish Translation
- Add an analog clock in addition to the digital one.

### Fixed
- Edit Alert Module to display title & message if they are provided in the notification (Issue [#300](https://github.com/MichMich/MagicMirror/issues/300))
- Removed 'null' reference from updateModuleContent(). This fixes recent Edge and Internet Explorer browser displays (Issue [#319](https://github.com/MichMich/MagicMirror/issues/319))

### Changed
- Added default string to calendar titleReplace.

## [2.0.2] - 2016-06-05
### Added
- Norwegian Translations (nb and nn)
- Portuguese Translation
- Swedish Translation

### Fixed
- Added reference to Italian Translation.
- Added the missing NE translation to all languages. [#344](https://github.com/MichMich/MagicMirror/issues/344)
- Added proper User-Agent string to calendar call.

### Changed
- Add option to use locationID in weather modules.

## [2.0.1] - 2016-05-18
### Added
- Changelog
- Italian Translation

### Changed
- Improve the installer by fetching the latest Node.js without any 3rd party interferences.

## [2.0.0] - 2016-05-03
### Initial release of MagicMirror²
It includes (but is not limited to) the following features:
- Modular system allowing 3rd party plugins.
- An Node/Electron based application taking away the need for external servers or browsers.
- A complete development API documentation.
- Small cute fairies that kiss you while you sleep.

## [1.0.0] - 2014-02-16
### Initial release of MagicMirror.
This was part of the blogpost: [http://michaelteeuw.nl/post/83916869600/magic-mirror-part-vi-production-of-the](http://michaelteeuw.nl/post/83916869600/magic-mirror-part-vi-production-of-the)<|MERGE_RESOLUTION|>--- conflicted
+++ resolved
@@ -13,11 +13,8 @@
 - Add test e2e `show title newsfeed` for newsfeed module.
 - Add task to check configuration file.
 - Add test check URLs of vendors.
-<<<<<<< HEAD
 - Add test of match current week number on clock module with showWeek configuration.
-=======
 - Add test default modules present modules/default/defaultmodules.js.
->>>>>>> a3d4049c
 
 ### Updated
 - Added missing keys to Polish translation.
