--- conflicted
+++ resolved
@@ -16,12 +16,8 @@
 - Added Hindi & Gujarati translation.
 - Chuvash translation.
 - Calendar: new options "limitDays" and "coloredEvents"
-
-<<<<<<< HEAD
 - Added new option "limitDays" - limit the number of discreet days displayed
-=======
 - Added new option "customEvents" - use custom symbol/color based on keyword in event title
->>>>>>> db874a01
 
 ### Updated
 
