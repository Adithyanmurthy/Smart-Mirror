--- conflicted
+++ resolved
@@ -11,23 +11,18 @@
 
 ### Added
 
-### Updated
-
-<<<<<<< HEAD
+
+### Updated
+
 - Update missed translation for Korean language.
 
 ### Fixed
 
 - Fixed wrong filename `kr.json` to `ko.json`.
-=======
 - ESLint version supports now ECMAScript 2018
 - Cleaned up `updatenotification` module and switched to nunjuck template.
 - Move calendar tests from category `electron` to `e2e`.
-
-### Fixed
-
 - Fix feels_like data from openweathermaps current weather being ignored (#2678).
->>>>>>> 5074123f
 
 ## [2.17.1] - 2021-10-01
 
