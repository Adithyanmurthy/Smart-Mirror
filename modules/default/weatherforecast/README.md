--- conflicted
+++ resolved
@@ -47,182 +47,8 @@
 | `appendLocationNameToHeader` | If set to `true`, the returned location name will be appended to the header of the module, if the header is enabled. This is mainly intresting when using calender based weather. <br><br> **Default value:**  `true`
 | `calendarClass`              | The class for the calender module to base the event based weather information on. <br><br> **Default value:** `'calendar'`
 | `iconTable`                  | The conversion table to convert the weather conditions to weather-icons. <br><br> **Default value:** view table below
+  `colored`                    | If set 'colored' to true the min-temp get a blue tone and the max-temp get a red tone. <br><br> **Default value:** `'false'`
 
-<<<<<<< HEAD
-<table width="100%">
-	<!-- why, markdown... -->
-	<thead>
-		<tr>
-			<th>Option</th>
-			<th width="100%">Description</th>
-		</tr>
-	<thead>
-	<tbody>
-		<tr>
-			<td><code>location</code></td>
-			<td>The location used for weather information.<br>
-				<br><b>Example:</b> <code>'Amsterdam,Netherlands'</code>
-				<br><b>Default value:</b> <code>false</code><br><br>
-				<strong>Note:</strong> When the <code>location</code> and <code>locationID</code> are both not set, the location will be based on the information provided by the calendar module. The first upcoming event with location data will be used.
-			</td>
-		</tr>
-		<tr>
-			<td><code>locationID</code></td>
-			<td>Location ID from <a href="http://openweathermap.org/help/city_list.txt">OpenWeatherMap</a> <b>This will override anything you put in location.</b><br>Leave blank if you want to use location.
-				<br><b>Example:</b> <code>1234567</code>
-				<br><b>Default value:</b> <code>false</code><br><br>
-				<strong>Note:</strong> When the <code>location</code> and <code>locationID</code> are both not set, the location will be based on the information provided by the calendar module. The first upcoming event with location data will be used.
-			</td>
-		</tr>
-		<tr>
-			<td><code>appid</code></td>
-			<td>The <a href="https://home.openweathermap.org" target="_blank">OpenWeatherMap</a> API key, which can be obtained by creating an OpenWeatherMap account.<br>
-				<br> This value is <b>REQUIRED</b>
-			</td>
-		</tr>
-		<tr>
-			<td><code>units</code></td>
-			<td>What units to use. Specified by config.js<br>
-				<br><b>Possible values:</b> <code>config.units</code> = Specified by config.js, <code>default</code> = Kelvin, <code>metric</code> = Celsius, <code>imperial</code> =Fahrenheit
-				<br><b>Default value:</b> <code>config.units</code>
-			</td>
-		</tr>
-		<tr>
-			<td><code>roundTemp</code></td>
-			<td>Round temperature values to nearest integer.<br>
-				<br><b>Possible values:</b> <code>true</code> (round to integer) or <code>false</code> (display exact value with decimal point)
-				<br><b>Default value:</b> <code>false</code>
-			</td>
-		</tr>
-		<tr>
-			<td><code>maxNumberOfDays</code></td>
-			<td>How many days of forecast to return. Specified by config.js<br>
-				<br><b>Possible values:</b> <code>1</code> - <code>16</code>
-				<br><b>Default value:</b> <code>7</code> (7 days)
-				<br>This value is optional. By default the weatherforecast module will return 7 days.
-			</td>
-		</tr>
-		<tr>
-			<td><code>showRainAmount</code></td>
-			<td>Should the predicted rain amount be displayed?<br>
-				<br><b>Possible values:</b> <code>true</code> or <code>false</code>
-				<br><b>Default value:</b> <code>false</code>
-				<br>This value is optional. By default the weatherforecast module will not display the predicted amount of rain.
-			</td>
-		</tr>
-		<tr>
-			<td><code>updateInterval</code></td>
-			<td>How often does the content needs to be fetched? (Milliseconds)<br>
-				<br><b>Possible values:</b> <code>1000</code> - <code>86400000</code>
-				<br><b>Default value:</b> <code>600000</code> (10 minutes)
-			</td>
-		</tr>
-		<tr>
-			<td><code>animationSpeed</code></td>
-			<td>Speed of the update animation. (Milliseconds)<br>
-				<br><b>Possible values:</b><code>0</code> - <code>5000</code>
-				<br><b>Default value:</b> <code>1000</code> (1 second)
-			</td>
-		</tr>
-		<tr>
-			<td><code>lang</code></td>
-			<td>The language of the days.<br>
-				<br><b>Possible values:</b> <code>en</code>, <code>nl</code>, <code>ru</code>, etc ...
-				<br><b>Default value:</b> uses value of <i>config.language</i>
-			</td>
-		</tr>
-		<tr>
-			<td><code>fade</code></td>
-			<td>Fade the future events to black. (Gradient)<br>
-				<br><b>Possible values:</b> <code>true</code> or <code>false</code>
-				<br><b>Default value:</b> <code>true</code>
-			</td>
-		</tr>
-		<tr>
-			<td><code>fadePoint</code></td>
-			<td>Where to start fade?<br>
-				<br><b>Possible values:</b> <code>0</code> (top of the list) - <code>1</code> (bottom of list)
-				<br><b>Default value:</b> <code>0.25</code>
-			</td>
-		</tr>
-		<tr>
-			<td><code>initialLoadDelay</code></td>
-			<td>The initial delay before loading. If you have multiple modules that use the same API key, you might want to delay one of the requests. (Milliseconds)<br>
-				<br><b>Possible values:</b> <code>1000</code> - <code>5000</code>
-				<br><b>Default value:</b>  <code>2500</code> (2.5 seconds delay. This delay is used to keep the OpenWeather API happy.)
-			</td>
-		</tr>
-		<tr>
-			<td><code>retryDelay</code></td>
-			<td>The delay before retrying after a request failure. (Milliseconds)<br>
-				<br><b>Possible values:</b> <code>1000</code> - <code>60000</code>
-				<br><b>Default value:</b>  <code>2500</code>
-			</td>
-		</tr>
-		<tr>
-			<td><code>apiVersion</code></td>
-			<td>The OpenWeatherMap API version to use.<br>
-				<br><b>Default value:</b>  <code>2.5</code>
-			</td>
-		</tr>
-		<tr>
-			<td><code>apiBase</code></td>
-			<td>The OpenWeatherMap base URL.<br>
-				<br><b>Default value:</b>  <code>'http://api.openweathermap.org/data/'</code>
-			</td>
-		</tr>
-		<tr>
-			<td><code>forecastEndpoint</code></td>
-			<td>The OpenWeatherMap API endPoint.<br>
-				<br><b>Default value:</b>  <code>'forecast/daily'</code>
-			</td>
-		</tr>
-		<tr>
-			<td><code>appendLocationNameToHeader</code></td>
-			<td>If set to <code>true</code>, the returned location name will be appended to the header of the module, if the header is enabled. This is mainly intresting when using calender based weather.<br>
-				<br><b>Default value:</b>  <code>true</code>
-			</td>
-		</tr>
-		<tr>
-			<td><code>calendarClass</code></td>
-			<td>The class for the calender module to base the event based weather information on.<br>
-				<br><b>Default value:</b>  <code>'calendar'</code>
-			</td>
-		</tr>
-		<tr>
-			<td><code>iconTable</code></td>
-			<td>The conversion table to convert the weather conditions to weather-icons.<br>
-				<br><b>Default value:</b>  <code>iconTable: {
-			'01d':'wi-day-sunny',
-			'02d':'wi-day-cloudy',
-			'03d':'wi-cloudy',
-			'04d':'wi-cloudy-windy',
-			'09d':'wi-showers',
-			'10d':'wi-rain',
-			'11d':'wi-thunderstorm',
-			'13d':'wi-snow',
-			'50d':'wi-fog',
-			'01n':'wi-night-clear',
-			'02n':'wi-night-cloudy',
-			'03n':'wi-night-cloudy',
-			'04n':'wi-night-cloudy',
-			'09n':'wi-night-showers',
-			'10n':'wi-night-rain',
-			'11n':'wi-night-thunderstorm',
-			'13n':'wi-night-snow',
-			'50n':'wi-night-alt-cloudy-windy'
-		}</code>
-			</td>
-		</tr>
-        <tr>
-			<td><code>colored</code></td>
-			<td>If set 'colored' to true the min-temp get a blue tone and the max-temp get a red tone.<br>
-				<br><b>Default value:</b>  <code>false</code>
-			</td>
-		</tr>
-	</tbody>
-</table>
-=======
 #### Default Icon Table
 ````javascript
 iconTable: {
@@ -245,5 +71,4 @@
     '13n': 'wi-night-snow',
     '50n': 'wi-night-alt-cloudy-windy'
 }
-````
->>>>>>> 9bd42ac2
+````