--- conflicted
+++ resolved
@@ -81,13 +81,9 @@
 			scheduleTimer();
 		});
 
-<<<<<<< HEAD
 		nodeVersion = Number(process.version.match(/^v(\d+\.\d+)/)[1]);
 		headers =  {"User-Agent": "Mozilla/5.0 (Node.js "+ nodeVersion + ") MagicMirror/"  + global.version +  " (https://github.com/MichMich/MagicMirror/)"}
 
-=======
-		var headers = {"User-Agent": "Mozilla/5.0 (Macintosh; Intel Mac OS X 10_9_3) AppleWebKit/537.75.14 (KHTML, like Gecko) Version/7.0.3 Safari/7046A194A"};
->>>>>>> 48db615a
 		request({uri: url, encoding: null, headers: headers}).pipe(iconv.decodeStream(encoding)).pipe(parser);
 
 	};
