--- conflicted
+++ resolved
@@ -332,26 +332,18 @@
 							Log.debug("Fullday");
 							// If the offset is negative (east of GMT), where the problem is
 							if (dateoffset < 0) {
-<<<<<<< HEAD
+
 								//if (dh <= Math.abs(dateoffset / 60)) {
 									// reduce the time by the offset
 									// Apply the correction to the date/time to get it UTC relative
 									date = new Date(date.getTime() - Math.abs(24 * 60) * 60000);
-=======
-								if (dh <= Math.abs(dateoffset / 60)) {
-									// reduce the time by the offset
-									// Apply the correction to the date/time to get it UTC relative
-									date = new Date(date.getTime() - Math.abs(dateoffset) * 60000);
->>>>>>> bd5664cf
+
 									// the duration was calculated way back at the top before we could correct the start time..
 									// fix it for this event entry
 									//duration = 24 * 60 * 60 * 1000;
 									Log.debug("new recurring date1 is " + date);
-<<<<<<< HEAD
 								//}
-=======
-								}
->>>>>>> bd5664cf
+
 							} else {
 								// if the timezones are the same, correct date if needed
 								//if (event.start.tz === moment.tz.guess()) {
