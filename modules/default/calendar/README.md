# Module: Calendar
The `calendar` module is one of the default modules of the MagicMirror.
This module displays events from a public .ical calendar. It can combine multiple calendars.

## Using the module

To use this module, add it to the modules array in the `config/config.js` file:
````javascript
modules: [
	{
		module: "calendar",
		position: "top_left",	// This can be any of the regions. Best results in left or right regions.
		config: {
			// The config property is optional.
			// If no config is set, an example calendar is shown.
			// See 'Configuration options' for more information.
		}
	}
]
````

## Configuration options

The following properties can be configured:


| Option                       | Description
| ---------------------------- | -----------
| `maximumEntries`             | The maximum number of events shown. / **Possible values:** `0` - `100` <br> **Default value:** `10`
| `maximumNumberOfDays`        | The maximum number of days in the future. <br><br> **Default value:** `365`
| `displaySymbol`              | Display a symbol in front of an entry. <br><br> **Possible values:** `true` or `false` <br> **Default value:** `true`
| `defaultSymbol`              | The default symbol. <br><br> **Possible values:** See [Font Awsome](http://fontawesome.io/icons/) website. <br> **Default value:** `calendar`
| `maxTitleLength`             | The maximum title length. <br><br> **Possible values:** `10` - `50` <br> **Default value:** `25`
| `fetchInterval`              | How often does the content needs to be fetched? (Milliseconds) <br><br> **Possible values:** `1000` - `86400000` <br> **Default value:** `300000` (5 minutes)
| `animationSpeed`             | Speed of the update animation. (Milliseconds) <br><br> **Possible values:**`0` - `5000` <br> **Default value:** `2000` (2 seconds)
| `fade`                       | Fade the future events to black. (Gradient) <br><br> **Possible values:** `true` or `false` <br> **Default value:** `true`
| `fadePoint`                  | Where to start fade? <br><br> **Possible values:** `0` (top of the list) - `1` (bottom of list) <br> **Default value:** `0.25`
| `calendars`                  | The list of calendars. <br><br> **Possible values:** An array, see _calendar configuration_ below. <br> **Default value:** _An example calendar._
| `titleReplace`               | An object of textual replacements applied to the tile of the event. This allow to remove or replace certains words in the title. <br><br> **Example:** `{'Birthday of ' : '', 'foo':'bar'}` <br> **Default value:** `{	"De verjaardag van ": "", "'s birthday": ""	}`
| `displayRepeatingCountTitle` | Show count title for yearly repeating events (e.g. "X. Birthday", "X. Anniversary") <br><br> **Possible values:** `true` or `false` <br> **Default value:** `false`
| `dateFormat`                 | Format to use for the date of events (when using absolute dates) <br><br> **Possible values:** See [Moment.js formats](http://momentjs.com/docs/#/parsing/string-format/) <br> **Default value:** `MMM Do` (e.g. Jan 18th)
| `timeFormat`                 | Display event times as absolute dates, or relative time <br><br> **Possible values:** `absolute` or `relative` <br> **Default value:** `relative`
| `getRelative`                | How much time (in hours) should be left until calendar events start getting relative? <br><br> **Possible values:** `0` (events stay absolute) - `48` (48 hours before the event starts) <br> **Default value:** `6`
| `urgency`                    | When using a timeFormat of `absolute`, the `urgency` setting allows you to display events within a specific time frame as `relative`. This allows events within a certain time frame to be displayed as relative (in xx days) while others are displayed as absolute dates <br><br> **Possible values:** a positive integer representing the number of days for which you want a relative date, for example `7` (for 7 days) <br><br> **Default value:** `7`
| `broadcastEvents`            | If this property is set to true, the calendar will broadcast all the events to all other modules with the notification message: `CALENDAR_EVENTS`. The event objects are stored in an array and contain the following fields: `title`, `startDate`, `endDate`, `fullDayEvent`, `location` and `geo`. <br><br> **Possible values:** `true`, `false` <br><br> **Default value:** `true`
| `hidePrivate`                | Hides private calendar events. <br><br> **Possible values:** `true` or `false` <br> **Default value:** `false`

### Calendar configuration

The `calendars` property contains an array of the configured calendars.
The `colored` property gives the option for an individual color for each calendar.

#### Default value:
````javascript
config: {
    colored: false,
	calendars: [
		{
			url: 'http://www.calendarlabs.com/templates/ical/US-Holidays.ics',
			symbol: 'calendar',
			auth: {
			    user: 'username',
			    pass: 'superstrongpassword',
			    method: 'basic'
			}
		},
	],
}
````

#### Calendar configuration options:
| Option                | Description
| --------------------- | -----------
| `url`	                | The url of the calendar .ical. This property is required. <br><br> **Possible values:** Any public accessble .ical calendar.
<<<<<<< HEAD
| `symbol`              | The symbol to show in front of an event. This property is optional. <br><br> **Possible values:** See [Font Awesome](http://fontawesome.io/icons/) website.
| `color`               | The font color of an event from this calendar. This property should be set if the config is set to colored: true. <br><br> **Possible values:** HEX, RGB or RGBA values (#efefef, rgb(242,242,242), rgba(242,242,242,0.5)).
=======
| `symbol`              | The symbol to show in front of an event. This property is optional. <br><br> **Possible values:** See [Font Awesome](http://fontawesome.io/icons/) website. To have multiple symbols you can define them in an array e.g. `["calendar", "plane"]`
| `color`              | The font color of an event from this calendar. This property should be set if the config is set to colored: true. <br><br> **Possible values:** HEX, RGB or RGBA values (#efefef, rgb(242,242,242), rgba(242,242,242,0.5)).
>>>>>>> ccb81179
| `repeatingCountTitle`	| The count title for yearly repating events in this calendar.  <br><br> **Example:** `'Birthday'`
| `maximumEntries`      | The maximum number of events shown.  Overrides global setting. **Possible values:** `0` - `100`
| `maximumNumberOfDays` | The maximum number of days in the future.  Overrides global setting
| `auth`                | The object containing options for authentication against the calendar.


#### Calendar authentication options:
| Option                | Description
| --------------------- | -----------
| `user`                | The username for HTTP authentication.
| `pass`                | The password for HTTP authentication. (If you use Bearer authentication, this should be your BearerToken.)
| `method`              | Which authentication method should be used. HTTP Basic, Digest and Bearer authentication methods are supported. Basic authentication is used by default if this option is omitted. **Possible values:** `digest`, `basic`, `bearer` **Default value:** `basic`<|MERGE_RESOLUTION|>--- conflicted
+++ resolved
@@ -72,13 +72,8 @@
 | Option                | Description
 | --------------------- | -----------
 | `url`	                | The url of the calendar .ical. This property is required. <br><br> **Possible values:** Any public accessble .ical calendar.
-<<<<<<< HEAD
-| `symbol`              | The symbol to show in front of an event. This property is optional. <br><br> **Possible values:** See [Font Awesome](http://fontawesome.io/icons/) website.
-| `color`               | The font color of an event from this calendar. This property should be set if the config is set to colored: true. <br><br> **Possible values:** HEX, RGB or RGBA values (#efefef, rgb(242,242,242), rgba(242,242,242,0.5)).
-=======
 | `symbol`              | The symbol to show in front of an event. This property is optional. <br><br> **Possible values:** See [Font Awesome](http://fontawesome.io/icons/) website. To have multiple symbols you can define them in an array e.g. `["calendar", "plane"]`
 | `color`              | The font color of an event from this calendar. This property should be set if the config is set to colored: true. <br><br> **Possible values:** HEX, RGB or RGBA values (#efefef, rgb(242,242,242), rgba(242,242,242,0.5)).
->>>>>>> ccb81179
 | `repeatingCountTitle`	| The count title for yearly repating events in this calendar.  <br><br> **Example:** `'Birthday'`
 | `maximumEntries`      | The maximum number of events shown.  Overrides global setting. **Possible values:** `0` - `100`
 | `maximumNumberOfDays` | The maximum number of days in the future.  Overrides global setting
