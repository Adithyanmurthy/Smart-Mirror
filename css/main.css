html {
  cursor: none;
  overflow: hidden;
  background: #000;
}

::-webkit-scrollbar {
  display: none;
}

body {
  margin: 60px;
  position: absolute;
  height: calc(100% - 120px);
  width: calc(100% - 120px);
  background: #000;
  color: #aaa;
  font-family: "Roboto Condensed", sans-serif;
  font-weight: 400;
  font-size: 2em;
  line-height: 1.5em;
  -webkit-font-smoothing: antialiased;
}

/**
 * Default styles.
 */

.dimmed {
  color: #666;
}

.normal {
  color: #999;
}

.bright {
  color: #fff;
}

.xsmall {
  font-size: 15px;
  line-height: 20px;
}

.small {
  font-size: 20px;
  line-height: 25px;
}

.medium {
  font-size: 30px;
  line-height: 35px;
}

.large {
  font-size: 65px;
  line-height: 65px;
}

.xlarge {
  font-size: 75px;
  line-height: 75px;
  letter-spacing: -3px;
}

.thin {
  font-family: Roboto, sans-serif;
  font-weight: 100;
}

.light {
  font-family: "Roboto Condensed", sans-serif;
  font-weight: 300;
}

.regular {
  font-family: "Roboto Condensed", sans-serif;
  font-weight: 400;
}

.bold {
  font-family: "Roboto Condensed", sans-serif;
  font-weight: 700;
}

.align-right {
  text-align: right;
}

.align-left {
  text-align: left;
}

header {
  text-transform: uppercase;
  font-size: 15px;
<<<<<<< HEAD
  font-family: "Roboto Condensed", sans-serif;
=======
  font-family: "Roboto Condensed", Arial, Helvetica, sans-serif;
>>>>>>> 5d9bcd99
  font-weight: 400;
  border-bottom: 1px solid #666;
  line-height: 15px;
  padding-bottom: 5px;
  margin-bottom: 10px;
  color: #999;
}

sup {
  font-size: 50%;
  line-height: 50%;
}

/**
 * Module styles.
 */

.module {
  margin-bottom: 30px;
}

.region.bottom .module {
  margin-top: 30px;
  margin-bottom: 0;
}

.no-wrap {
  white-space: nowrap;
  overflow: hidden;
  text-overflow: ellipsis;
}

.pre-line {
  white-space: pre-line;
}

/**
 * Region Definitions.
 */

.region {
  position: absolute;
}

.region.fullscreen {
  position: absolute;
  top: -60px;
  left: -60px;
  right: -60px;
  bottom: -60px;
  pointer-events: none;
}

.region.fullscreen * {
  pointer-events: auto;
}

.region.right {
  right: 0;
  text-align: right;
}

.region.top {
  top: 0;
}

.region.top .container {
  margin-bottom: 25px;
}

.region.bottom .container {
  margin-top: 25px;
}

.region.top .container:empty {
  margin-bottom: 0;
}

.region.top.center,
.region.bottom.center {
  left: 50%;
  -moz-transform: translateX(-50%);
  -o-transform: translateX(-50%);
  -webkit-transform: translateX(-50%);
  -ms-transform: translateX(-50%);
  transform: translateX(-50%);
}

.region.top.right,
.region.top.left,
.region.top.center {
  top: 100%;
}

.region.bottom {
  bottom: 0;
}

.region.bottom .container:empty {
  margin-top: 0;
}

.region.bottom.right,
.region.bottom.center,
.region.bottom.left {
  bottom: 100%;
}

.region.bar {
  width: 100%;
  text-align: center;
}

.region.third,
.region.middle.center {
  width: 100%;
  text-align: center;
  -moz-transform: translateY(-50%);
  -o-transform: translateY(-50%);
  -webkit-transform: translateY(-50%);
  -ms-transform: translateY(-50%);
  transform: translateY(-50%);
}

.region.upper.third {
  top: 33%;
}

.region.middle.center {
  top: 50%;
}

.region.lower.third {
  top: 66%;
}

.region.left {
  text-align: left;
}

.region table {
  width: 100%;
  border-spacing: 0;
  border-collapse: separate;
}<|MERGE_RESOLUTION|>--- conflicted
+++ resolved
@@ -95,11 +95,7 @@
 header {
   text-transform: uppercase;
   font-size: 15px;
-<<<<<<< HEAD
-  font-family: "Roboto Condensed", sans-serif;
-=======
   font-family: "Roboto Condensed", Arial, Helvetica, sans-serif;
->>>>>>> 5d9bcd99
   font-weight: 400;
   border-bottom: 1px solid #666;
   line-height: 15px;
