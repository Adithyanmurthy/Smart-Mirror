--- conflicted
+++ resolved
@@ -58,12 +58,8 @@
 		"nyc": "^15.1.0",
 		"prettier": "^2.2.1",
 		"pretty-quick": "^3.1.0",
-<<<<<<< HEAD
+		"sinon": "^9.2.4",
 		"spectron": "^13.0.0",
-=======
-		"sinon": "^9.2.4",
-		"spectron": "^10.0.1",
->>>>>>> 911675f9
 		"stylelint": "^13.8.0",
 		"stylelint-config-prettier": "^8.0.2",
 		"stylelint-config-standard": "^20.0.0",
