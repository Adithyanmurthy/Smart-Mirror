{
  "name": "magicmirror",
  "version": "2.10.0-develop",
  "description": "The open source modular smart mirror platform.",
  "main": "js/electron.js",
  "scripts": {
    "start": "./run-start.sh",
    "install": "cd vendor && npm install",
    "install-fonts": "cd fonts && npm install",
    "postinstall": "sh untrack-css.sh && sh installers/postinstall/postinstall.sh && npm run install-fonts",
    "test": "NODE_ENV=test ./node_modules/mocha/bin/mocha tests --recursive",
    "test:unit": "NODE_ENV=test ./node_modules/mocha/bin/mocha tests/unit --recursive",
    "test:e2e": "NODE_ENV=test ./node_modules/mocha/bin/mocha tests/e2e --recursive",
    "config:check": "node tests/configs/check_config.js",
    "lint": "grunt"
  },
  "repository": {
    "type": "git",
    "url": "git+https://github.com/MichMich/MagicMirror.git"
  },
  "keywords": [
    "magic mirror",
    "smart mirror",
    "mirror UI",
    "modular"
  ],
  "author": "Michael Teeuw",
  "contributors": [
    "https://github.com/MichMich/MagicMirror/graphs/contributors"
  ],
  "license": "MIT",
  "bugs": {
    "url": "https://github.com/MichMich/MagicMirror/issues"
  },
  "homepage": "https://magicmirror.builders",
  "devDependencies": {
    "chai": "^4.1.2",
    "chai-as-promised": "^7.1.1",
    "current-week-number": "^1.0.7",
    "danger": "^3.1.3",
    "grunt": "latest",
    "grunt-eslint": "latest",
    "grunt-jsonlint": "latest",
    "grunt-markdownlint": "latest",
    "grunt-stylelint": "latest",
    "grunt-yamllint": "latest",
    "http-auth": "^3.2.3",
    "jsdom": "^11.6.2",
    "jshint": "^2.10.2",
    "mocha": "^4.1.0",
    "mocha-each": "^1.1.0",
    "mocha-logger": "^1.0.6",
    "spectron": "^3.8.0",
    "stylelint": "latest",
    "stylelint-config-standard": "latest",
    "time-grunt": "latest"
  },
  "optionalDependencies": {
    "electron": "^3.0.13"
  },
  "dependencies": {
    "colors": "^1.1.2",
<<<<<<< HEAD
=======
    "console-stamp": "^0.2.9",
    "electron": "^3.0.13",
>>>>>>> 84fc2c65
    "express": "^4.16.2",
    "express-ipfilter": "^1.0.1",
    "feedme": "latest",
    "helmet": "^3.9.0",
    "iconv-lite": "latest",
    "lodash": "^4.17.11",
    "moment": "latest",
    "request": "^2.88.0",
    "rrule": "^2.6.2",
    "rrule-alt": "^2.2.8",
    "simple-git": "^1.85.0",
    "socket.io": "^2.1.1",
    "valid-url": "latest"
  }
}<|MERGE_RESOLUTION|>--- conflicted
+++ resolved
@@ -60,11 +60,8 @@
   },
   "dependencies": {
     "colors": "^1.1.2",
-<<<<<<< HEAD
-=======
     "console-stamp": "^0.2.9",
     "electron": "^3.0.13",
->>>>>>> 84fc2c65
     "express": "^4.16.2",
     "express-ipfilter": "^1.0.1",
     "feedme": "latest",
