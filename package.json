{
	"name": "magicmirror",
	"version": "2.14.0-develop",
	"description": "The open source modular smart mirror platform.",
	"main": "js/electron.js",
	"scripts": {
		"start": "DISPLAY=\"${DISPLAY:=:0}\" ./node_modules/.bin/electron js/electron.js",
		"server": "node ./serveronly",
		"install": "echo \"Installing vendor files ...\n\" && cd vendor && npm install --loglevel=error",
		"install-fonts": "echo \"Installing fonts ...\n\" && cd fonts && npm install --loglevel=error",
		"postinstall": "npm run install-fonts && echo \"MagicMirror installation finished successfully! \n\"",
		"test": "NODE_ENV=test mocha tests --recursive",
		"test:coverage": "NODE_ENV=test nyc mocha tests --recursive --timeout=3000",
		"test:e2e": "NODE_ENV=test mocha tests/e2e --recursive",
		"test:unit": "NODE_ENV=test mocha tests/unit --recursive",
		"test:prettier": "prettier --check **/*.{js,css,json,md,yml}",
		"test:js": "eslint *.js js/**/*.js modules/default/**/*.js clientonly/*.js serveronly/*.js translations/*.js vendor/*.js tests/**/*.js config/* --config .eslintrc.json --quiet",
		"test:css": "stylelint css/main.css modules/default/**/*.css --config .stylelintrc.json",
		"test:calendar": "node ./modules/default/calendar/debug.js",
		"config:check": "node js/check_config.js",
		"lint:prettier": "prettier --write **/*.{js,css,json,md,yml}",
		"lint:js": "eslint *.js js/**/*.js modules/default/**/*.js clientonly/*.js serveronly/*.js translations/*.js vendor/*.js tests/**/*.js config/* --config .eslintrc.json --fix",
		"lint:css": "stylelint css/main.css modules/default/**/*.css --config .stylelintrc.json --fix"
	},
	"repository": {
		"type": "git",
		"url": "git+https://github.com/MichMich/MagicMirror.git"
	},
	"keywords": [
		"magic mirror",
		"smart mirror",
		"mirror UI",
		"modular"
	],
	"author": "Michael Teeuw",
	"contributors": [
		"https://github.com/MichMich/MagicMirror/graphs/contributors"
	],
	"license": "MIT",
	"bugs": {
		"url": "https://github.com/MichMich/MagicMirror/issues"
	},
	"homepage": "https://magicmirror.builders",
	"devDependencies": {
		"chai": "^4.2.0",
		"chai-as-promised": "^7.1.1",
		"danger": "^10.5.1",
		"eslint-config-prettier": "^6.15.0",
		"eslint-plugin-jsdoc": "^30.7.7",
		"eslint-plugin-prettier": "^3.1.4",
		"express-basic-auth": "^1.2.0",
		"husky": "^4.3.0",
		"jsdom": "^16.4.0",
		"lodash": "^4.17.20",
		"mocha": "^8.2.1",
		"mocha-each": "^2.0.1",
		"mocha-logger": "^1.0.7",
		"nyc": "^15.1.0",
		"prettier": "^2.1.2",
		"pretty-quick": "^3.1.0",
		"spectron": "^10.0.1",
		"stylelint": "^13.7.2",
		"stylelint-config-prettier": "^8.0.2",
		"stylelint-config-standard": "^20.0.0",
		"stylelint-prettier": "^1.1.2"
	},
	"optionalDependencies": {
		"electron": "^8.5.3"
	},
	"dependencies": {
		"colors": "^1.4.0",
		"console-stamp": "^0.2.9",
		"electron": "^8.5.3",
		"eslint": "^7.13.0",
		"express": "^4.17.1",
		"express-ipfilter": "^1.1.2",
		"feedme": "^1.2.0",
		"helmet": "^4.2.0",
		"ical": "^0.8.0",
		"iconv-lite": "^0.6.2",
		"module-alias": "^2.2.2",
<<<<<<< HEAD
		"moment": "^2.29.1",
		"node-ical": "0.12.2",
=======
		"moment": "^2.28.0",
		"node-ical": "^0.12.3",
>>>>>>> 32207020
		"request": "^2.88.2",
		"rrule": "^2.6.6",
		"rrule-alt": "^2.2.8",
		"simple-git": "^2.21.0",
		"socket.io": "^2.3.0",
		"valid-url": "^1.0.9"
	},
	"_moduleAliases": {
		"node_helper": "js/node_helper.js"
	},
	"husky": {
		"hooks": {
			"pre-commit": "pretty-quick --staged"
		}
	}
}<|MERGE_RESOLUTION|>--- conflicted
+++ resolved
@@ -79,13 +79,8 @@
 		"ical": "^0.8.0",
 		"iconv-lite": "^0.6.2",
 		"module-alias": "^2.2.2",
-<<<<<<< HEAD
 		"moment": "^2.29.1",
-		"node-ical": "0.12.2",
-=======
-		"moment": "^2.28.0",
 		"node-ical": "^0.12.3",
->>>>>>> 32207020
 		"request": "^2.88.2",
 		"rrule": "^2.6.6",
 		"rrule-alt": "^2.2.8",
