--- conflicted
+++ resolved
@@ -85,12 +85,7 @@
 		"rrule": "^2.6.8",
 		"rrule-alt": "^2.2.8",
 		"simple-git": "^2.37.0",
-<<<<<<< HEAD
-		"socket.io": "^4.0.0",
-		"valid-url": "^1.0.9"
-=======
 		"socket.io": "^4.0.1"
->>>>>>> ac27d05f
 	},
 	"_moduleAliases": {
 		"node_helper": "js/node_helper.js",
