![MagicMirror²: The open source modular smart mirror platform. ](.github/header.png)

<p align="center">
	<a href="https://david-dm.org/MichMich/MagicMirror"><img src="https://david-dm.org/MichMich/MagicMirror.svg" alt="Dependency Status"></a>
	<a href="https://david-dm.org/MichMich/MagicMirror#info=devDependencies"><img src="https://david-dm.org/MichMich/MagicMirror/dev-status.svg" alt="devDependency Status"></a>
	<a href="https://bestpractices.coreinfrastructure.org/projects/347"><img src="https://bestpractices.coreinfrastructure.org/projects/347/badge"></a>
	<a href="http://choosealicense.com/licenses/mit"><img src="https://img.shields.io/badge/license-MIT-blue.svg" alt="License"></a>
	<a href="https://travis-ci.com/MichMich/MagicMirror"><img src="https://travis-ci.com/MichMich/MagicMirror.svg" alt="Travis"></a>
	<a href="https://snyk.io/test/github/MichMich/MagicMirror"><img src="https://snyk.io/test/github/MichMich/MagicMirror/badge.svg" alt="Known Vulnerabilities" data-canonical-src="https://snyk.io/test/github/MichMich/MagicMirror" style="max-width:100%;"></a>
</p>

**MagicMirror²** is an open source modular smart mirror platform. With a growing list of installable modules, the **MagicMirror²** allows you to convert your hallway or bathroom mirror into your personal assistant. **MagicMirror²** is built by the creator of [the original MagicMirror](http://michaelteeuw.nl/tagged/magicmirror) with the incredible help of a [growing community of contributors](https://github.com/MichMich/MagicMirror/graphs/contributors).

MagicMirror² focuses on a modular plugin system and uses [Electron](http://electron.atom.io/) as an application wrapper. So no more web server or browser installs necessary!

## Documentation
For the full documentation including **[installation instructions](https://docs.magicmirror.builders/getting-started/installation.html)**, please visit our dedicated documentation website: [https://docs.magicmirror.builders](https://docs.magicmirror.builders).

## Links
- Website: [https://magicmirror.builders](https://magicmirror.builders)
- Documentation: [https://docs.magicmirror.builders](https://docs.magicmirror.builders)
- Forum: [https://forum.magicmirror.builders](https://forum.magicmirror.builders)
- Discord: [https://discord.gg/J5BAtvx](https://discord.gg/J5BAtvx)
- Blog: [https://michaelteeuw.nl/tagged/magicmirror](https://michaelteeuw.nl/tagged/magicmirror)
- Donations: [https://magicmirror.builders/#donate](https://magicmirror.builders/#donate)

## Contributing Guidelines

Contributions of all kinds are welcome, not only in the form of code but also with regards bug reports and documentation. For the full contribution guidelines, check out: [https://docs.magicmirror.builders/getting-started/contributing.html](https://docs.magicmirror.builders/getting-started/contributing.html)


## Enjoying MagicMirror? Consider a donation!

MagicMirror² is opensource and free. That doesn't mean we don't need any money.

Please consider a donation to help us cover the ongoing costs like webservers and email services.
If we receive enough donations we might even be able to free up some working hours and spend some extra time improving the MagicMirror² core.

To donate, please follow [this](https://www.paypal.com/cgi-bin/webscr?cmd=_s-xclick&hosted_button_id=G5D8E9MR5DTD2&source=url) link.

<<<<<<< HEAD
## Manifesto

A real Manifesto is still to be written. Till then, Michael's response on [one of the repository issues](https://github.com/MichMich/MagicMirror/issues/1174) gives a great summary:

> "... I started this project as an ultimate starter project for Raspberry Pi enthusiasts. As a matter of fact, for most of the contributors, the MagicMirror project is the first open source project they ever contributed to. This is one of the reasons why the MagicMirror project is featured in several RasPi magazines.
>
>The project has a lot of opportunities for improvement. We could use a powerful framework like Vue to ramp up the development speed. We could use SASS for better/easier css implementations. We could make it an NPM installable package. And as you say, we could bundle it up. The big downside of these changes is that it over complicates things: a user no longer will be able to open just one file and make a small modification and see how it works out.
>
>Of course, a bundled version can be complimentary to the regular un-bundled version. And I'm sure a lot of (new) users will opt for the bundled version. But this means those users won't be motivated to take a peek under the hood. They will just remain 'users'. They won't become contributors, and worse: they won't be motivated to take their first steps in software development.
>
>And to be honest: motivating curious users to step out of their comfort zone and take those first steps is what drives me in this project. Therefore my ultimate goal is this project is to keep it as accessible as possible."
>
> ~ Michael Teeuw



=======
>>>>>>> 5bf90ae3
<p align="center">
<br>
	<a href="https://forum.magicmirror.builders/topic/728/magicmirror-is-voted-number-1-in-the-magpi-top-50"><img src="https://magicmirror.builders/img/magpi-best-watermark-custom.png" width="150" alt="MagPi Top 50"></a>
</p><|MERGE_RESOLUTION|>--- conflicted
+++ resolved
@@ -38,25 +38,6 @@
 
 To donate, please follow [this](https://www.paypal.com/cgi-bin/webscr?cmd=_s-xclick&hosted_button_id=G5D8E9MR5DTD2&source=url) link.
 
-<<<<<<< HEAD
-## Manifesto
-
-A real Manifesto is still to be written. Till then, Michael's response on [one of the repository issues](https://github.com/MichMich/MagicMirror/issues/1174) gives a great summary:
-
-> "... I started this project as an ultimate starter project for Raspberry Pi enthusiasts. As a matter of fact, for most of the contributors, the MagicMirror project is the first open source project they ever contributed to. This is one of the reasons why the MagicMirror project is featured in several RasPi magazines.
->
->The project has a lot of opportunities for improvement. We could use a powerful framework like Vue to ramp up the development speed. We could use SASS for better/easier css implementations. We could make it an NPM installable package. And as you say, we could bundle it up. The big downside of these changes is that it over complicates things: a user no longer will be able to open just one file and make a small modification and see how it works out.
->
->Of course, a bundled version can be complimentary to the regular un-bundled version. And I'm sure a lot of (new) users will opt for the bundled version. But this means those users won't be motivated to take a peek under the hood. They will just remain 'users'. They won't become contributors, and worse: they won't be motivated to take their first steps in software development.
->
->And to be honest: motivating curious users to step out of their comfort zone and take those first steps is what drives me in this project. Therefore my ultimate goal is this project is to keep it as accessible as possible."
->
-> ~ Michael Teeuw
-
-
-
-=======
->>>>>>> 5bf90ae3
 <p align="center">
 <br>
 	<a href="https://forum.magicmirror.builders/topic/728/magicmirror-is-voted-number-1-in-the-magpi-top-50"><img src="https://magicmirror.builders/img/magpi-best-watermark-custom.png" width="150" alt="MagPi Top 50"></a>
