--- conflicted
+++ resolved
@@ -43,16 +43,10 @@
 					var ret = fn.apply(this, arguments);
 					this._super = tmp;
 
-<<<<<<< HEAD
+
 					return ret;
 				};
 			})(name, prop[name]) : prop[name];
-=======
-		return ret;
-	};
-})(name, prop[name]) :
-prop[name];
->>>>>>> 65b8f78c
 		}
 
 		// The dummy class constructor
