--- conflicted
+++ resolved
@@ -29,7 +29,6 @@
 		return helpers.stopApplication(app);
 	});
 
-<<<<<<< HEAD
 	describe("helloworld set config text", function () {
 		before(function() {
 			// Set config sample for use in test
@@ -52,10 +51,6 @@
 			return app.client.waitUntilWindowLoaded()
 				.getText(".helloworld").should.eventually.equal("Hello World!");
 		});
-=======
-	it("Test message helloworld module", function() {
-		return app.client.waitUntilWindowLoaded().getText(".helloworld").should.eventually.equal("Test HelloWorld Module");
->>>>>>> dcb4a315
 	});
 
 });